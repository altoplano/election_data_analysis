#!usr/bin/python3
import os.path
import sys
from pathlib import Path

import munge_routines

sys.path.append(os.path.join(os.path.dirname(__file__), '..'))
sys.path.append(os.path.join(os.path.dirname(__file__), '../..'))
sys.path.append(os.path.join(os.path.dirname(__file__), '.'))

import db_routines as dbr
import user_interface as ui
import analyze as an

from sqlalchemy.orm import sessionmaker
import pandas as pd

try:
    import cPickle as pickle
except:
    import pickle

if __name__ == '__main__':
    # print('WARNING: Sorry, lots of bugs at the moment. Don\'t waste your time! -- Stephanie')
    # exit()

    #project_root = os.getcwd().split('election_anomaly')[0]
    project_root = Path(__file__).parents[1]
    # state_short_name = 'NC'
    state_short_name = None
<<<<<<< HEAD
    raw_file = os.path.join(project_root,'jurisdictions/FL/data/11062018Election.txt')
    raw_file_sep = '\t'
    db_paramfile = os.path.join(project_root,'jurisdictions/database.ini')
=======
    #raw_file = os.path.join(project_root,'local_data/FL/data/11062018Election.txt') # TODO note hard-coded
    raw_file = os.path.join(project_root, 'local_data', 'MI', 'data', '2018g', 'mi_general', '2018vote.txt')  # TODO note hard-coded
    raw_file_sep = '\t'
    #db_paramfile = os.path.join(project_root,'local_data/database.ini')
    db_paramfile = os.path.join(project_root, 'local_data', 'database.ini')
>>>>>>> edd6e1b4


    # initialize main session for connecting to db for analysis
    eng, meta_generic = dbr.sql_alchemy_connect(db_name=s.short_name)
    Session = sessionmaker(bind=eng)
    analysis_session = Session()

    s,mu = ui.new_datafile(raw_file,raw_file_sep,analysis_session,project_root,state_short_name=state_short_name)

    e = an.Election(analysis_session,s)


    get_top_results = input('Get top-level results (y/n)?\n')
    if get_top_results == 'y':
        top=e.summarize_results(atomic_ru_type=mu.atomic_reporting_unit_type,skip_total_column= not mu.totals_only)
        print (top)

    get_results_by_vctype = input('Get results by vote type (y/n)?\n')
    if get_results_by_vctype == 'y':
        result=e.summarize_results(atomic_ru_type=mu.atomic_reporting_unit_type,mode='by_vote_type',skip_total_column=~mu.totals_only)
        print (result)

    need_to_analyze = input('Analyze (y/n)?\n')
    if need_to_analyze == 'y':
        electionrollup = an.ContestRollup(e,'county',mu.atomic_reporting_unit_type)

        just_one_contest = input('Get anomaly list for just one contest? (y/n)\n')
        while just_one_contest == 'y':
            for x in electionrollup.contest_name_list: print(x)
            contest_name = input('Enter contest name\n')
            try:
                anomaly_list = an.anomaly_list(contest_name,electionrollup.restrict_by_contest_name([contest_name]))
                a_dframe = pd.DataFrame(anomaly_list)
                print(a_dframe)
            except:
                print('Error')
            just_one_contest = input('Get anomaly list for another contest? (y/n)\n')

        all_contests = input('Analyze all contests? (y/n)\n')
        if all_contests == 'y':

            pickle_path = e.pickle_dir+'_anomalies_by_'+electionrollup.roll_up_to_ru_type+'_from_'+electionrollup.atomic_ru_type
            if os.path.isfile(pickle_path):
                print('Anomalies will not be calculated, but will be read from existing file {}:\n\t'.format(pickle_path))
                with open(pickle_path,'rb') as f:
                    anomalies=pickle.load(f)
            else:
                anomalies = an.AnomalyDataFrame(electionrollup)
                with open(pickle_path,'wb') as f:
                    pickle.dump(anomalies,f)
                print('AnomalyDataFrame calculated, stored as pickle at '.format(pickle_path))

            anomalies.worst_bar_for_selected_contests()
            default = 3
            n = input('Draw how many most-anomalous plots (default is {})?\n'.format(default)) or default
            try:
                n = int(n)
                anomalies.draw_most_anomalous(3,'pct')
                anomalies.draw_most_anomalous(3,'raw')
            except ValueError:
                print('ERROR (Input was not an integer?); skipping most-anomalous plots')

            draw_all = input('Plot worst bar chart for all contests? (y/n)?\n')
            if draw_all == 'y':
                rollup = e.pull_rollup_from_db_by_types()
                anomalies.worst_bar_for_each_contest(analysis_session,meta_generic)

    eng.dispose()
    print('Done!')
    exit()<|MERGE_RESOLUTION|>--- conflicted
+++ resolved
@@ -10,11 +10,15 @@
 sys.path.append(os.path.join(os.path.dirname(__file__), '.'))
 
 import db_routines as dbr
+import munge_routines as mr
+from db_routines import Create_CDF_db as CDF
 import user_interface as ui
+import states_and_files as sf
 import analyze as an
 
 from sqlalchemy.orm import sessionmaker
 import pandas as pd
+import numpy as np
 
 try:
     import cPickle as pickle
@@ -29,25 +33,18 @@
     project_root = Path(__file__).parents[1]
     # state_short_name = 'NC'
     state_short_name = None
-<<<<<<< HEAD
-    raw_file = os.path.join(project_root,'jurisdictions/FL/data/11062018Election.txt')
-    raw_file_sep = '\t'
-    db_paramfile = os.path.join(project_root,'jurisdictions/database.ini')
-=======
     #raw_file = os.path.join(project_root,'local_data/FL/data/11062018Election.txt') # TODO note hard-coded
     raw_file = os.path.join(project_root, 'local_data', 'MI', 'data', '2018g', 'mi_general', '2018vote.txt')  # TODO note hard-coded
     raw_file_sep = '\t'
     #db_paramfile = os.path.join(project_root,'local_data/database.ini')
     db_paramfile = os.path.join(project_root, 'local_data', 'database.ini')
->>>>>>> edd6e1b4
 
+    s,mu = ui.new_datafile(raw_file,raw_file_sep,db_paramfile,project_root,state_short_name=state_short_name)
 
     # initialize main session for connecting to db for analysis
     eng, meta_generic = dbr.sql_alchemy_connect(db_name=s.short_name)
     Session = sessionmaker(bind=eng)
     analysis_session = Session()
-
-    s,mu = ui.new_datafile(raw_file,raw_file_sep,analysis_session,project_root,state_short_name=state_short_name)
 
     e = an.Election(analysis_session,s)
 
