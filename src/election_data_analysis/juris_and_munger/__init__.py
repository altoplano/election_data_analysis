--- conflicted
+++ resolved
@@ -12,10 +12,6 @@
 
 
 # constants
-<<<<<<< HEAD
-munger_pars_req = ['file_type']
-munger_pars_opt = ['header_row_count','field_name_row','field_names_if_no_field_name_row','count_columns','thousands_separator','encoding']
-=======
 munger_pars_req = ["file_type"]
 munger_pars_opt = [
     "header_row_count",
@@ -29,7 +25,6 @@
     "last_header_column_count",
     "column_width",
 ]
->>>>>>> dfaa4976
 
 
 class Jurisdiction:
@@ -65,11 +60,7 @@
         e = db.insert_to_cdf_db(engine, df[["Name", "contest_type"]], "Contest")
 
         # append Contest_Id
-<<<<<<< HEAD
-        col_map = {"Name": "Name"}
-=======
         col_map = {"Name": "Name", "contest_type": "contest_type"}
->>>>>>> dfaa4976
         df = db.append_id_to_dframe(engine, df, "Contest", col_map=col_map)
 
         if contest_type == "BallotMeasure":
@@ -253,10 +244,6 @@
             ensure_munger_files(dir_path, project_root=project_root)
         [
             self.cdf_elements,
-            self.header_row_count,
-            self.field_name_row,
-            self.field_names_if_no_field_name_row,
-            self.count_columns,
             self.file_type,
             self.encoding,
             self.thousands_separator,
@@ -298,6 +285,7 @@
         encoding="iso-8859-1",
         quoting=csv.QUOTE_MINIMAL,
     ).fillna("")
+
     # add column for list of fields used in formulas
     cdf_elements["fields"] = [[]] * cdf_elements.shape[0]
     for i, r in cdf_elements.iterrows():
@@ -315,29 +303,9 @@
         "format",
         optional_keys=optional_keys,
     )
-<<<<<<< HEAD
-    try:
-        # if field_name_row can be interpreted as an integer, use it
-        field_name_row = int(options['field_name_row'])
-        field_names_if_no_field_name_row = None
-    except Exception:
-        # otherwise assume no field_name_row
-        field_name_row = None
-        field_names_if_no_field_name_row = options['field_names_if_no_field_name_row'].split(',')
-
-    header_row_count = int(options['header_row_count'])
-    if 'count_columns' not in options.keys() or options['count_columns'] in ['','None']:
-        count_columns = []
-    else:
-        count_columns = [int(x) for x in options['count_columns'].split(',')]
-    file_type = options['file_type']
-    if 'encoding' in options.keys():
-        encoding = options['encoding']
-=======
     file_type = options["file_type"]
     if "encoding" in options.keys():
         encoding = options["encoding"]
->>>>>>> dfaa4976
     else:
         encoding = "iso-8859-1"
     if "thousands_separator" in options.keys() and options[
@@ -346,22 +314,6 @@
         thousands_separator = options["thousands_separator"]
     else:
         thousands_separator = None
-<<<<<<< HEAD
-    # TODO have options hold all optional parameters (and maybe even all parameters)
-    #  and remove explicit attributes entirely?
-    return [
-        cdf_elements,
-        header_row_count,
-        field_name_row,
-        field_names_if_no_field_name_row,
-        count_columns,
-        file_type,
-        encoding,
-        thousands_separator,
-        aux_meta,
-        options
-    ]
-=======
 
     if file_type in ["txt", "csv", "xls"]:
         try:
@@ -386,8 +338,12 @@
         file_type = options["file_type"]
     # TODO have options hold all optional parameters (and maybe even all parameters)
     #  and remove explicit attributes entirely?
-    return [cdf_elements, file_type, encoding, thousands_separator, aux_meta, options]
->>>>>>> dfaa4976
+    return [cdf_elements,
+            file_type,
+            encoding,
+            thousands_separator,
+            aux_meta,
+            options]
 
 
 # TODO combine ensure_jurisdiction_dir with ensure_juris_files
@@ -636,36 +592,9 @@
     warns = []
 
     # read cdf_elements and format from files
-<<<<<<< HEAD
-    cdf_elements = pd.read_csv(os.path.join(munger_dir,'cdf_elements.txt'),
-                               sep='\t',encoding='iso-8859-1'
-                               ).fillna('')
-    format_d, missing = ui.get_runtime_parameters(
-        munger_pars_req,
-        os.path.join(munger_dir,'format.config'),
-        'format',
-        optional_keys=munger_pars_opt
-    )
-
-    # Either field_name_row is a number, or field_names_if_no_field_name_row is not the empty string
-    if (not format_d['field_name_row'].isnumeric()) and len(format_d['field_names_if_no_field_name_row']) == 0:
-        problems.append(f'In format file, field_name_row is not an integer, '
-                        f'but no field names are give in field_names_if_no_field_name_row.')
-
-    # other entries in format.config are of correct type
-    try:
-        int(format_d['header_row_count'])
-    except:
-        problems.append(f'In format file, header_row_count must be an integer'
-                        f'({format_d["header_row_count"]} is not.)')
-
-    if not format_d['encoding'] in ui.recognized_encodings:
-        warns.append(f'Encoding {format_d["field_name_row"]} in format file is not recognized.')
-=======
     cdf_elements = pd.read_csv(
         os.path.join(munger_dir, "cdf_elements.txt"), sep="\t", encoding="iso-8859-1"
     ).fillna("")
->>>>>>> dfaa4976
 
     # every source in cdf_elements is either row, column or other
     bad_source = [x for x in cdf_elements.source if x not in ["row", "column"]]
@@ -690,8 +619,6 @@
     p_catch_digits = re.compile(r"<(\d+)>")
     bad_column_formula = set()
 
-<<<<<<< HEAD
-=======
     format_d, missing = ui.get_runtime_parameters(
         munger_pars_req,
         os.path.join(munger_dir, "format.config"),
@@ -737,7 +664,6 @@
                     f"{key} in format.config must be an integer: {format_d[key]} is not."
                 )
 
->>>>>>> dfaa4976
     # problems found above may cause this block of code to error out, so this is
     # wrapped in a try block since it returns a general error message
     for i, r in cdf_elements[cdf_elements.source == "column"].iterrows():
@@ -760,8 +686,6 @@
             f"""At least one column-source formula in cdf_elements.txt has bad syntax: {cf_str} """
         )
 
-    # TODO if field in formula matches an element self.cdf_element.index,
-    #  check that rename is not also a column
     error = {}
     if problems:
         error["problems"] = "\n\t".join(problems)
