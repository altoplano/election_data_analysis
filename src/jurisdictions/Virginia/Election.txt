--- conflicted
+++ resolved
@@ -1,10 +1,6 @@
 Name	ElectionType
 2020 General	general
 2020 Primary	primary
-<<<<<<< HEAD
-2020 Presidential Preference Primary	primary
-=======
->>>>>>> 67b60f3c
 2018 General	general
 2018 Primary	primary
 2016 General	general
