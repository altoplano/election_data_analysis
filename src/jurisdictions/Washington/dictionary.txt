<<<<<<< HEAD
cdf_element	cdf_internal_name	raw_identifier_value
CandidateContest	WA House District 1	Legislative District 1 State Representative Pos. 1
CandidateContest	WA House District 2	Legislative District 2 State Representative Pos. 1
CandidateContest	WA House District 3	Legislative District 3 State Representative Pos. 1
CandidateContest	WA House District 4	Legislative District 4 State Representative Pos. 1
CandidateContest	WA House District 5	Legislative District 5 State Representative Pos. 1
CandidateContest	WA House District 6	Legislative District 6 State Representative Pos. 1
CandidateContest	WA House District 7	Legislative District 7 State Representative Pos. 1
CandidateContest	WA House District 8	Legislative District 8 State Representative Pos. 1
CandidateContest	WA House District 9	Legislative District 9 State Representative Pos. 1
CandidateContest	WA House District 10	Legislative District 10 State Representative Pos. 1
CandidateContest	WA House District 11	Legislative District 11 State Representative Pos. 1
CandidateContest	WA House District 12	Legislative District 12 State Representative Pos. 1
CandidateContest	WA House District 13	Legislative District 13 State Representative Pos. 1
CandidateContest	WA House District 14	Legislative District 14 State Representative Pos. 1
CandidateContest	WA House District 15	Legislative District 15 State Representative Pos. 1
CandidateContest	WA House District 16	Legislative District 16 State Representative Pos. 1
CandidateContest	WA House District 17	Legislative District 17 State Representative Pos. 1
CandidateContest	WA House District 18	Legislative District 18 State Representative Pos. 1
CandidateContest	WA House District 19	Legislative District 19 State Representative Pos. 1
CandidateContest	WA House District 20	Legislative District 20 State Representative Pos. 1
CandidateContest	WA House District 21	Legislative District 21 State Representative Pos. 1
CandidateContest	WA House District 22	Legislative District 22 State Representative Pos. 1
CandidateContest	WA House District 23	Legislative District 23 State Representative Pos. 1
CandidateContest	WA House District 24	Legislative District 24 State Representative Pos. 1
CandidateContest	WA House District 25	Legislative District 25 State Representative Pos. 1
CandidateContest	WA House District 26	Legislative District 26 State Representative Pos. 1
CandidateContest	WA House District 27	Legislative District 27 State Representative Pos. 1
CandidateContest	WA House District 28	Legislative District 28 State Representative Pos. 1
CandidateContest	WA House District 29	Legislative District 29 State Representative Pos. 1
CandidateContest	WA House District 30	Legislative District 30 State Representative Pos. 1
CandidateContest	WA House District 31	Legislative District 31 State Representative Pos. 1
CandidateContest	WA House District 32	Legislative District 32 State Representative Pos. 1
CandidateContest	WA House District 33	Legislative District 33 State Representative Pos. 1
CandidateContest	WA House District 34	Legislative District 34 State Representative Pos. 1
CandidateContest	WA House District 35	Legislative District 35 State Representative Pos. 1
CandidateContest	WA House District 36	Legislative District 36 State Representative Pos. 1
CandidateContest	WA House District 37	Legislative District 37 State Representative Pos. 1
CandidateContest	WA House District 38	Legislative District 38 State Representative Pos. 1
CandidateContest	WA House District 39	Legislative District 39 State Representative Pos. 1
CandidateContest	WA House District 40	Legislative District 40 State Representative Pos. 1
CandidateContest	WA House District 41	Legislative District 41 State Representative Pos. 1
CandidateContest	WA House District 42	Legislative District 42 State Representative Pos. 1
CandidateContest	WA House District 43	Legislative District 43 State Representative Pos. 1
CandidateContest	WA House District 44	Legislative District 44 State Representative Pos. 1
CandidateContest	WA House District 45	Legislative District 45 State Representative Pos. 1
CandidateContest	WA House District 46	Legislative District 46 State Representative Pos. 1
CandidateContest	WA House District 47	Legislative District 47 State Representative Pos. 1
CandidateContest	WA House District 48	Legislative District 48 State Representative Pos. 1
CandidateContest	WA House District 49	Legislative District 49 State Representative Pos. 1
CandidateContest	WA House District 50	Legislative District 50 State Representative Pos. 1
CandidateContest	WA House District 51	Legislative District 51 State Representative Pos. 1
CandidateContest	WA House District 52	Legislative District 52 State Representative Pos. 1
CandidateContest	WA House District 53	Legislative District 53 State Representative Pos. 1
CandidateContest	WA House District 54	Legislative District 54 State Representative Pos. 1
CandidateContest	WA House District 55	Legislative District 55 State Representative Pos. 1
CandidateContest	WA House District 56	Legislative District 56 State Representative Pos. 1
CandidateContest	WA House District 57	Legislative District 57 State Representative Pos. 1
CandidateContest	WA House District 58	Legislative District 58 State Representative Pos. 1
CandidateContest	WA House District 59	Legislative District 59 State Representative Pos. 1
CandidateContest	WA House District 60	Legislative District 60 State Representative Pos. 1
CandidateContest	WA House District 61	Legislative District 61 State Representative Pos. 1
CandidateContest	WA House District 62	Legislative District 62 State Representative Pos. 1
CandidateContest	WA House District 63	Legislative District 63 State Representative Pos. 1
CandidateContest	WA House District 64	Legislative District 64 State Representative Pos. 1
CandidateContest	WA House District 65	Legislative District 65 State Representative Pos. 1
CandidateContest	WA House District 66	Legislative District 66 State Representative Pos. 1
CandidateContest	WA House District 67	Legislative District 67 State Representative Pos. 1
CandidateContest	WA House District 68	Legislative District 68 State Representative Pos. 1
CandidateContest	WA House District 69	Legislative District 69 State Representative Pos. 1
CandidateContest	WA House District 70	Legislative District 70 State Representative Pos. 1
CandidateContest	WA House District 71	Legislative District 71 State Representative Pos. 1
CandidateContest	WA House District 72	Legislative District 72 State Representative Pos. 1
CandidateContest	WA House District 73	Legislative District 73 State Representative Pos. 1
CandidateContest	WA House District 74	Legislative District 74 State Representative Pos. 1
CandidateContest	WA House District 75	Legislative District 75 State Representative Pos. 1
CandidateContest	WA House District 76	Legislative District 76 State Representative Pos. 1
CandidateContest	WA House District 77	Legislative District 77 State Representative Pos. 1
CandidateContest	WA House District 78	Legislative District 78 State Representative Pos. 1
CandidateContest	WA House District 79	Legislative District 79 State Representative Pos. 1
CandidateContest	WA House District 80	Legislative District 80 State Representative Pos. 1
CandidateContest	WA House District 81	Legislative District 81 State Representative Pos. 1
CandidateContest	WA House District 82	Legislative District 82 State Representative Pos. 1
CandidateContest	WA House District 83	Legislative District 83 State Representative Pos. 1
CandidateContest	WA House District 84	Legislative District 84 State Representative Pos. 1
CandidateContest	WA House District 85	Legislative District 85 State Representative Pos. 1
CandidateContest	WA House District 86	Legislative District 86 State Representative Pos. 1
CandidateContest	WA House District 87	Legislative District 87 State Representative Pos. 1
CandidateContest	WA House District 88	Legislative District 88 State Representative Pos. 1
CandidateContest	WA House District 89	Legislative District 89 State Representative Pos. 1
CandidateContest	WA House District 90	Legislative District 90 State Representative Pos. 1
CandidateContest	WA House District 91	Legislative District 91 State Representative Pos. 1
CandidateContest	WA House District 92	Legislative District 92 State Representative Pos. 1
CandidateContest	WA House District 93	Legislative District 93 State Representative Pos. 1
CandidateContest	WA House District 94	Legislative District 94 State Representative Pos. 1
CandidateContest	WA House District 95	Legislative District 95 State Representative Pos. 1
CandidateContest	WA House District 96	Legislative District 96 State Representative Pos. 1
CandidateContest	WA House District 97	Legislative District 97 State Representative Pos. 1
CandidateContest	WA House District 98	Legislative District 98 State Representative Pos. 1
CandidateContest	WA Senate District 1	Legislative District 1 State Senator
CandidateContest	WA Senate District 2	Legislative District 2 State Senator
CandidateContest	WA Senate District 3	Legislative District 3 State Senator
CandidateContest	WA Senate District 4	Legislative District 4 State Senator
CandidateContest	WA Senate District 5	Legislative District 5 State Senator
CandidateContest	WA Senate District 6	Legislative District 6 State Senator
CandidateContest	WA Senate District 7	Legislative District 7 State Senator
CandidateContest	WA Senate District 8	Legislative District 8 State Senator
CandidateContest	WA Senate District 9	Legislative District 9 State Senator
CandidateContest	WA Senate District 10	Legislative District 10 State Senator
CandidateContest	WA Senate District 11	Legislative District 11 State Senator
CandidateContest	WA Senate District 12	Legislative District 12 State Senator
CandidateContest	WA Senate District 13	Legislative District 13 State Senator
CandidateContest	WA Senate District 14	Legislative District 14 State Senator
CandidateContest	WA Senate District 15	Legislative District 15 State Senator
CandidateContest	WA Senate District 16	Legislative District 16 State Senator
CandidateContest	WA Senate District 17	Legislative District 17 State Senator
CandidateContest	WA Senate District 18	Legislative District 18 State Senator
CandidateContest	WA Senate District 19	Legislative District 19 State Senator
CandidateContest	WA Senate District 20	Legislative District 20 State Senator
CandidateContest	WA Senate District 21	Legislative District 21 State Senator
CandidateContest	WA Senate District 22	Legislative District 22 State Senator
CandidateContest	WA Senate District 23	Legislative District 23 State Senator
CandidateContest	WA Senate District 24	Legislative District 24 State Senator
CandidateContest	WA Senate District 25	Legislative District 25 State Senator
CandidateContest	WA Senate District 26	Legislative District 26 State Senator
CandidateContest	WA Senate District 27	Legislative District 27 State Senator
CandidateContest	WA Senate District 28	Legislative District 28 State Senator
CandidateContest	WA Senate District 29	Legislative District 29 State Senator
CandidateContest	WA Senate District 30	Legislative District 30 State Senator
CandidateContest	WA Senate District 31	Legislative District 31 State Senator
CandidateContest	WA Senate District 32	Legislative District 32 State Senator
CandidateContest	WA Senate District 33	Legislative District 33 State Senator
CandidateContest	WA Senate District 34	Legislative District 34 State Senator
CandidateContest	WA Senate District 35	Legislative District 35 State Senator
CandidateContest	WA Senate District 36	Legislative District 36 State Senator
CandidateContest	WA Senate District 37	Legislative District 37 State Senator
CandidateContest	WA Senate District 38	Legislative District 38 State Senator
CandidateContest	WA Senate District 39	Legislative District 39 State Senator
CandidateContest	WA Senate District 40	Legislative District 40 State Senator
CandidateContest	WA Senate District 41	Legislative District 41 State Senator
CandidateContest	WA Senate District 42	Legislative District 42 State Senator
CandidateContest	WA Senate District 43	Legislative District 43 State Senator
CandidateContest	WA Senate District 44	Legislative District 44 State Senator
CandidateContest	WA Senate District 45	Legislative District 45 State Senator
CandidateContest	WA Senate District 46	Legislative District 46 State Senator
CandidateContest	WA Senate District 47	Legislative District 47 State Senator
CandidateContest	WA Senate District 48	Legislative District 48 State Senator
CandidateContest	WA Senate District 49	Legislative District 49 State Senator
CandidateContest	US House WA District 1	Congressional District 1 U.S. Representative
CandidateContest	US House WA District 2	Congressional District 2 U.S. Representative
CandidateContest	US House WA District 3	Congressional District 3 U.S. Representative
CandidateContest	US House WA District 4	Congressional District 4 U.S. Representative
CandidateContest	US House WA District 5	Congressional District 5 U.S. Representative
CandidateContest	US House WA District 6	Congressional District 6 U.S. Representative
CandidateContest	US House WA District 7	Congressional District 7 U.S. Representative
CandidateContest	US House WA District 8	Congressional District 8 U.S. Representative
CandidateContest	US House WA District 9	Congressional District 9 U.S. Representative
CandidateContest	US House WA District 10	Congressional District 10 U.S. Representative
CandidateContest	US President (WA)	United States President/Vice President
CandidateContest	US President (WA)	President/Vice President
CandidateContest	US President (WA) (Democratic / Republican Party)	United States President Democratic Party
CandidateContest	US President (WA) (Democratic / Republican Party)	United States President Republican Party
CandidateContest	WA Governor	Washington State Governor
CandidateContest	US Senate WA	United States U.S. Senator
CandidateContest	WA Attorney General	Washington State Attorney General
CandidateContest	WA Lieutenant Governor	Washington State Lt. Governor
CandidateContest	WA Treasurer	Washington State State Treasurer
CandidateContest	WA Secretary of State	Washington State Secretary of State
Candidate	Hillary Clinton / Tim Kaine	Hillary Clinton / Tim Kaine
Candidate	Donald J. Trump / Michael R. Pence	Donald J. Trump / Michael R. Pence
Candidate	Alyson Kennedy / Osborne Hart	Alyson Kennedy / Osborne Hart
Candidate	Gloria Estela La Riva / Eugene Puryear	Gloria Estela La Riva / Eugene Puryear
Candidate	Jill Stein / Ajamu Baraka	Jill Stein / Ajamu Baraka
Candidate	Darrell L. Castle / Scott N. Bradley	Darrell L. Castle / Scott N. Bradley
Candidate	Gary Johnson / Bill Weld	Gary Johnson / Bill Weld
Candidate	Patty Murray	Patty Murray
Candidate	Chris Vance	Chris Vance
Candidate	Dan Newhouse	Dan Newhouse
Candidate	Clint Didier	Clint Didier
Candidate	Jay Inslee	Jay Inslee
Candidate	Bill Bryant	Bill Bryant
Candidate	Cyrus Habib	Cyrus Habib
Candidate	Marty McClendon	Marty McClendon
Candidate	Kim Wyman	Kim Wyman
Candidate	Tina Podlodowski	Tina Podlodowski
Candidate	Duane Davidson	Duane Davidson
Candidate	Michael Waite	Michael Waite
Candidate	Mark Miloscia	Mark Miloscia
Candidate	Pat (Patrice) McCarthy	Pat (Patrice) McCarthy
Candidate	Bob Ferguson	Bob Ferguson
Candidate	Joshua B. Trumbull	Joshua B. Trumbull
Candidate	Steve McLaughlin	Steve McLaughlin
Candidate	Hilary Franz	Hilary Franz
Candidate	Erin Jones	Erin Jones
Candidate	Chris Reykdal	Chris Reykdal
Candidate	Mike Kreidler	Mike Kreidler
Candidate	Richard Schrock	Richard Schrock
Candidate	Mark G. Schoesler	Mark G. Schoesler
Candidate	Mary Dye	Mary Dye
Candidate	Jennifer Goulet	Jennifer Goulet
Candidate	Joe Schmick	Joe Schmick
Candidate	John N. Marshall	John N. Marshall
Candidate	John W. Hunt	John W. Hunt
Candidate	Roger L. Hartwig	Roger L. Hartwig
Candidate	Kenneth Johnson	Kenneth Johnson
Candidate	Dale J. Wagner	Dale J. Wagner
Candidate	Mary Yu	Mary Yu
Candidate	David DeWolf 	David DeWolf 
Candidate	Barbara Madsen	Barbara Madsen
Candidate	Greg Zempel	Greg Zempel
Candidate	Charles (Charlie) Wiggins	Charles (Charlie) Wiggins
Candidate	Dave Larson	Dave Larson
Candidate	George Fearing	George Fearing
Candidate	Patrick McBurney	Patrick McBurney
Candidate	Steve Dixon	Steve Dixon
Candidate	Cathy McMorris Rodgers	Cathy McMorris Rodgers
Candidate	Joe Pakootas	Joe Pakootas
Candidate	Brian Shinn	Brian Shinn
Candidate	Chris Seubert	Chris Seubert
Candidate	Jim Fuller	Jim Fuller
Candidate	Tina L. Kernan	Tina L. Kernan
Candidate	Scott D. Gallina	Scott D. Gallina
Candidate	Brad Klippert	Brad Klippert
Candidate	Rick Jansons	Rick Jansons
Candidate	Larry Haler	Larry Haler
Candidate	Steve Simmons	Steve Simmons
Candidate	Maureen Walsh	Maureen Walsh
Candidate	Rebecca Francik	Rebecca Francik
Candidate	William 'Bill' Jenkin	William 'Bill' Jenkin
Candidate	Terry R. Nealey	Terry R. Nealey
Candidate	Gary Downing	Gary Downing
Candidate	Jerome Delvin	Jerome Delvin
Candidate	James R. Beaver	James R. Beaver
Candidate	Steve Osborne	Steve Osborne
Candidate	Bruce A. Spanner	Bruce A. Spanner
Candidate	Joe Burrowes	Joe Burrowes
Candidate	Sam Swanberg	Sam Swanberg
Candidate	Alexander Carl Ekstrom	Alexander Carl Ekstrom
Candidate	Alicia Marie Berry	Alicia Marie Berry
Candidate	Cameron Mitchell	Cameron Mitchell
Candidate	Vic L. VanderSchoor	Vic L. VanderSchoor
Candidate	Carrie Runge	Carrie Runge
Candidate	Jackie Shea Brown	Jackie Shea Brown
Candidate	Lori Sanders	Lori Sanders
Candidate	Dave Reichert	Dave Reichert
Candidate	Tony Ventrella	Tony Ventrella
Candidate	Brad Hawkins	Brad Hawkins
Candidate	Jon Wyss 	Jon Wyss 
Candidate	Cary Condotta	Cary Condotta
Candidate	Dan Maher	Dan Maher
Candidate	Mike Steele	Mike Steele
Candidate	Jerry Paine	Jerry Paine
Candidate	Kevin Overbay	Kevin Overbay
Candidate	Randy Harrison	Randy Harrison
Candidate	Doug England	Doug England
Candidate	Rebecca Pennell	Rebecca Pennell
Candidate	Lesley A. Allan	Lesley A. Allan
Candidate	T.W. (Chip) Small	T.W. (Chip) Small
Candidate	Alicia H. Nakata	Alicia H. Nakata
Candidate	Ann Congdon	Ann Congdon
Candidate	(Skip) Cameron Morehouse	(Skip) Cameron Morehouse
Candidate	Steve McKenna	Steve McKenna
Candidate	Carnan Bergren	Carnan Bergren
Candidate	Derek Kilmer	Derek Kilmer
Candidate	Todd A. Bloom	Todd A. Bloom
Candidate	Kevin Van De Wege	Kevin Van De Wege
Candidate	Danille Turissini	Danille Turissini
Candidate	Mike Chapman	Mike Chapman
Candidate	George Vrable	George Vrable
Candidate	Steve Tharinger	Steve Tharinger
Candidate	John D. Alger	John D. Alger
Candidate	Ron Richards	Ron Richards
Candidate	Randy Johnson	Randy Johnson
Candidate	Erik Rohrer	Erik Rohrer
Candidate	Brian Paul Coughenour	Brian Paul Coughenour
Candidate	Dave Neupert	Dave Neupert
Candidate	Christopher Melly	Christopher Melly
Candidate	Will Purser	Will Purser
Candidate	Jaime Herrera Beutler	Jaime Herrera Beutler
Candidate	Jim Moeller	Jim Moeller
Candidate	Curtis King	Curtis King
Candidate	Amanda Richards	Amanda Richards
Candidate	Norm Johnson	Norm Johnson
Candidate	Susan Soto Palmer	Susan Soto Palmer
Candidate	Gina McCabe	Gina McCabe
Candidate	John (Eric) Adams	John (Eric) Adams
Candidate	Lynda Wilson	Lynda Wilson
Candidate	Tim Probst	Tim Probst
Candidate	Vicki Kraft	Vicki Kraft
Candidate	Sam Kim	Sam Kim
Candidate	Paul Harris	Paul Harris
Candidate	Martin Hash	Martin Hash
Candidate	Ann Rivers	Ann Rivers
Candidate	Eric K. Holt	Eric K. Holt
Candidate	Brandon Vick	Brandon Vick
Candidate	Justin Oberg	Justin Oberg
Candidate	Liz Pike	Liz Pike
Candidate	Kathy Gillespie	Kathy Gillespie
Candidate	John Braun	John Braun
Candidate	Richard DeBolt	Richard DeBolt
Candidate	Ed Orcutt	Ed Orcutt
Candidate	Annette Cleveland	Annette Cleveland
Candidate	Lewis Gerhardt	Lewis Gerhardt
Candidate	Sharon Wylie	Sharon Wylie
Candidate	Kaitlyn Beck	Kaitlyn Beck
Candidate	Monica Jurado Stonier	Monica Jurado Stonier
Candidate	Alishia Topper	Alishia Topper
Candidate	Jill M. Johanson	Jill M. Johanson
Candidate	Tanisha L. Harris	Tanisha L. Harris
Candidate	John Blom	John Blom
Candidate	Eileen Quiring	Eileen Quiring
Candidate	Roman Battan	Roman Battan
Candidate	Nancy Barnes	Nancy Barnes
Candidate	Mike Lyons	Mike Lyons
Candidate	Norm Passmore	Norm Passmore
Candidate	Mike Talbott	Mike Talbott
Candidate	Dean Takko	Dean Takko
Candidate	Sue Kuehl Pederson	Sue Kuehl Pederson
Candidate	Jim Walsh	Jim Walsh
Candidate	Teresa Purcell	Teresa Purcell
Candidate	Brian E. Blake	Brian E. Blake
Candidate	Jimi O'Hagan	Jimi O'Hagan
Candidate	Arne Mortensen	Arne Mortensen
Candidate	Michael A. Karnofski	Michael A. Karnofski
Candidate	Shawn Nyman	Shawn Nyman
Candidate	Dennis Weber	Dennis Weber
Candidate	Joshua J. Baldwin 	Joshua J. Baldwin 
Candidate	Gary B. Bashor	Gary B. Bashor
Candidate	Dave Quinn	Dave Quinn
Candidate	Lonnie Knowles	Lonnie Knowles
Candidate	Pat Haley	Pat Haley
Candidate	Dan Sutton	Dan Sutton
Candidate	Kyle Steinburg	Kyle Steinburg
Candidate	Dale L. Snyder	Dale L. Snyder
Candidate	John Hotchkiss	John Hotchkiss
Candidate	Aaron Viebrock	Aaron Viebrock
Candidate	Shelly Short	Shelly Short
Candidate	Joel Kretz	Joel Kretz
Candidate	Mike Foster	Mike Foster
Candidate	Johnna Exner	Johnna Exner
Candidate	Lorna R Johnson	Lorna R Johnson
Candidate	Dave Hedrick	Dave Hedrick
Candidate	Mike Blankenship	Mike Blankenship
Candidate	Kathryn I. Burke	Kathryn I. Burke
Candidate	Patrick A. Monasmith	Patrick A. Monasmith
Candidate	C. Olivia Irwin	C. Olivia Irwin
Candidate	Jessica (Taylor) Reeves	Jessica (Taylor) Reeves
Candidate	Terry L. Williams	Terry L. Williams
Candidate	Gordon Strandberg	Gordon Strandberg
Candidate	Chris Kroupa	Chris Kroupa
Candidate	Brad Peck	Brad Peck
Candidate	Matt Beaton	Matt Beaton
Candidate	Bob Koch	Bob Koch
Candidate	Rodney (Rocky) Mullen	Rodney (Rocky) Mullen
Candidate	Roger G. Wright	Roger G. Wright
Candidate	Bob Johnson	Bob Johnson
Candidate	P. Ernest Kimble	P. Ernest Kimble
Candidate	Wynne McCabe	Wynne McCabe
Candidate	R. Clay Barr	R. Clay Barr
Candidate	Tom Dent	Tom Dent
Candidate	Matt Manweller	Matt Manweller
Candidate	Jordan Webb	Jordan Webb
Candidate	Richard Stevens	Richard Stevens
Candidate	Robert J Dove	Robert J Dove
Candidate	Tom Taylor	Tom Taylor
Candidate	Nathan Pack	Nathan Pack
Candidate	Dale Walker	Dale Walker
Candidate	Tom Flint	Tom Flint
Candidate	David Estudillo	David Estudillo
Candidate	Nick Wallace	Nick Wallace
Candidate	John D. Knodell	John D. Knodell
Candidate	John Antosz	John Antosz
Candidate	Wes Cormier	Wes Cormier
Candidate	Jamie Nichols	Jamie Nichols
Candidate	Randy Ross	Randy Ross
Candidate	Frank H Gordon	Frank H Gordon
Candidate	Kyle Imler	Kyle Imler
Candidate	David Mistachkin	David Mistachkin
Candidate	Stephen E. Brown	Stephen E. Brown
Candidate	David L. Edwards	David L. Edwards
Candidate	Mark McCauley	Mark McCauley
Candidate	David Jennings 	David Jennings 
Candidate	David F. Timmons	David F. Timmons
Candidate	Rick Larsen	Rick Larsen
Candidate	Marc Hennemann	Marc Hennemann
Candidate	Barbara Bailey	Barbara Bailey
Candidate	Angie Homola	Angie Homola
Candidate	Norma Smith	Norma Smith
Candidate	Michael Scott	Michael Scott
Candidate	Dave Hayes	Dave Hayes
Candidate	Doris Brevoort	Doris Brevoort
Candidate	Helen Price Johnson	Helen Price Johnson
Candidate	Gary Wray	Gary Wray
Candidate	Jill Johnson	Jill Johnson
Candidate	John Fowkes	John Fowkes
Candidate	Alan R. Hancock	Alan R. Hancock
Candidate	Vickie I. Churchill	Vickie I. Churchill
Candidate	Tanya (Toni) Olson	Tanya (Toni) Olson
Candidate	Gordon Sibley	Gordon Sibley
Candidate	Kate Dean	Kate Dean
Candidate	Tim N. Thomas	Tim N. Thomas
Candidate	David W. Sullivan	David W. Sullivan
Candidate	Keith C. Harper	Keith C. Harper
Candidate	Barney Burke	Barney Burke
Candidate	Jeff Randall	Jeff Randall
Candidate	Suzan DelBene 	Suzan DelBene 
Candidate	Robert J. Sutherland	Robert J. Sutherland
Candidate	Pramila Jayapal	Pramila Jayapal
Candidate	Brady Pinero Walkinshaw	Brady Pinero Walkinshaw
Candidate	Adam Smith	Adam Smith
Candidate	Doug Basler	Doug Basler
Candidate	Mindie Wirth	Mindie Wirth
Candidate	Guy Palumbo	Guy Palumbo
Candidate	Derek Stanford	Derek Stanford
Candidate	Neil Thannisch	Neil Thannisch
Candidate	Jim Langston	Jim Langston
Candidate	Shelley Kloba	Shelley Kloba
Candidate	Mark Mullet	Mark Mullet
Candidate	Chad Magendanz	Chad Magendanz
Candidate	Jay Rodne	Jay Rodne
Candidate	Jason Ritchie	Jason Ritchie
Candidate	Paul Graves	Paul Graves
Candidate	Darcy Burner	Darcy Burner
Candidate	Bob Hasegawa	Bob Hasegawa
Candidate	Dennis Price	Dennis Price
Candidate	Zack Hudgins	Zack Hudgins
Candidate	Erin Smith Aboudara	Erin Smith Aboudara
Candidate	Steve Bergquist	Steve Bergquist
Candidate	Mike Pellicciotti	Mike Pellicciotti
Candidate	Linda Kochmar	Linda Kochmar
Candidate	Kristine Reeves	Kristine Reeves
Candidate	Teri Hickel	Teri Hickel
Candidate	Drew Stokesbary	Drew Stokesbary
Candidate	John Frostad	John Frostad
Candidate	Phil Fortunato	Phil Fortunato
Candidate	Lane Walthers	Lane Walthers
Candidate	Cindy Ryu	Cindy Ryu
Candidate	Alvin Rutledge	Alvin Rutledge
Candidate	Ruth Kagi	Ruth Kagi
Candidate	David D. Schirle 	David D. Schirle 
Candidate	Tina L. Orwall	Tina L. Orwall
Candidate	John Potter	John Potter
Candidate	Mia Su-Ling Gregerson	Mia Su-Ling Gregerson
Candidate	Pamela Pollock	Pamela Pollock
Candidate	Eileen L. Cody	Eileen L. Cody
Candidate	Matthew Benson	Matthew Benson
Candidate	Joe Fitzgibbon	Joe Fitzgibbon
Candidate	Andrew Pilloud	Andrew Pilloud
Candidate	Reuven Carlyle	Reuven Carlyle
Candidate	Noel Christina Frame	Noel Christina Frame
Candidate	Gael Tarleton	Gael Tarleton
Candidate	Sharon Tomiko Santos	Sharon Tomiko Santos
Candidate	John Dickinson	John Dickinson
Candidate	Eric Pettigrew	Eric Pettigrew
Candidate	Tamra Smilanich	Tamra Smilanich
Candidate	Kirk Pearson	Kirk Pearson
Candidate	Dan Kristiansen	Dan Kristiansen
Candidate	Linda M. Wright	Linda M. Wright
Candidate	John Koster	John Koster
Candidate	Ronda Metcalf	Ronda Metcalf
Candidate	Lisa Wellman	Lisa Wellman
Candidate	Steve Litzow	Steve Litzow
Candidate	Tana Senn	Tana Senn
Candidate	John Pass	John Pass
Candidate	Judy Clibborn	Judy Clibborn
Candidate	Michael Appleby	Michael Appleby
Candidate	Nicole Macri	Nicole Macri
Candidate	Dan Shih	Dan Shih
Candidate	Frank Chopp	Frank Chopp
Candidate	Roger Goodman	Roger Goodman
Candidate	Ramiro Valderrama	Ramiro Valderrama
Candidate	Larry Springer	Larry Springer
Candidate	Gerry Pollet	Gerry Pollet
Candidate	Stephanie Heart Viskovich	Stephanie Heart Viskovich
Candidate	Jessyn Farrell	Jessyn Farrell
Candidate	Mark Hargrove	Mark Hargrove
Candidate	Brooke Valentine	Brooke Valentine
Candidate	Pat Sullivan	Pat Sullivan
Candidate	Barry Knowles	Barry Knowles
Candidate	Patty Kuderer	Patty Kuderer
Candidate	Michelle Darnell	Michelle Darnell
Candidate	Joan McBride	Joan McBride
Candidate	Benjamin Judah Phelps	Benjamin Judah Phelps
Candidate	Michael J. Trickey	Michael J. Trickey
Candidate	Nicole Gaines Phelps	Nicole Gaines Phelps
Candidate	David Greenspan	David Greenspan
Candidate	David Keenan	David Keenan
Candidate	John H. O'Rourke	John H. O'Rourke
Candidate	Marc S. Stern	Marc S. Stern
Candidate	Helen Halpert	Helen Halpert
Candidate	Cathy Moore	Cathy Moore
Candidate	Eric Newman	Eric Newman
Candidate	Anthony Gipe	Anthony Gipe
Candidate	Kristin Richardson	Kristin Richardson
Candidate	Mariane Spearman	Mariane Spearman
Candidate	Thomas Cline	Thomas Cline
Candidate	Laurel Gibson	Laurel Gibson
Candidate	Brian J. Todd	Brian J. Todd
Candidate	Lisa Paglisotti	Lisa Paglisotti
Candidate	Gregg Hirakawa	Gregg Hirakawa
Candidate	Christine Rolfes	Christine Rolfes
Candidate	Sherry V. Appleton	Sherry V. Appleton
Candidate	Loretta Byrnes	Loretta Byrnes
Candidate	Drew Hansen	Drew Hansen
Candidate	Jesse L. Young	Jesse L. Young
Candidate	Larry Seaquist	Larry Seaquist
Candidate	Michelle Caldier	Michelle Caldier
Candidate	Randy Spitzer	Randy Spitzer
Candidate	Dan Griffey	Dan Griffey
Candidate	Irene Bowling	Irene Bowling
Candidate	Drew C. MacEwen	Drew C. MacEwen
Candidate	Craig Patti	Craig Patti
Candidate	Robert (Rob) Gelder	Robert (Rob) Gelder
Candidate	Christopher J. Tibbs	Christopher J. Tibbs
Candidate	Charlotte Garrido	Charlotte Garrido
Candidate	Dale A. Magneson	Dale A. Magneson
Candidate	Jeffrey P. Bassett	Jeffrey P. Bassett
Candidate	Debra Lester	Debra Lester
Candidate	John Armstrong	John Armstrong
Candidate	Paul Jewell	Paul Jewell
Candidate	Rob Fraser	Rob Fraser
Candidate	Laura Osiadacz	Laura Osiadacz
Candidate	Carl B. Nelson	Carl B. Nelson
Candidate	Candace Hooper	Candace Hooper
Candidate	Chris Herion	Chris Herion
Candidate	Scott R. Sparks	Scott R. Sparks
Candidate	Mike Lowe	Mike Lowe
Candidate	Joe O'Leary	Joe O'Leary
Candidate	Rex F. Johnston	Rex F. Johnston
Candidate	Patricia (Pat) Arnold	Patricia (Pat) Arnold
Candidate	Jim Sizemore	Jim Sizemore
Candidate	Randall Krog	Randall Krog
Candidate	Ray A. Mosbrucker	Ray A. Mosbrucker
Candidate	Doug Miller	Doug Miller
Candidate	Edna J. Fund	Edna J. Fund
Candidate	Dan Keahey	Dan Keahey
Candidate	Bobby Jackson	Bobby Jackson
Candidate	Bob Bozarth	Bob Bozarth
Candidate	Tim Cournyer	Tim Cournyer
Candidate	Andrew Toynbee	Andrew Toynbee
Candidate	James W. Lawler	James W. Lawler
Candidate	Joely O'Rourke	Joely O'Rourke
Candidate	Katherine Gulmert	Katherine Gulmert
Candidate	Mark R. Stedman	Mark R. Stedman
Candidate	Scott Hutsell	Scott Hutsell
Candidate	Dan B. Johnson	Dan B. Johnson
Candidate	John F. Strohmaier	John F. Strohmaier
Candidate	Jerald Sheffels	Jerald Sheffels
Candidate	Denny Heck	Denny Heck
Candidate	Jim Postma	Jim Postma
Candidate	Randy Neatherlin	Randy Neatherlin
Candidate	Kelley McIntosh	Kelley McIntosh
Candidate	Kevin Shutty	Kevin Shutty
Candidate	Roslynne Reed	Roslynne Reed
Candidate	Kris Klusman	Kris Klusman
Candidate	Arvilla Ohlde	Arvilla Ohlde
Candidate	Steve Van Denover	Steve Van Denover
Candidate	Jesse Sims	Jesse Sims
Candidate	Ken VanBuskirk	Ken VanBuskirk
Candidate	Andrew Kinney	Andrew Kinney
Candidate	Phil Wolff	Phil Wolff
Candidate	Monte Warren Ritter	Monte Warren Ritter
Candidate	Doug Sayan	Doug Sayan
Candidate	Richard Hoss	Richard Hoss
Candidate	John Piety	John Piety
Candidate	John Johnson	John Johnson
Candidate	Amber Louise Finlay	Amber Louise Finlay
Candidate	Toni A Sheldon	Toni A Sheldon
Candidate	Daniel L. Goodell	Daniel L. Goodell
Candidate	Mike Sheetz	Mike Sheetz
Candidate	Karl Denison	Karl Denison
Candidate	Linda R. Gott	Linda R. Gott
Candidate	Sheilah Kennedy	Sheilah Kennedy
Candidate	Chris Branch	Chris Branch
Candidate	Andy Hover	Andy Hover
Candidate	Ashley W. Thrasher	Ashley W. Thrasher
Candidate	Henry (Hank) Rawson	Henry (Hank) Rawson
Candidate	Chris Culp	Chris Culp
Candidate	Robert W. Grim	Robert W. Grim
Candidate	Jerry D. Asmussen	Jerry D. Asmussen
Candidate	Aaron Kester	Aaron Kester
Candidate	Lisa Olsen	Lisa Olsen
Candidate	Steve Rogers	Steve Rogers
Candidate	Frank Wolfe	Frank Wolfe
Candidate	Fred H. Hill	Fred H. Hill
Candidate	Douglas E. Goelz	Douglas E. Goelz
Candidate	Michael S. Turner	Michael S. Turner
Candidate	Dick  Anderson	Dick  Anderson
Candidate	Michael (Mike) Lignoski	Michael (Mike) Lignoski
Candidate	Karen Skoog	Karen Skoog
Candidate	Bob Eugene	Bob Eugene
Candidate	Steve Kiss	Steve Kiss
Candidate	RJ Hampton	RJ Hampton
Candidate	Rick Larson	Rick Larson
Candidate	Randi Becker	Randi Becker
Candidate	Marilyn Rasmussen	Marilyn Rasmussen
Candidate	Andrew Barkis	Andrew Barkis
Candidate	Amy Pivetta Hoffman	Amy Pivetta Hoffman
Candidate	JT Wilcox	JT Wilcox
Candidate	Derek Maynes	Derek Maynes
Candidate	Hans Zeiger	Hans Zeiger
Candidate	Karl Mecklenburg	Karl Mecklenburg
Candidate	Melanie Stambaugh	Melanie Stambaugh
Candidate	Jamie Smith	Jamie Smith
Candidate	Joyce McDonald	Joyce McDonald
Candidate	Michelle Chatterton	Michelle Chatterton
Candidate	Jeannie Darneille	Jeannie Darneille
Candidate	Greg Taylor	Greg Taylor
Candidate	Laurie Jinkins	Laurie Jinkins
Candidate	Jake Fey	Jake Fey
Candidate	Steve O'Ban	Steve O'Ban
Candidate	Marisa Peloquin	Marisa Peloquin
Candidate	Richard (Dick) Muri	Richard (Dick) Muri
Candidate	Mari Leavitt	Mari Leavitt
Candidate	Christine Kilduff	Christine Kilduff
Candidate	Paul Wagemann	Paul Wagemann
Candidate	David Sawyer	David Sawyer
Candidate	Rick Thomas	Rick Thomas
Candidate	Steve Kirby	Steve Kirby
Candidate	Jessica Garcia	Jessica Garcia
Candidate	Rick Talbert	Rick Talbert
Candidate	Bruce Dammeier	Bruce Dammeier
Candidate	Mike Lonergan	Mike Lonergan
Candidate	Paul A. Pastor 	Paul A. Pastor 
Candidate	Pam Roach	Pam Roach
Candidate	Carolyn Edmonds	Carolyn Edmonds
Candidate	Jim McCune	Jim McCune
Candidate	Dennis Townsend	Dennis Townsend
Candidate	Connie Ladenburg	Connie Ladenburg
Candidate	Kit Burns	Kit Burns
Candidate	Doug Richardson	Doug Richardson
Candidate	Linda Farmer	Linda Farmer
Candidate	Brad Maxa	Brad Maxa
Candidate	Timothy L. Ashcraft	Timothy L. Ashcraft
Candidate	Katherine M. Stolz	Katherine M. Stolz
Candidate	Dominique L. Jinhong	Dominique L. Jinhong
Candidate	Shelly K. Speir	Shelly K. Speir
Candidate	Grant Blinn	Grant Blinn
Candidate	Dwayne L. Christopher	Dwayne L. Christopher
Candidate	Karena Kirkendoll	Karena Kirkendoll
Candidate	Tom Quinlan	Tom Quinlan
Candidate	Kevin Ranker 	Kevin Ranker 
Candidate	Daniel R. Miller	Daniel R. Miller
Candidate	Kristine Lytton	Kristine Lytton
Candidate	Jeff Morris	Jeff Morris
Candidate	Bill Watson	Bill Watson
Candidate	Bob Jarman	Bob Jarman
Candidate	Rick Hughes	Rick Hughes
Candidate	Michael Durland	Michael Durland
Candidate	Donald E. Eaton	Donald E. Eaton
Candidate	Ron Wesen	Ron Wesen
Candidate	Ken Dahlstedt	Ken Dahlstedt
Candidate	Hayley L. Thompson	Hayley L. Thompson
Candidate	Thomas L. Verge	Thomas L. Verge
Candidate	Laura Riquelme	Laura Riquelme
Candidate	David A. Svaren	David A. Svaren
Candidate	Eron Berg	Eron Berg
Candidate	Kevin Loy	Kevin Loy
Candidate	Grace D. Cross	Grace D. Cross
Candidate	Richard Mahar	Richard Mahar
Candidate	Marie Perez-Gluesenkamp	Marie Perez-Gluesenkamp
Candidate	Tom Lannen	Tom Lannen
Candidate	Michael Johnson	Michael Johnson
Candidate	Dave McKenzie	Dave McKenzie
Candidate	Ted Salka	Ted Salka
Candidate	MARC ROBINS	MARC ROBINS
Candidate	BLAYNEY MYERS	BLAYNEY MYERS
Candidate	ED LA MOTTE	ED LA MOTTE
Candidate	ALICIA BEYER	ALICIA BEYER
Candidate	BOB WITTENBERG	BOB WITTENBERG
Candidate	Strom Peterson	Strom Peterson
Candidate	Alex Hels	Alex Hels
Candidate	Lillian Ortiz-Self	Lillian Ortiz-Self
Candidate	Jeff Scherrer	Jeff Scherrer
Candidate	June Robinson	June Robinson
Candidate	Mike Sells	Mike Sells
Candidate	Bert Johnson	Bert Johnson
Candidate	John Lovick	John Lovick
Candidate	Janice Huxford	Janice Huxford
Candidate	Mark Harmsworth	Mark Harmsworth
Candidate	Katrina Ondracek	Katrina Ondracek
Candidate	Sam Low	Sam Low
Candidate	Hans Dunshee	Hans Dunshee
Candidate	Steve Dwyer	Steve Dwyer
Candidate	Cindy Larsen	Cindy Larsen
Candidate	Rico Tessandore	Rico Tessandore
Candidate	Andy Billig	Andy Billig
Candidate	James R. Apker	James R. Apker
Candidate	Marcus Riccelli	Marcus Riccelli
Candidate	Randy McGlenn II	Randy McGlenn II
Candidate	Timm Ormsby	Timm Ormsby
Candidate	Laura Carder	Laura Carder
Candidate	Mike Padden	Mike Padden
Candidate	Matt Shea	Matt Shea
Candidate	Scott V. Stucker	Scott V. Stucker
Candidate	Bob McCaslin	Bob McCaslin
Candidate	Lynnette Vehrs	Lynnette Vehrs
Candidate	Mike Volz	Mike Volz
Candidate	Jeff Holy	Jeff Holy
Candidate	Shar Lichty	Shar Lichty
Candidate	Candace Mumm	Candace Mumm
Candidate	Josh Kerns	Josh Kerns
Candidate	Shelly O'Quinn	Shelly O'Quinn
Candidate	Andrew Biviano	Andrew Biviano
Candidate	Linda Tompkins	Linda Tompkins
Candidate	Ward Andrews	Ward Andrews
Candidate	Greg Sypolt	Greg Sypolt
Candidate	Tim Fennessy	Tim Fennessy
Candidate	Wade A. Carpenter	Wade A. Carpenter
Candidate	Wes McCart	Wes McCart
Candidate	Steve Parker	Steve Parker
Candidate	Matt Wolohan	Matt Wolohan
Candidate	Leslie Valz	Leslie Valz
Candidate	Sam Hunt	Sam Hunt
Candidate	Steve Owens	Steve Owens
Candidate	Laurie Dolan	Laurie Dolan
Candidate	Donald Austin	Donald Austin
Candidate	Beth Doglio	Beth Doglio
Candidate	Jim Cooper	Jim Cooper
Candidate	John (Hutch) Hutchings	John (Hutch) Hutchings
Candidate	Gary Edwards	Gary Edwards
Candidate	Kelsey Hulse	Kelsey Hulse
Candidate	Chris Lanese	Chris Lanese
Candidate	Laura M. Murphy	Laura M. Murphy
Candidate	John C. Skinder	John C. Skinder
Candidate	Jim Foley	Jim Foley
Candidate	Russ Olsen	Russ Olsen
Candidate	Greg Prestegard 	Greg Prestegard 
Candidate	Mike Backman 	Mike Backman 
Candidate	Dan L. Cothren 	Dan L. Cothren 
Candidate	Robert L. Jungers 	Robert L. Jungers 
Candidate	Dennis R. Reid 	Dennis R. Reid 
Candidate	Jim Johnson	Jim Johnson
Candidate	Jared Frerichs	Jared Frerichs
Candidate	Randal Son	Randal Son
Candidate	Todd Kimball	Todd Kimball
Candidate	John W. Lohrmann	John W. Lohrmann
Candidate	M. Scott Wolfram	M. Scott Wolfram
Candidate	Luanne Van Werven	Luanne Van Werven
Candidate	Sharlaine LaClair	Sharlaine LaClair
Candidate	Vincent Buys	Vincent Buys
Candidate	Tracy Atwood	Tracy Atwood
Candidate	Mike Murphy	Mike Murphy
Candidate	Vern Yadon	Vern Yadon
Candidate	Richard Whitson	Richard Whitson
Candidate	Rebecca Boonstra	Rebecca Boonstra
Candidate	Kelly Vogel	Kelly Vogel
Candidate	Jessica Bee	Jessica Bee
Candidate	Art Swannack	Art Swannack
Candidate	Dean Kinzer	Dean Kinzer
Candidate	Gary J. Libey	Gary J. Libey
Candidate	Bruce Chandler	Bruce Chandler
Candidate	David V. Taylor	David V. Taylor
Candidate	AJ Cooper	AJ Cooper
Candidate	Mike Leita	Mike Leita
Candidate	Eric Geary	Eric Geary
Candidate	Debra Manjarrez	Debra Manjarrez
Candidate	Ron Anderson	Ron Anderson
Candidate	Douglas L. Federspiel	Douglas L. Federspiel
Candidate	Alex Newhouse	Alex Newhouse
Candidate	Maria Cantwell	Maria Cantwell
Candidate	Susan Hutchison	Susan Hutchison
Candidate	Christine Brown	Christine Brown
Candidate	Jenn Goulet	Jenn Goulet
Candidate	Matthew Sutherland	Matthew Sutherland
Candidate	Sherri L Brewer	Sherri L Brewer
Candidate	Heidi K. Hunt	Heidi K. Hunt
Candidate	Paulette J. Teske	Paulette J. Teske
Candidate	Terry Thompson	Terry Thompson
Candidate	Miguel A. &quot;Mike&quot; Garza	Miguel A. &quot;Mike&quot; Garza
Candidate	Randy J. Flyckt	Randy J. Flyckt
Candidate	Kayla M. Meise	Kayla M. Meise
Candidate	Janet L. Manke	Janet L. Manke
Candidate	Adalia A. Hille	Adalia A. Hille
Candidate	Carolyn J. Benzel	Carolyn J. Benzel
Candidate	Susan Owens	Susan Owens
Candidate	Nathan Choi	Nathan Choi
Candidate	Steve Gonzalez	Steve Gonzalez
Candidate	Sheryl Gordon McCloud	Sheryl Gordon McCloud
Candidate	Lisa Brown	Lisa Brown
Candidate	Jenny L. Rynearson	Jenny L. Rynearson
Candidate	Darla McKay	Darla McKay
Candidate	McKenzie A. Kelley	McKenzie A. Kelley
Candidate	James Jeffords	James Jeffords
Candidate	Benjamin C. Nichols	Benjamin C. Nichols
Candidate	John Hilderbrand	John Hilderbrand
Candidate	Holly K Steiner	Holly K Steiner
Candidate	Stephen (Steve) Becker	Stephen (Steve) Becker
Candidate	Don Nuxoll	Don Nuxoll
Candidate	Janet Hicks	Janet Hicks
Candidate	Greg McCall	Greg McCall
Candidate	Sharon Raye Brown	Sharon Raye Brown
Candidate	Leo Perales	Leo Perales
Candidate	Shir Regev	Shir Regev
Candidate	Matt Boehnke	Matt Boehnke
Candidate	Christopher Tracy	Christopher Tracy
Candidate	Everett Maroon	Everett Maroon
Candidate	Skyler Rude	Skyler Rude
Candidate	Bill Spencer	Bill Spencer
Candidate	Brenda Chilton	Brenda Chilton
Candidate	Josie Delvin	Josie Delvin
Candidate	Shon Small 	Shon Small 
Candidate	William 'Bill' Leach	William 'Bill' Leach
Candidate	Jamie Raebel	Jamie Raebel
Candidate	Andy Miller	Andy Miller
Candidate	Jerry Hatcher	Jerry Hatcher
Candidate	Ken Spencer	Ken Spencer
Candidate	Talesha &quot;Tali&quot; Sams	Talesha &quot;Tali&quot; Sams
Candidate	Terry M. Tanner	Terry M. Tanner
Candidate	Dan Kathren	Dan Kathren
Candidate	John S. Ziobro	John S. Ziobro
Candidate	Katy Butler (Rapacz)	Katy Butler (Rapacz)
Candidate	Barry Bush	Barry Bush
Candidate	Bob Bertsch	Bob Bertsch
Candidate	Dino Rossi	Dino Rossi
Candidate	Kim Schrier	Kim Schrier
Candidate	Keith Goehner	Keith Goehner
Candidate	Ann Diamond	Ann Diamond
Candidate	Valerie Sarratt	Valerie Sarratt
Candidate	Deanna Walter	Deanna Walter
Candidate	Kevin Ohme 	Kevin Ohme 
Candidate	Skip Moore	Skip Moore
Candidate	Kim Morrison	Kim Morrison
Candidate	Shon D. Smith	Shon D. Smith
Candidate	Bob Bugert	Bob Bugert
Candidate	Wayne E. Harris 	Wayne E. Harris 
Candidate	Douglas J. Shae	Douglas J. Shae
Candidate	Brian Burnett	Brian Burnett
Candidate	Jennifer Tyler	Jennifer Tyler
Candidate	David E. Griffiths	David E. Griffiths
Candidate	Roy S. Fore 	Roy S. Fore 
Candidate	Allen F. Blackmon	Allen F. Blackmon
Candidate	Kyle Mott	Kyle Mott
Candidate	Rob Lawrence-Berrey	Rob Lawrence-Berrey
Candidate	Travis Brandt	Travis Brandt
Candidate	Robert McSeveney	Robert McSeveney
Candidate	Kristin Ferrera	Kristin Ferrera
Candidate	Charles R Steinberg	Charles R Steinberg
Candidate	Randy Smith	Randy Smith
Candidate	Daryn Klinginsmith	Daryn Klinginsmith
Candidate	Dennis Bolz	Dennis Bolz
Candidate	Douglas Dightman	Douglas Dightman
Candidate	Jodi Wilke	Jodi Wilke
Candidate	Jim McEntire	Jim McEntire
Candidate	Pamela Rushton	Pamela Rushton
Candidate	Shoona Riggs	Shoona Riggs
Candidate	Julie Gardiner	Julie Gardiner
Candidate	Mary Ellen Winborn	Mary Ellen Winborn
Candidate	Mark Nichols	Mark Nichols
Candidate	Selinda Barkhuis	Selinda Barkhuis
Candidate	James (Jim) McLaughlin	James (Jim) McLaughlin
Candidate	Bill Benedict	Bill Benedict
Candidate	Teresa Marchi	Teresa Marchi
Candidate	Bill Peach	Bill Peach
Candidate	"Howard (Mike) Doherty, Jr."	"Howard (Mike) Doherty, Jr."
Candidate	Rebecca Glasgow	Rebecca Glasgow
Candidate	Suzanne M.B. Hayden	Suzanne M.B. Hayden
Candidate	John Black	John Black
Candidate	Jim Waddell	Jim Waddell
Candidate	Ted Simpson	Ted Simpson
Candidate	Carolyn Long	Carolyn Long
Candidate	Chris Corry	Chris Corry
Candidate	Sasha Bentley	Sasha Bentley
Candidate	Gina Mosbrucker	Gina Mosbrucker
Candidate	Liz Hallock	Liz Hallock
Candidate	Tanisha Harris	Tanisha Harris
Candidate	"Damion E Jiles, Sr."	"Damion E Jiles, Sr."
Candidate	Chris Thobaben	Chris Thobaben
Candidate	Larry A. Hoff	Larry A. Hoff
Candidate	John Thompson	John Thompson
Candidate	Brennan Bailey	Brennan Bailey
Candidate	Peter Van Nortwick	Peter Van Nortwick
Candidate	Darren Wertz	Darren Wertz
Candidate	Greg Kimsey	Greg Kimsey
Candidate	Barbara L. Melton	Barbara L. Melton
Candidate	Scott G Weber	Scott G Weber
Candidate	Tony Golik	Tony Golik
Candidate	Chuck E. Atkins	Chuck E. Atkins
Candidate	Robert Hinds	Robert Hinds
Candidate	Rich Melnick	Rich Melnick
Candidate	Kristen L. Parcher	Kristen L. Parcher
Candidate	Chad E. Sleight	Chad E. Sleight
Candidate	Darvin J. Zimmerman	Darvin J. Zimmerman
Candidate	Sonya Langsdorf	Sonya Langsdorf
Candidate	Kelli E. Osler	Kelli E. Osler
Candidate	John P. Hagensen	John P. Hagensen
Candidate	Temple Lentz	Temple Lentz
Candidate	Jeanne E. Stewart	Jeanne E. Stewart
Candidate	Julie Olson	Julie Olson
Candidate	Elisabeth Veneman	Elisabeth Veneman
Candidate	Laurie Lebowsky	Laurie Lebowsky
Candidate	Sarah Fox	Sarah Fox
Candidate	Jim Malinowski	Jim Malinowski
Candidate	Sherry Erickson	Sherry Erickson
Candidate	CHRIS MILLS	CHRIS MILLS
Candidate	ANNE HIGGINS	ANNE HIGGINS
Candidate	SUSAN J MARINELLA	SUSAN J MARINELLA
Candidate	Charles L Amerein	Charles L Amerein
Candidate	Dain C. Nysoe	Dain C. Nysoe
Candidate	C Dale Slack	C Dale Slack
Candidate	Joe Helm	Joe Helm
Candidate	JEFF JENKINS	JEFF JENKINS
Candidate	Carla Rowe	Carla Rowe
Candidate	Cathy Shochet	Cathy Shochet
Candidate	G SCOTT MARINELLA	G SCOTT MARINELLA
Candidate	Erin Frasier	Erin Frasier
Candidate	Joel McEntire	Joel McEntire
Candidate	Emily Wilcox	Emily Wilcox
Candidate	Carolyn Fundingsland	Carolyn Fundingsland
Candidate	Staci L. Myklebust	Staci L. Myklebust
Candidate	Joe Gardner	Joe Gardner
Candidate	Jerry Cooper	Jerry Cooper
Candidate	Timothy J. Davidson	Timothy J. Davidson
Candidate	Ryan P. Jurvakainen	Ryan P. Jurvakainen
Candidate	Mark S. Nelson	Mark S. Nelson
Candidate	Brad Thurman	Brad Thurman
Candidate	Debra Gardner	Debra Gardner
Candidate	Karen Walker	Karen Walker
Candidate	Kevin G. Blondin	Kevin G. Blondin
Candidate	Debra L. Burchett	Debra L. Burchett
Candidate	Corey Larson	Corey Larson
Candidate	M. Jamie Imboden	M. Jamie Imboden
Candidate	Tom Ladouceur	Tom Ladouceur
Candidate	John A. Hays	John A. Hays
Candidate	Ned Piper	Ned Piper
Candidate	Duane Dalgleish	Duane Dalgleish
Candidate	Jim Ruud	Jim Ruud
Candidate	Thad Duvall	Thad Duvall
Candidate	Tristen Worthen	Tristen Worthen
Candidate	Marc Straub	Marc Straub
Candidate	Norman (Buck) Tupling	Norman (Buck) Tupling
Candidate	Gordon Edgar	Gordon Edgar
Candidate	Kevin W. Morris	Kevin W. Morris
Candidate	Leeon Leyde	Leeon Leyde
Candidate	Natalie R. Marx	Natalie R. Marx
Candidate	Eric C. Biggar	Eric C. Biggar
Candidate	Robert Hunter	Robert Hunter
Candidate	Ron Skagen	Ron Skagen
Candidate	Karen Hardy	Karen Hardy
Candidate	Jacquelin Maycumber	Jacquelin Maycumber
Candidate	Randall (Randy) Michaelis	Randall (Randy) Michaelis
Candidate	Mike Bell	Mike Bell
Candidate	Rachel D. Siracuse	Rachel D. Siracuse
Candidate	Dianna Galvan	Dianna Galvan
Candidate	Teresa Jenkins	Teresa Jenkins
Candidate	Jean Bremner Booher	Jean Bremner Booher
Candidate	Nathan Davis	Nathan Davis
Candidate	Dixie Moore	Dixie Moore
Candidate	Ray Maycumber	Ray Maycumber
Candidate	Darin Odegaard	Darin Odegaard
Candidate	Rochelle L. Rodak	Rochelle L. Rodak
Candidate	Tom Brown	Tom Brown
Candidate	Laurel Siddoway	Laurel Siddoway
Candidate	Against	Against
Candidate	Dan Fagerlie	Dan Fagerlie
Candidate	Jerred Burbank	Jerred Burbank
Candidate	Peter McEnderfer	Peter McEnderfer
Candidate	Diana Izaguirre	Diana Izaguirre
Candidate	Michael Killian	Michael Killian
Candidate	Jackie Lopez Giddens	Jackie Lopez Giddens
Candidate	Zahra Roach	Zahra Roach
Candidate	Dan Blasdel	Dan Blasdel
Candidate	Curtis McGary	Curtis McGary
Candidate	Shawn P Sant	Shawn P Sant
Candidate	Jim Raymond	Jim Raymond
Candidate	Josie Koelzer	Josie Koelzer
Candidate	Gerald F. &quot;Jerry&quot; Roach	Gerald F. &quot;Jerry&quot; Roach
Candidate	Approved 	Approved 
Candidate	Cynthia N. Parker	Cynthia N. Parker
Candidate	Stu Nelson	Stu Nelson
Candidate	Brian Bartels	Brian Bartels
Candidate	Keshia Gilbert	Keshia Gilbert
Candidate	Donna J. Deal	Donna J. Deal
Candidate	Marie Gormsen	Marie Gormsen
Candidate	Katie Ruchert Magill	Katie Ruchert Magill
Candidate	Justin E. Dixon	Justin E. Dixon
Candidate	Bennie W. Keller	Bennie W. Keller
Candidate	Matt L. Newberg	Matt L. Newberg
Candidate	Drew W. Hyer	Drew W. Hyer
Candidate	Steven M. Krouse	Steven M. Krouse
Candidate	Tereasa Summers	Tereasa Summers
Candidate	Karen S. Roosevelt	Karen S. Roosevelt
Candidate	Christopher Keatts Munoz	Christopher Keatts Munoz
Candidate	Thomas W. Cox	Thomas W. Cox
Candidate	Judy Warnick	Judy Warnick
Candidate	Jesse Hegstrom Oakey	Jesse Hegstrom Oakey
Candidate	Sylvia Hammond	Sylvia Hammond
Candidate	Melissa McKnight	Melissa McKnight
Candidate	Scott G Schmig	Scott G Schmig
Candidate	Michele Jaderlund	Michele Jaderlund
Candidate	James (Jim) Liebrecht	James (Jim) Liebrecht
Candidate	Kimberly A Allen	Kimberly A Allen
Candidate	Tyson R. Hill	Tyson R. Hill
Candidate	Cindy Carter	Cindy Carter
Candidate	Jeff Foster 	Jeff Foster 
Candidate	Craig Morrison	Craig Morrison
Candidate	Garth Dano	Garth Dano
Candidate	Tom Jones	Tom Jones
Candidate	Myriam Villagran Diaz	Myriam Villagran Diaz
Candidate	Darryl Pheasant	Darryl Pheasant
Candidate	Casey Cooper	Casey Cooper
Candidate	Brian Barlow	Brian Barlow
Candidate	Janis Whitener-Moberg	Janis Whitener-Moberg
Candidate	Judy Wilson	Judy Wilson
Candidate	Terry Brewer	Terry Brewer
Candidate	Patti Paris	Patti Paris
Candidate	Nelson Cox	Nelson Cox
Candidate	Vickie L. Raines	Vickie L. Raines
Candidate	Dan Lindgren	Dan Lindgren
Candidate	Joe MacLean	Joe MacLean
Candidate	Chris Thomas	Chris Thomas
Candidate	Kimberly R Foster	Kimberly R Foster
Candidate	Janice Louthan	Janice Louthan
Candidate	Robert G. Kegel	Robert G. Kegel
Candidate	Katie Svoboda	Katie Svoboda
Candidate	Richard Scott	Richard Scott
Candidate	Kenneth Albert	Kenneth Albert
Candidate	Kyle L. Imler	Kyle L. Imler
Candidate	Tom Copland	Tom Copland
Candidate	Ray Kahler	Ray Kahler
Candidate	Allen Werth	Allen Werth
Candidate	Arie Callaghan	Arie Callaghan
Candidate	Brian Luke	Brian Luke
Candidate	Scott McMullen	Scott McMullen
Candidate	Dave Paul	Dave Paul
Candidate	Mary Wilson-Engle	Mary Wilson-Engle
Candidate	Sheilah Crider	Sheilah Crider
Candidate	Debra Van Pelt	Debra Van Pelt
Candidate	Rick Hannold	Rick Hannold
Candidate	Janet St. Clair	Janet St. Clair
Candidate	Robert Bishop	Robert Bishop
Candidate	Gregory Banks	Gregory Banks
Candidate	Rick Felici	Rick Felici
Candidate	Lane K. Campbell	Lane K. Campbell
Candidate	Wanda J. Grone	Wanda J. Grone
Candidate	Bill Hawkins	Bill Hawkins
Candidate	Tom SeGuine	Tom SeGuine
Candidate	Cecily Hazelrigg-Hernandez	Cecily Hazelrigg-Hernandez
Candidate	Sidney (Sid) Logan	Sidney (Sid) Logan
Candidate	Mary Rollins	Mary Rollins
Candidate	Rebecca Wolfe	Rebecca Wolfe
Candidate	David Chan	David Chan
Candidate	Jeff Chapman	Jeff Chapman
Candidate	Rose Ann Carroll	Rose Ann Carroll
Candidate	Ruth Gordon	Ruth Gordon
Candidate	Jon Cooke	Jon Cooke
Candidate	Greg Brotherton	Greg Brotherton
Candidate	James M. Kennedy	James M. Kennedy
Candidate	Michael Haas	Michael Haas
Candidate	Joe Nole	Joe Nole
Candidate	David Stanko	David Stanko
Candidate	Stacie Prada	Stacie Prada
Candidate	Noah Harrison	Noah Harrison
Candidate	Mindy Walker	Mindy Walker
Candidate	Daniel Toepper	Daniel Toepper
Candidate	Tom Brotherton	Tom Brotherton
Candidate	Suzan DelBene	Suzan DelBene
Candidate	Jeffrey Beeler	Jeffrey Beeler
Candidate	Craig Keller	Craig Keller
Candidate	Sarah Smith	Sarah Smith
Candidate	Josh Colver	Josh Colver
Candidate	Debra Blodgett	Debra Blodgett
Candidate	Bill Ramos	Bill Ramos
Candidate	Lisa Callan	Lisa Callan
Candidate	Claire Wilson	Claire Wilson
Candidate	Kristine M. Reeves	Kristine M. Reeves
Candidate	Mark Greene	Mark Greene
Candidate	Immaculate Ferreria	Immaculate Ferreria
Candidate	Victoria Mena	Victoria Mena
Candidate	Morgan Irwin	Morgan Irwin
Candidate	Mark Boswell	Mark Boswell
Candidate	Jesse Salomon	Jesse Salomon
Candidate	Maralyn Chase	Maralyn Chase
Candidate	Diodato (Dio) Boucsieguez	Diodato (Dio) Boucsieguez
Candidate	Lauren Davis	Lauren Davis
Candidate	Frank Deisler	Frank Deisler
Candidate	Karen Keiser	Karen Keiser
Candidate	Kun Wang	Kun Wang
Candidate	Anthony L. Lamb	Anthony L. Lamb
Candidate	Joe Nguyen	Joe Nguyen
Candidate	Shannon Braddock	Shannon Braddock
Candidate	Reuven M. Carlyle	Reuven M. Carlyle
Candidate	Bryan Simonson	Bryan Simonson
Candidate	Sydney Gillman Wissel	Sydney Gillman Wissel
Candidate	Matt Dubin	Matt Dubin
Candidate	Rebecca Saldana	Rebecca Saldana
Candidate	Beth Broadway	Beth Broadway
Candidate	Claus Joens	Claus Joens
Candidate	Keith L. Wagoner	Keith L. Wagoner
Candidate	Ivan Lewis	Ivan Lewis
Candidate	Carolyn Eslick	Carolyn Eslick
Candidate	Eric Halvorson	Eric Halvorson
Candidate	Tim Cruickshank	Tim Cruickshank
Candidate	My-Linh Thai	My-Linh Thai
Candidate	Jamie Pedersen	Jamie Pedersen
Candidate	Dan Harder	Dan Harder
Candidate	John Peeples	John Peeples
Candidate	Claire Torstenbo	Claire Torstenbo
Candidate	Manka Dhingra	Manka Dhingra
Candidate	Dale Fonk	Dale Fonk
Candidate	Michael Curtis	Michael Curtis
Candidate	Amber Krabach	Amber Krabach
Candidate	David Frockt	David Frockt
Candidate	Beth Daranciang	Beth Daranciang
Candidate	Jeff Patton	Jeff Patton
Candidate	Javier Valdez	Javier Valdez
Candidate	Jerry Zeiger-Buccola	Jerry Zeiger-Buccola
Candidate	Joe Fain	Joe Fain
Candidate	Mona Das	Mona Das
Candidate	Debra Entenman	Debra Entenman
Candidate	Ted Cooke	Ted Cooke
Candidate	Rodney Tom	Rodney Tom
Candidate	Vandana Slatter	Vandana Slatter
Candidate	Amy Walen	Amy Walen
Candidate	Cindi Bright	Cindi Bright
Candidate	Dan Satterberg	Dan Satterberg
Candidate	Daron Morris	Daron Morris
Candidate	Beth M. Andrus	Beth M. Andrus
Candidate	Marlin Appelwick	Marlin Appelwick
Candidate	Marcus Naylor	Marcus Naylor
Candidate	Joshua Schaer	Joshua Schaer
Candidate	Ketu Shah	Ketu Shah
Candidate	Lisa O'Toole	Lisa O'Toole
Candidate	Peter L. Nault	Peter L. Nault
Candidate	David A. Steiner	David A. Steiner
Candidate	Michael Finkle	Michael Finkle
Candidate	Donna Tucker	Donna Tucker
Candidate	Joe Campagna	Joe Campagna
Candidate	Les Ponomarchuk	Les Ponomarchuk
Candidate	Marcine Anderson	Marcine Anderson
Candidate	Jason Poydras	Jason Poydras
Candidate	Matthew York	Matthew York
Candidate	"Nathaniel B. Green, Jr."	"Nathaniel B. Green, Jr."
Candidate	Corinna Harn	Corinna Harn
Candidate	Virginia M. Amato	Virginia M. Amato
Candidate	Rhonda Laumann	Rhonda Laumann
Candidate	David M. Christie	David M. Christie
Candidate	Susan L. Mahoney	Susan L. Mahoney
Candidate	D. Mark Eide	D. Mark Eide
Candidate	Elizabeth D. Stephenson	Elizabeth D. Stephenson
Candidate	Lisa A. Paglisotti	Lisa A. Paglisotti
Candidate	Mark C. Chow	Mark C. Chow
Candidate	Art Chapman	Art Chapman
Candidate	Anne C. Harper	Anne C. Harper
Candidate	Ed McKenna	Ed McKenna
Candidate	Andrea Chin	Andrea Chin
Candidate	Adam Eisenberg	Adam Eisenberg
Candidate	Anita M. Crawford-Willis	Anita M. Crawford-Willis
Candidate	Willie Gregory	Willie Gregory
Candidate	Faye Chess	Faye Chess
Candidate	Damon Shadid	Damon Shadid
Candidate	Becky Erickson	Becky Erickson
Candidate	Emily Randall	Emily Randall
Candidate	Connie FitzPatrick	Connie FitzPatrick
Candidate	Joy Stanford	Joy Stanford
Candidate	Tim Sheldon	Tim Sheldon
Candidate	James Thomas	James Thomas
Candidate	David Daggett	David Daggett
Candidate	Edward Wolfe	Edward Wolfe
Candidate	Phil Cook	Phil Cook
Candidate	Paul Andrews	Paul Andrews
Candidate	Richard Huddy	Richard Huddy
Candidate	Alison Sonntag	Alison Sonntag
Candidate	Russ Reuther	Russ Reuther
Candidate	Jeff Wallis	Jeff Wallis
Candidate	Chad M. Enright	Chad M. Enright
Candidate	Gary L. Simpson	Gary L. Simpson
Candidate	Meredith Green	Meredith Green
Candidate	Claire A. Bradley	Claire A. Bradley
Candidate	Jeffrey J. Jahns	Jeffrey J. Jahns
Candidate	Marilyn Paja	Marilyn Paja
Candidate	Kevin P. Kelly	Kevin P. Kelly
Candidate	Heather Pauley	Heather Pauley
Candidate	Nate Andrews	Nate Andrews
Candidate	Mike Hougardy	Mike Hougardy
Candidate	Jerry Pettit	Jerry Pettit
Candidate	Val Barschaw	Val Barschaw
Candidate	Brett Wachsmith	Brett Wachsmith
Candidate	Nicholas( Nick) Henderson	Nicholas( Nick) Henderson
Candidate	Rick Tuckness	Rick Tuckness
Candidate	Gene Dana	Gene Dana
Candidate	Amy Cziske	Amy Cziske
Candidate	Dovie Sigle	Dovie Sigle
Candidate	Paul Sander	Paul Sander
Candidate	Darrel Ellis	Darrel Ellis
Candidate	Shan Rowbotham	Shan Rowbotham
Candidate	Crista A. Schroder	Crista A. Schroder
Candidate	Brenda Sorensen	Brenda Sorensen
Candidate	Renea Campbell	Renea Campbell
Candidate	David M. Sauter	David M. Sauter
Candidate	Raymond Clough	Raymond Clough
Candidate	David R. Quesnel	David R. Quesnel
Candidate	Bob Songer	Bob Songer
Candidate	Douglas Charters	Douglas Charters
Candidate	Greg Gallagher	Greg Gallagher
Candidate	Rick L. Hansen	Rick L. Hansen
Candidate	Jeff Baker	Jeff Baker
Candidate	Randy L. Knowles	Randy L. Knowles
Candidate	Mikael Naramore	Mikael Naramore
Candidate	Lloyd DeKay	Lloyd DeKay
Candidate	Catherine Loke	Catherine Loke
Candidate	Benjamin Briggs	Benjamin Briggs
Candidate	Pamela Z. Morneault	Pamela Z. Morneault
Candidate	Michael Oldfather	Michael Oldfather
Candidate	Troy Witherrite	Troy Witherrite
Candidate	Karen Skiles	Karen Skiles
Candidate	Jan Brending	Jan Brending
Candidate	Amanda Price	Amanda Price
Candidate	Dianne Dorey	Dianne Dorey
Candidate	Larry E Grove	Larry E Grove
Candidate	Scott Tinney	Scott Tinney
Candidate	Gary Stamper	Gary Stamper
Candidate	Jerry Pratt	Jerry Pratt
Candidate	Warren McLeod	Warren McLeod
Candidate	Jonathan L. Meyer	Jonathan L. Meyer
Candidate	Rob Snaza	Rob Snaza
Candidate	Arny Davis	Arny Davis
Candidate	Wade Samuelson	Wade Samuelson
Candidate	R.W. Buzzard	R.W. Buzzard
Candidate	Paul Crowner	Paul Crowner
Candidate	Ron Averill	Ron Averill
Candidate	Larry Kerschner	Larry Kerschner
Candidate	Jeffrey D Robertson	Jeffrey D Robertson
Candidate	Jami Lund	Jami Lund
Candidate	Marc Guichard	Marc Guichard
Candidate	TJ Williams	TJ Williams
Candidate	Kurtis Engle	Kurtis Engle
Candidate	Bob Berg	Bob Berg
Candidate	Cory Elliott	Cory Elliott
Candidate	Evan Fagerness	Evan Fagerness
Candidate	Jennifer L West	Jennifer L West
Candidate	Peter N. Lahmann Jr.	Peter N. Lahmann Jr.
Candidate	Brian Mittge	Brian Mittge
Candidate	Mark Anders	Mark Anders
Candidate	Bill Schulte	Bill Schulte
Candidate	Anthony Mixer	Anthony Mixer
Candidate	David Morgan	David Morgan
Candidate	Lindsey Pollock	Lindsey Pollock
Candidate	Jen Slemp	Jen Slemp
Candidate	Norman Forsyth	Norman Forsyth
Candidate	Fred W Rider	Fred W Rider
Candidate	Bob Russell	Bob Russell
Candidate	Martha J. Hunt	Martha J. Hunt
Candidate	Jerry Lord	Jerry Lord
Candidate	Lola Toloba	Lola Toloba
Candidate	Stan Bowman 	Stan Bowman 
Candidate	Pete Hammer	Pete Hammer
Candidate	F. Lee Grose	F. Lee Grose
Candidate	Rodger Cool	Rodger Cool
Candidate	Cynthia (Cindy) Colson	Cynthia (Cindy) Colson
Candidate	Harry O Bhagwandin	Harry O Bhagwandin
Candidate	Linda Williams	Linda Williams
Candidate	Marty Hayes	Marty Hayes
Candidate	Carolyn (Carol) Brock	Carolyn (Carol) Brock
Candidate	Archie Smith	Archie Smith
Candidate	Nicholas Bozarth	Nicholas Bozarth
Candidate	Michael Messmore	Michael Messmore
Candidate	Dean Dahlin	Dean Dahlin
Candidate	J Scott Liebing	J Scott Liebing
Candidate	Shelly Johnston	Shelly Johnston
Candidate	Peggy A Semprimoznik	Peggy A Semprimoznik
Candidate	Rob Coffman	Rob Coffman
Candidate	Jeffrey S. Barkdull	Jeffrey S. Barkdull
Candidate	Wade W. Magers	Wade W. Magers
Candidate	Jody Howard	Jody Howard
Candidate	Loren Rux	Loren Rux
Candidate	Joseph Brumbles 	Joseph Brumbles 
Candidate	Melody Peterson	Melody Peterson
Candidate	Patti McLean	Patti McLean
Candidate	Paddy McGuire	Paddy McGuire
Candidate	Charles G. Rhodes	Charles G. Rhodes
Candidate	Sharon (Moore) Fogo	Sharon (Moore) Fogo
Candidate	Kevin Schmelzlen	Kevin Schmelzlen
Candidate	Sharon Trask	Sharon Trask
Candidate	Wes Stockwell	Wes Stockwell
Candidate	Michael Dorcy	Michael Dorcy
Candidate	Casey Salisbury	Casey Salisbury
Candidate	Darin Holland	Darin Holland
Candidate	Elisabeth (Lisa) Frazier	Elisabeth (Lisa) Frazier
Candidate	George A. Steele	George A. Steele
Candidate	Eric Valley	Eric Valley
Candidate	Monty D. Cobb	Monty D. Cobb
Candidate	Jack Janda	Jack Janda
Candidate	Bruce E Jorgenson	Bruce E Jorgenson
Candidate	Larry D. Gilman	Larry D. Gilman
Candidate	Cari Hall	Cari Hall
Candidate	Randy Gates	Randy Gates
Candidate	Charleen Groomes	Charleen Groomes
Candidate	Jim DeTro	Jim DeTro
Candidate	Salley Bull	Salley Bull
Candidate	David Rodriguez	David Rodriguez
Candidate	Arian Noma	Arian Noma
Candidate	Branden E. Platter	Branden E. Platter
Candidate	Anthony (Tony) Hawley	Anthony (Tony) Hawley
Candidate	Steve Brown	Steve Brown
Candidate	Leah F. McCormack	Leah F. McCormack
Candidate	Charles Short	Charles Short
Candidate	William (Bill) Colyar	William (Bill) Colyar
Candidate	Bruce P. Walker	Bruce P. Walker
Candidate	Joyce Kidd	Joyce Kidd
Candidate	Virginia A. Leach	Virginia A. Leach
Candidate	Michael &quot;Hawk&quot; Runyon	Michael &quot;Hawk&quot; Runyon
Candidate	Todd P. Stephens	Todd P. Stephens
Candidate	Scott L. Johnson	Scott L. Johnson
Candidate	Robin Souvenir	Robin Souvenir
Candidate	RENEE GOODIN	RENEE GOODIN
Candidate	Mark McClain	Mark McClain
Candidate	Pam Nogueira Maneman	Pam Nogueira Maneman
Candidate	Elizabeth Penoyar	Elizabeth Penoyar
Candidate	Nancy R. McAllister	Nancy R. McAllister
Candidate	Debbie Oakes	Debbie Oakes
Candidate	Don Pape	Don Pape
Candidate	James W. McCroskey	James W. McCroskey
Candidate	Marianne Nichols	Marianne Nichols
Candidate	Tammie A. Ownbey	Tammie A. Ownbey
Candidate	Mike Manus	Mike Manus
Candidate	Sheryl Miller	Sheryl Miller
Candidate	Dolly Hunt	Dolly Hunt
Candidate	Glenn Blakeslee	Glenn Blakeslee
Candidate	Jon Carman	Jon Carman
Candidate	Nicole Dice	Nicole Dice
Candidate	Tom Watson	Tom Watson
Candidate	Robin R. McCroskey	Robin R. McCroskey
Candidate	Dan Peterson	Dan Peterson
Candidate	Joe Onley	Joe Onley
Candidate	Anneliese Feld	Anneliese Feld
Candidate	Kelly Chambers	Kelly Chambers
Candidate	Chris Gildon	Chris Gildon
Candidate	Brian Duthie	Brian Duthie
Candidate	Kyle Paskewitz	Kyle Paskewitz
Candidate	Donald Golden	Donald Golden
Candidate	Maia Espinoza	Maia Espinoza
Candidate	Steve Conway	Steve Conway
Candidate	Pierre Malebranche	Pierre Malebranche
Candidate	Melanie Morgan	Melanie Morgan
Candidate	Terry Harder	Terry Harder
Candidate	Julie Anderson	Julie Anderson
Candidate	Mary Robnett	Mary Robnett
Candidate	Mark Lindquist	Mark Lindquist
Candidate	Lorra Jackson	Lorra Jackson
Candidate	Dave Morell	Dave Morell
Candidate	Marty Campbell	Marty Campbell
Candidate	Justin Van Dyk	Justin Van Dyk
Candidate	Derek M. Young	Derek M. Young
Candidate	David Olson	David Olson
Candidate	Linda Lee	Linda Lee
Candidate	Kevin McCann	Kevin McCann
Candidate	Claire Sussman	Claire Sussman
Candidate	Lizanne Padula	Lizanne Padula
Candidate	Tim Lewis	Tim Lewis
Candidate	Lloyd D. Oaks	Lloyd D. Oaks
Candidate	Judy Rae Jasprica	Judy Rae Jasprica
Candidate	Karl Williams	Karl Williams
Candidate	John Sheeran	John Sheeran
Candidate	Karla Buttorff	Karla Buttorff
Candidate	Jeanette A. Lineberry	Jeanette A. Lineberry
Candidate	David B. Ladenburg	David B. Ladenburg
Candidate	Drew Ann Henke	Drew Ann Henke
Candidate	Derek M. Smith	Derek M. Smith
Candidate	Debra Lekanoff	Debra Lekanoff
Candidate	Michael Petrish	Michael Petrish
Candidate	Randall K. Gaylord	Randall K. Gaylord
Candidate	Nicholas (Nick) Power	Nicholas (Nick) Power
Candidate	John Kulseth	John Kulseth
Candidate	F. Milene Henley	F. Milene Henley
Candidate	Lisa A. Henderson	Lisa A. Henderson
Candidate	Jamie Stephens	Jamie Stephens
Candidate	Jeff Asher	Jeff Asher
Candidate	Ronald Krebs	Ronald Krebs
Candidate	Rhonda Pederson	Rhonda Pederson
Candidate	Carolyn M. Jewett	Carolyn M. Jewett
Candidate	Steve Brandli	Steve Brandli
Candidate	Kathryn C. Loring	Kathryn C. Loring
Candidate	Dave Thomas	Dave Thomas
Candidate	Sandy Perkins	Sandy Perkins
Candidate	Mike Urban	Mike Urban
Candidate	Melissa Beaton	Melissa Beaton
Candidate	Lisa Janicki	Lisa Janicki
Candidate	Hayley Thompson	Hayley Thompson
Candidate	Rich Weyrich	Rich Weyrich
Candidate	Don McDermott	Don McDermott
Candidate	Jackie Brunson	Jackie Brunson
Candidate	Bradley Whaley	Bradley Whaley
Candidate	Warren M. Gilbert	Warren M. Gilbert
Candidate	Dianne Edmonds Goddard	Dianne Edmonds Goddard
Candidate	Thomas Verge	Thomas Verge
Candidate	Danielle M. Thomas	Danielle M. Thomas
Candidate	Elizabeth (Liz) Lovelett	Elizabeth (Liz) Lovelett
Candidate	Daniel Hagen	Daniel Hagen
Candidate	John T. Burke	John T. Burke
Candidate	Margery Hite	Margery Hite
Candidate	Donald Clark	Donald Clark
Candidate	Annie Lohman	Annie Lohman
Candidate	David James Groves	David James Groves
Candidate	Keith Rubin	Keith Rubin
Candidate	Roger Mitchell	Roger Mitchell
Candidate	Shani Taha	Shani Taha
Candidate	Mark Hurd	Mark Hurd
Candidate	Ken Goodwin	Ken Goodwin
Candidate	Konrad Kurp	Konrad Kurp
Candidate	John Doyle	John Doyle
Candidate	Ed Stauffer	Ed Stauffer
Candidate	Andrew Miller	Andrew Miller
Candidate	Matt Miller	Matt Miller
Candidate	&quot;ska je tah lo&quot; Lona Wilbur	&quot;ska je tah lo&quot; Lona Wilbur
Candidate	Larry Wasserman	Larry Wasserman
Candidate	Celia Ponce Sanchez	Celia Ponce Sanchez
Candidate	Stephen (Steve) Orsini	Stephen (Steve) Orsini
Candidate	Don McMoran	Don McMoran
Candidate	Amanda Hubik	Amanda Hubik
Candidate	Ryan Walters	Ryan Walters
Candidate	Todd E. Gordon	Todd E. Gordon
Candidate	Jack Galbraith	Jack Galbraith
Candidate	Britta Eschete	Britta Eschete
Candidate	Kirk S Duffy	Kirk S Duffy
Candidate	Allen Rozema	Allen Rozema
Candidate	Dale Ragan	Dale Ragan
Candidate	Shelley Acero	Shelley Acero
Candidate	Ron Wortham	Ron Wortham
Candidate	Tammy Lanphere Oommen	Tammy Lanphere Oommen
Candidate	Mark Hulst	Mark Hulst
Candidate	Joe Bowen	Joe Bowen
Candidate	Rob Janicki	Rob Janicki
Candidate	Justin Hayton	Justin Hayton
Candidate	Dick Reitsma	Dick Reitsma
Candidate	Ellen Gray	Ellen Gray
Candidate	George Eusterman	George Eusterman
Candidate	Ken Winkes	Ken Winkes
Candidate	Glenn Ash	Glenn Ash
Candidate	Mary Hudson	Mary Hudson
Candidate	Navor M. Tercero	Navor M. Tercero
Candidate	Gary Wickman	Gary Wickman
Candidate	John Boggs	John Boggs
Candidate	Eric A. Johnson	Eric A. Johnson
Candidate	Clyde G Williams	Clyde G Williams
Candidate	Miguel Angel Gaitan	Miguel Angel Gaitan
Candidate	Jeremy Harrison-Smith	Jeremy Harrison-Smith
Candidate	Shaari King	Shaari King
Candidate	Germaine Kornegay	Germaine Kornegay
Candidate	Brian Lipscomb	Brian Lipscomb
Candidate	Steve Sexton	Steve Sexton
Candidate	Sharon D. Dillon	Sharon D. Dillon
Candidate	Joe Franett	Joe Franett
Candidate	John Janicki	John Janicki
Candidate	Joseph A. Shea	Joseph A. Shea
Candidate	Steve Garey	Steve Garey
Candidate	Kathy Reim	Kathy Reim
Candidate	Keith Wagoner	Keith Wagoner
Candidate	Tonya Bieche	Tonya Bieche
Candidate	James (Jim) Cook	James (Jim) Cook
Candidate	Nan Monk	Nan Monk
Candidate	Donald A. Pollock	Donald A. Pollock
Candidate	Bill Pfeifer	Bill Pfeifer
Candidate	Rosemary Kaholokula	Rosemary Kaholokula
Candidate	Joe Lindquist	Joe Lindquist
Candidate	Robbie Robertson	Robbie Robertson
Candidate	Gabriel P. Spencer	Gabriel P. Spencer
Candidate	Tom Dillon	Tom Dillon
Candidate	Robert J. Waymire	Robert J. Waymire
Candidate	Bob Hamlin	Bob Hamlin
Candidate	Adam N. Kick	Adam N. Kick
Candidate	Dan McGill	Dan McGill
Candidate	Dave Brown	Dave Brown
Candidate	Vickie Clelland	Vickie Clelland
Candidate	Ron Reynier	Ron Reynier
Candidate	Dan Boyes	Dan Boyes
Candidate	Marie Gluesenkamp Perez	Marie Gluesenkamp Perez
Candidate	Marko Liias	Marko Liias
Candidate	Mario Lionel Lotmore	Mario Lionel Lotmore
Candidate	Amy Schaper	Amy Schaper
Candidate	Petra Bigea	Petra Bigea
Candidate	John McCoy	John McCoy
Candidate	Savio Pham	Savio Pham
Candidate	Steve Hobbs	Steve Hobbs
Candidate	Doug Roulstone	Doug Roulstone
Candidate	Jeff Sax	Jeff Sax
Candidate	Jared M. Mead	Jared M. Mead
Candidate	Adam Cornell	Adam Cornell
Candidate	Kristen Olbrechts	Kristen Olbrechts
Candidate	Jennifer Rancourt	Jennifer Rancourt
Candidate	Anthony E. Howard	Anthony E. Howard
Candidate	Tam T. Bui	Tam T. Bui
Candidate	Steve Clough	Steve Clough
Candidate	Patricia Lyon	Patricia Lyon
Candidate	Elizabeth (Beth) A. Fraser	Elizabeth (Beth) A. Fraser
Candidate	Jeffrey D. Goodwin	Jeffrey D. Goodwin
Candidate	Douglas J. Fair	Douglas J. Fair
Candidate	Tyler Rourke	Tyler Rourke
Candidate	Liz Vogeli	Liz Vogeli
Candidate	Dave Lucas	Dave Lucas
Candidate	Ted Cummings	Ted Cummings
Candidate	Mary May	Mary May
Candidate	Jessa Lewis	Jessa Lewis
Candidate	Kay Murano	Kay Murano
Candidate	Dave Wilson	Dave Wilson
Candidate	Jenny Graham	Jenny Graham
Candidate	Mary Kuney	Mary Kuney
Candidate	Rob Chase	Rob Chase
Candidate	Robbi Katherine Anthony	Robbi Katherine Anthony
Candidate	Al French	Al French
Candidate	Leonard Christian	Leonard Christian
Candidate	Tom Konis	Tom Konis
Candidate	Vicky M. Dalton	Vicky M. Dalton
Candidate	Tim Fitzgerald	Tim Fitzgerald
Candidate	Michael A. Kirk	Michael A. Kirk
Candidate	Larry Haskell	Larry Haskell
Candidate	Ozzie Knezovich	Ozzie Knezovich
Candidate	Dumpozzie Dot Com	Dumpozzie Dot Com
Candidate	Michael Baumgartner	Michael Baumgartner
Candidate	David Green	David Green
Candidate	Patrick T. Johnson	Patrick T. Johnson
Candidate	Randy Arnold Brandt	Randy Arnold Brandt
Candidate	Jeffrey R. Smith	Jeffrey R. Smith
Candidate	Donna Wilson	Donna Wilson
Candidate	Patti Connolly Walker	Patti Connolly Walker
Candidate	Jennifer Fassbender	Jennifer Fassbender
Candidate	Debra R. Hayes	Debra R. Hayes
Candidate	Aimee Maurer	Aimee Maurer
Candidate	Richard M. Leland	Richard M. Leland
Candidate	Dennis (DC) Cronin	Dennis (DC) Cronin
Candidate	Michelle (Shelley) Szambelan	Michelle (Shelley) Szambelan
Candidate	Dwight Morgan	Dwight Morgan
Candidate	John Olson	John Olson
Candidate	Rick Johnson	Rick Johnson
Candidate	Lori Larsen	Lori Larsen
Candidate	Tim Gray	Tim Gray
Candidate	Julie C. James	Julie C. James
Candidate	Don Dashiell	Don Dashiell
Candidate	Jeffery Charvet	Jeffery Charvet
Candidate	Lorrie Sampson	Lorrie Sampson
Candidate	Brent Hellie	Brent Hellie
Candidate	Brad Manke	Brad Manke
Candidate	Mike Berry	Mike Berry
Candidate	Trina R. Cox	Trina R. Cox
Candidate	Tim Rasmussen	Tim Rasmussen
Candidate	Gina A. Tveit	Gina A. Tveit
Candidate	Lech Radzimski	Lech Radzimski
Candidate	C Davis	C Davis
Candidate	Allen Acosta	Allen Acosta
Candidate	Steven J. Drew	Steven J. Drew
Candidate	Mary Hall	Mary Hall
Candidate	Stuart Holmes	Stuart Holmes
Candidate	Linda Enlow	Linda Enlow
Candidate	Bud Blake	Bud Blake
Candidate	Tye Menser	Tye Menser
Candidate	Gary Warnock	Gary Warnock
Candidate	Jon Tunheim	Jon Tunheim
Candidate	Victor M. Minjares	Victor M. Minjares
Candidate	John D. Snaza	John D. Snaza
Candidate	Jeff Gadman	Jeff Gadman
Candidate	Kalo Wilcox	Kalo Wilcox
Candidate	Sam Meyer	Sam Meyer
Candidate	Brett Buckley	Brett Buckley
Candidate	Linda L. Oosterman	Linda L. Oosterman
Candidate	Andrew Saturn	Andrew Saturn
Candidate	Brian McClain 	Brian McClain 
Candidate	Bill Coons	Bill Coons
Candidate	Nicci Bergseng 	Nicci Bergseng 
Candidate	Matt Kuhl 	Matt Kuhl 
Candidate	Kay M. Holland	Kay M. Holland
Candidate	Blair H. Brady 	Blair H. Brady 
Candidate	Eugene C &quot;Gene&quot; Strong 	Eugene C &quot;Gene&quot; Strong 
Candidate	Heidi Heywood	Heidi Heywood
Candidate	Dan Bigelow	Dan Bigelow
Candidate	Stewart D. Feil	Stewart D. Feil
Candidate	Mark C. Howie 	Mark C. Howie 
Candidate	Graham Phalen 	Graham Phalen 
Candidate	Tammy Peterson 	Tammy Peterson 
Candidate	Robert L. Jungers	Robert L. Jungers
Candidate	Debra Antes	Debra Antes
Candidate	Karen Martin	Karen Martin
Candidate	Kathy Martin 	Kathy Martin 
Candidate	Kathy Mulkerin	Kathy Mulkerin
Candidate	Jim Duncan	Jim Duncan
Candidate	Richard Greenwood	Richard Greenwood
Candidate	James L. Nagle	James L. Nagle
Candidate	Mark Crider	Mark Crider
Candidate	Matthew J Stroe	Matthew J Stroe
Candidate	Gordon R. Heimbigner	Gordon R. Heimbigner
Candidate	Kristian E. Hedine	Kristian E. Hedine
Candidate	John Knowlton	John Knowlton
Candidate	Doug Ericksen	Doug Ericksen
Candidate	Pinky Vargas	Pinky Vargas
Candidate	Justin Boneau	Justin Boneau
Candidate	Sharon Shewmake	Sharon Shewmake
Candidate	Eric Richey	Eric Richey
Candidate	James Erb	James Erb
Candidate	David Grant	David Grant
Candidate	Matthew Elich	Matthew Elich
Candidate	Carol Frazey	Carol Frazey
Candidate	Mike Peetoom	Mike Peetoom
Candidate	Atul Deshmane	Atul Deshmane
Candidate	Paul D. Kenner	Paul D. Kenner
Candidate	Michael Largent	Michael Largent
Candidate	John-Mark Mahnkey	John-Mark Mahnkey
Candidate	ROBIN JONES	ROBIN JONES
Candidate	SANDY JAMISON	SANDY JAMISON
Candidate	Eric Fejeran	Eric Fejeran
Candidate	Jill E. Whelchel	Jill E. Whelchel
Candidate	Annie Pillers	Annie Pillers
Candidate	John Hart	John Hart
Candidate	Rob Rembert	Rob Rembert
Candidate	Denis P. Tracy	Denis P. Tracy
Candidate	Brett J. Myers	Brett J. Myers
Candidate	Christina (Chris) Nelson	Christina (Chris) Nelson
Candidate	Mark Clinton	Mark Clinton
Candidate	Jim Honeyford	Jim Honeyford
Candidate	Bengie Aguilar	Bengie Aguilar
Candidate	Jack McEntire	Jack McEntire
Candidate	Jeremie Dufault	Jeremie Dufault
Candidate	A.J. Cooper	A.J. Cooper
Candidate	Dave Cook	Dave Cook
Candidate	Charles Ross	Charles Ross
Candidate	Tracey Slagle	Tracey Slagle
Candidate	Janelle Riddle	Janelle Riddle
Candidate	Jack B. Hawkins	Jack B. Hawkins
Candidate	James (Jim) Curtice	James (Jim) Curtice
Candidate	Joseph A. Brusic	Joseph A. Brusic
Candidate	Robert C. Udell	Robert C. Udell
Candidate	Nolan Wentz	Nolan Wentz
Candidate	Ilene Thomson	Ilene Thomson
Candidate	Norm Childress	Norm Childress
Candidate	Kevin M. Roy	Kevin M. Roy
Candidate	Brian Sanderson	Brian Sanderson
Candidate	Donald W. Engel	Donald W. Engel
Candidate	Alfred G. Schweppe	Alfred G. Schweppe
Candidate	Michael Bennet	Michael Bennet
Candidate	Joseph R. Biden	Joseph R. Biden
Candidate	Michael Bloomberg	Michael Bloomberg
Candidate	Cory Booker	Cory Booker
Candidate	Pete Buttigieg	Pete Buttigieg
Candidate	John Delaney	John Delaney
Candidate	Tulsi Gabbard	Tulsi Gabbard
Candidate	Amy Klobuchar	Amy Klobuchar
Candidate	Deval Patrick	Deval Patrick
Candidate	Bernie Sanders	Bernie Sanders
Candidate	Tom Steyer	Tom Steyer
Candidate	Elizabeth Warren	Elizabeth Warren
Candidate	Andrew Yang	Andrew Yang
Candidate	Donald J. Trump	Donald J. Trump
Candidate	Ryan Cooper	Ryan Cooper
Candidate	Tracy &quot;Justice&quot; Wright	Tracy &quot;Justice&quot; Wright
Candidate	Douglas E. McKinley	Douglas E. McKinley
Candidate	Evan Jones	Evan Jones
Candidate	Sarena Sloot	Sarena Sloot
Candidate	WRITE-IN	WRITE-IN
Candidate	Alex Tsimerman	Alex Tsimerman
Candidate	Ryan Ryals	Ryan Ryals
Candidate	Leon Aaron Lawson	Leon Aaron Lawson
Candidate	Henry Clay Dennison	Henry Clay Dennison
Candidate	Tim Eyman	Tim Eyman
Candidate	Goodspaceguy	Goodspaceguy
Candidate	Omari Tahir Garrett	Omari Tahir Garrett
Candidate	Don L. Rivers	Don L. Rivers
Candidate	Martin L. 'Iceman' Wheeler	Martin L. 'Iceman' Wheeler
Candidate	Raul Garcia	Raul Garcia
Candidate	Tylor Grow	Tylor Grow
Candidate	Winston Wilkes	Winston Wilkes
Candidate	Brian R. Weed	Brian R. Weed
Candidate	Thor Amundson	Thor Amundson
Candidate	Gene Hart	Gene Hart
Candidate	William (Bill) Miller	William (Bill) Miller
Candidate	Matthew Murray	Matthew Murray
Candidate	Dylan B. Nails	Dylan B. Nails
Candidate	Cameron M. Vessey	Cameron M. Vessey
Candidate	David W. Blomstrom	David W. Blomstrom
Candidate	Anton Sakharov	Anton Sakharov
Candidate	Craig Campbell	Craig Campbell
Candidate	Nate Herzog	Nate Herzog
Candidate	Cregan M. Newhouse	Cregan M. Newhouse
Candidate	Ian Gonzales	Ian Gonzales
Candidate	Cairo D'Almeida	Cairo D'Almeida
Candidate	Elaina J. Gonzalez	Elaina J. Gonzalez
Candidate	Joshua Freed	Joshua Freed
Candidate	David Voltz	David Voltz
Candidate	Joshua Wolf	Joshua Wolf
Candidate	Loren Culp	Loren Culp
Candidate	Richard L. Carpenter	Richard L. Carpenter
Candidate	Bill Hirt	Bill Hirt
Candidate	Joseph Brumbles	Joseph Brumbles
Candidate	Ann Davison Sattler	Ann Davison Sattler
Candidate	James R. Rafferty	James R. Rafferty
Candidate	Matt Seymour	Matt Seymour
Candidate	Michelle Jasmer	Michelle Jasmer
Candidate	Bill Penor	Bill Penor
Candidate	Ed Minger	Ed Minger
Candidate	Gentry Lange	Gentry Lange
Candidate	Duane A. Davidson	Duane A. Davidson
Candidate	Joshua Casey	Joshua Casey
Candidate	Chris Leyba	Chris Leyba
Candidate	Matt Larkin	Matt Larkin
Candidate	Mike Vaska	Mike Vaska
Candidate	Brett Rogers	Brett Rogers
Candidate	Cameron Whitney	Cameron Whitney
Candidate	Steve Sharon	Steve Sharon
Candidate	Kelsey Reyes	Kelsey Reyes
Candidate	Maryam Abasbarzy	Maryam Abasbarzy
Candidate	Frank Wallbrown	Frank Wallbrown
Candidate	Ron Higgins	Ron Higgins
Candidate	Stan Lippmann	Stan Lippmann
Candidate	David Spring	David Spring
Candidate	Dennis Wick	Dennis Wick
Candidate	Anthony Welti	Anthony Welti
Candidate	Chirayu Avinash Patel	Chirayu Avinash Patel
Candidate	Brett Borden	Brett Borden
Candidate	John N Marshall	John N Marshall
Candidate	Dan Blankenship	Dan Blankenship
Candidate	Glen R Stockwell	Glen R Stockwell
Candidate	Jay R Weise	Jay R Weise
Candidate	Ken Johnson	Ken Johnson
Candidate	Phillip Peterson	Phillip Peterson
Candidate	John E Faure	John E Faure
Candidate	Chris Armitage	Chris Armitage
Candidate	Brendan O'Regan	Brendan O'Regan
Candidate	Stephen T. Major	Stephen T. Major
Candidate	Clee Manchester	Clee Manchester
Candidate	Brad Gary	Brad Gary
Candidate	Dennis Plunkett	Dennis Plunkett
Candidate	Michael (Mike) Henze	Michael (Mike) Henze
Candidate	Chuck Whitman	Chuck Whitman
Candidate	Brooke J. Burns	Brooke J. Burns
Candidate	G. Scott Marinella	G. Scott Marinella
Candidate	R. Victor Bottomly	R. Victor Bottomly
Candidate	Larry Stanley	Larry Stanley
Candidate	Perry Dozier	Perry Dozier
Candidate	Danielle Garbe Reser	Danielle Garbe Reser
Candidate	William &quot;Bill&quot; Jenkin	William &quot;Bill&quot; Jenkin
Candidate	Frances Chvatal	Frances Chvatal
Candidate	Mark Klicker	Mark Klicker
Candidate	Carly Coburn	Carly Coburn
Candidate	Donnie Landsman	Donnie Landsman
Candidate	Jeff J Smart	Jeff J Smart
Candidate	Justin Raffa	Justin Raffa
Candidate	Michael Alvarez	Michael Alvarez
Candidate	Will McKay	Will McKay
Candidate	Joe Lusignan	Joe Lusignan
Candidate	Shelley A. Ajax	Shelley A. Ajax
Candidate	Bronson J. Brown	Bronson J. Brown
Candidate	Dave Petersen	Dave Petersen
Candidate	Sharon Brown	Sharon Brown
Candidate	Shawn P. Sant	Shawn P. Sant
Candidate	Shane Fast	Shane Fast
Candidate	Richard Bilskis	Richard Bilskis
Candidate	Josh Skipper	Josh Skipper
Candidate	Paula S Nolte	Paula S Nolte
Candidate	Jerame Clough	Jerame Clough
Candidate	Tracey Krogstad	Tracey Krogstad
Candidate	Duane Morton	Duane Morton
Candidate	Austine Wilson	Austine Wilson
Candidate	Deidre Holmberg	Deidre Holmberg
Candidate	Ragan Faylor	Ragan Faylor
Candidate	Dori L Luzzo Gilmour	Dori L Luzzo Gilmour
Candidate	Steve Goheen	Steve Goheen
Candidate	BOB PARAZIN	BOB PARAZIN
Candidate	DAVID HARVEY	DAVID HARVEY
Candidate	James Mitchell	James Mitchell
Candidate	Corey Bailey	Corey Bailey
Candidate	Jesse Jensen	Jesse Jensen
Candidate	Ryan Dean Burkett	Ryan Dean Burkett
Candidate	Dave Saulibio	Dave Saulibio
Candidate	Keith Arnold	Keith Arnold
Candidate	Keith R. Swank	Keith R. Swank
Candidate	Adrianne Moore	Adrianne Moore
Candidate	Tiffany Gering	Tiffany Gering
Candidate	Brandt Cappell	Brandt Cappell
Candidate	Dale England	Dale England
Candidate	Robert Sealby	Robert Sealby
Candidate	James W Wiggs	James W Wiggs
Candidate	Suzanne Tomassi	Suzanne Tomassi
Candidate	Emma Anderson	Emma Anderson
Candidate	Elizabeth Kreiselmaier	Elizabeth Kreiselmaier
Candidate	Chris Welton	Chris Welton
Candidate	Rebecca Parson	Rebecca Parson
Candidate	Stephan Brodhead	Stephan Brodhead
Candidate	Johny Alberg	Johny Alberg
Candidate	Connie Beauvais	Connie Beauvais
Candidate	Sue Forde	Sue Forde
Candidate	Daniel Charles Svoboda	Daniel Charles Svoboda
Candidate	Darren Corcoran	Darren Corcoran
Candidate	Brian Pruiett	Brian Pruiett
Candidate	Patti Morris	Patti Morris
Candidate	Marty Michaelis	Marty Michaelis
Candidate	Neil Knutson	Neil Knutson
Candidate	Rick Paschall	Rick Paschall
Candidate	Maury A. Modine	Maury A. Modine
Candidate	Jodi Riker	Jodi Riker
Candidate	Tom (Logger) Larkin	Tom (Logger) Larkin
Candidate	William White	William White
Candidate	Diane Haffner	Diane Haffner
Candidate	Rose Marschall	Rose Marschall
Candidate	David Smith	David Smith
Candidate	Lyn Lawson Wheeler	Lyn Lawson Wheeler
Candidate	Bill Parkin	Bill Parkin
Candidate	Deb Cooke	Deb Cooke
Candidate	Vass Shantalov	Vass Shantalov
Candidate	Martha M. Ireland	Martha M. Ireland
Candidate	Martin D. Hash	Martin D. Hash
Candidate	Davy Ray	Davy Ray
Candidate	Devin C. Gray	Devin C. Gray
Candidate	Curtis P. King	Curtis P. King
Candidate	Tracy Rushing	Tracy Rushing
Candidate	William Razey	William Razey
Candidate	Daniel Smith	Daniel Smith
Candidate	Bryan White	Bryan White
Candidate	John Ley	John Ley
Candidate	Rick Bell	Rick Bell
Candidate	Kassandra Bessert	Kassandra Bessert
Candidate	Donna L. Sinclair	Donna L. Sinclair
Candidate	Larry Hoff	Larry Hoff
Candidate	Timothy Zahn	Timothy Zahn
Candidate	Peter Abbarno	Peter Abbarno
Candidate	Brian Lange	Brian Lange
Candidate	Will Rollet	Will Rollet
Candidate	Rey Reynolds	Rey Reynolds
Candidate	Kelli Danielle Fiskum	Kelli Danielle Fiskum
Candidate	Justin Forsman	Justin Forsman
Candidate	Park Llafet	Park Llafet
Candidate	Monica Stonier	Monica Stonier
Candidate	Troy Potter	Troy Potter
Candidate	Jesse James	Jesse James
Candidate	Karen Dill Bowerman	Karen Dill Bowerman
Candidate	Gary Medvigy	Gary Medvigy
Candidate	Matt Little	Matt Little
Candidate	Kathy McDonald	Kathy McDonald
Candidate	Gloria Matthews	Gloria Matthews
Candidate	Kathleen (Kasey) Cote	Kathleen (Kasey) Cote
Candidate	Mike Calhoun	Mike Calhoun
Candidate	Peter Harrison	Peter Harrison
Candidate	Brian Leahy	Brian Leahy
Candidate	Chris Goodwin	Chris Goodwin
Candidate	Kim D. Harless	Kim D. Harless
Candidate	Tom Lineham	Tom Lineham
Candidate	Robin J. Schotter	Robin J. Schotter
Candidate	Michael Herron	Michael Herron
Candidate	Judith Tiffany	Judith Tiffany
Candidate	Will Perkel	Will Perkel
Candidate	Kiki Bittner	Kiki Bittner
Candidate	Austin Lehtonen	Austin Lehtonen
Candidate	Jennifer Hawks	Jennifer Hawks
Candidate	James P. Donahue	James P. Donahue
Candidate	Will Amorin	Will Amorin
Candidate	Tony Ray Fox	Tony Ray Fox
Candidate	David R. Gellatly	David R. Gellatly
Candidate	Mark Engleman	Mark Engleman
Candidate	Parker Truax	Parker Truax
Candidate	Steve Prastka	Steve Prastka
Candidate	Mark Medina	Mark Medina
Candidate	Cynthia Powers	Cynthia Powers
Candidate	Vicki Work	Vicki Work
Candidate	Maggie Bomber	Maggie Bomber
Candidate	David Funk	David Funk
Candidate	Jan Bowers	Jan Bowers
Candidate	Kala Madugula	Kala Madugula
Candidate	John M. Acken	John M. Acken
Candidate	Norene Kuhn	Norene Kuhn
Candidate	Nathan White	Nathan White
Candidate	Carolyn Crain	Carolyn Crain
Candidate	Eric Jenks	Eric Jenks
Candidate	Vanessa Amundson	Vanessa Amundson
Candidate	Robert Ewart	Robert Ewart
Candidate	Mary Pekkala	Mary Pekkala
Candidate	Jay Lokan	Jay Lokan
Candidate	Skyler Amato	Skyler Amato
Candidate	Roy Pulver	Roy Pulver
Candidate	Doug Wilson	Doug Wilson
Candidate	Dorothy Gasque	Dorothy Gasque
Candidate	Nathan Pershall	Nathan Pershall
Candidate	Julie Laterza	Julie Laterza
Candidate	Levi Gellatly	Levi Gellatly
Candidate	Brad Mongrain	Brad Mongrain
Candidate	Jonah Barnes	Jonah Barnes
Candidate	Carol L. Brown	Carol L. Brown
Candidate	Tracy Reilly Kelly	Tracy Reilly Kelly
Candidate	Dale Gaskill	Dale Gaskill
Candidate	Jon (Mike) Gaston	Jon (Mike) Gaston
Candidate	Cornel Ardeleanu	Cornel Ardeleanu
Candidate	Stephen Sechrist	Stephen Sechrist
Candidate	Benjamin Brewer	Benjamin Brewer
Candidate	David Dumas	David Dumas
Candidate	Pam Peiper	Pam Peiper
Candidate	Nicole Wubben	Nicole Wubben
Candidate	Joel Mattila	Joel Mattila
Candidate	Juan Gamboa	Juan Gamboa
Candidate	Marlene Adams	Marlene Adams
Candidate	Daniel A. Fernandez	Daniel A. Fernandez
Candidate	Garret Hergert	Garret Hergert
Candidate	Mandy Brown	Mandy Brown
Candidate	Scott Daniels	Scott Daniels
Candidate	Priscilla Moynihan	Priscilla Moynihan
Candidate	Paul McKinley	Paul McKinley
Candidate	Lester Stenersen	Lester Stenersen
Candidate	Jeffery Merritt	Jeffery Merritt
Candidate	Sean Emerson	Sean Emerson
Candidate	Peter Silliman	Peter Silliman
Candidate	Jack Holtz	Jack Holtz
Candidate	Robert Stearns	Robert Stearns
Candidate	Karl Johnson	Karl Johnson
Candidate	Mary Nevius	Mary Nevius
Candidate	Inna Matson	Inna Matson
Candidate	Roger W. Christopher	Roger W. Christopher
Candidate	Dave Stiles	Dave Stiles
Candidate	Douglas M. Smith	Douglas M. Smith
Candidate	Thomas A. Schenk	Thomas A. Schenk
Candidate	Nancy Miranda Schimschok	Nancy Miranda Schimschok
Candidate	Tom Mielke	Tom Mielke
Candidate	Linda Ford	Linda Ford
Candidate	Paul Questad	Paul Questad
Candidate	Luann Lakemeyer	Luann Lakemeyer
Candidate	Wayne W. Lindberg	Wayne W. Lindberg
Candidate	Larry R. Slattery	Larry R. Slattery
Candidate	Russell Bartausky	Russell Bartausky
Candidate	Joey Gibson	Joey Gibson
Candidate	Jeremiah Romano	Jeremiah Romano
Candidate	Deborah Larner	Deborah Larner
Candidate	Andrew Gnaneswaran	Andrew Gnaneswaran
Candidate	Ed Hamilton Rosales	Ed Hamilton Rosales
Candidate	Lisa Henry	Lisa Henry
Candidate	Karen Bussey	Karen Bussey
Candidate	Philip Kelley	Philip Kelley
Candidate	Nathan Veneman	Nathan Veneman
Candidate	Pat Weidenaar	Pat Weidenaar
Candidate	Warren Randall White	Warren Randall White
Candidate	Colby Kenneth Viola	Colby Kenneth Viola
Candidate	Brian Stoops	Brian Stoops
Candidate	Janet Lodge	Janet Lodge
Candidate	William Griffin	William Griffin
Candidate	Jordan J. Olin	Jordan J. Olin
Candidate	Sharon Murphin	Sharon Murphin
Candidate	"Richard W. Rylander, Jr."	"Richard W. Rylander, Jr."
Candidate	Joe L. Scott	Joe L. Scott
Candidate	Igor Rybkin	Igor Rybkin
Candidate	Robin Rulffes	Robin Rulffes
Candidate	Rowan Samuelson	Rowan Samuelson
Candidate	Joshua VanGelder	Joshua VanGelder
Candidate	Mark Kelly	Mark Kelly
Candidate	Keith Mathison	Keith Mathison
Candidate	Wendy Rush	Wendy Rush
Candidate	James A. Groth	James A. Groth
Candidate	Penny L. Ross	Penny L. Ross
Candidate	Sandy White	Sandy White
Candidate	Jordan Hillstrom	Jordan Hillstrom
Candidate	Edward Jeremy Dawson	Edward Jeremy Dawson
Candidate	George Hacker	George Hacker
Candidate	Jordan Seppala	Jordan Seppala
Candidate	Rick Halle	Rick Halle
Candidate	Ben Seppala	Ben Seppala
Candidate	Donald E. Carlson	Donald E. Carlson
Candidate	Greg Zilker	Greg Zilker
Candidate	Janna Meyer	Janna Meyer
Candidate	Tracy Lepro	Tracy Lepro
Candidate	Colette Abrahamson	Colette Abrahamson
Candidate	Jill Marie Sieloff	Jill Marie Sieloff
Candidate	Jessica C. McCollum	Jessica C. McCollum
Candidate	Brian Rohan	Brian Rohan
Candidate	Kristopher Smith	Kristopher Smith
Candidate	Peter Tapio	Peter Tapio
Candidate	Sergey Dmitriyev	Sergey Dmitriyev
Candidate	Brian W. Clemetson	Brian W. Clemetson
Candidate	Steve Jacobson	Steve Jacobson
Candidate	David W. Sisco	David W. Sisco
Candidate	Nathanael J. Chace	Nathanael J. Chace
Candidate	Doug Parker	Doug Parker
Candidate	David Nelson	David Nelson
Candidate	Allen Rogers	Allen Rogers
Candidate	James Billington	James Billington
Candidate	Ken Lounsbury	Ken Lounsbury
Candidate	Julie Longoria	Julie Longoria
Candidate	Barry Weyhrauch	Barry Weyhrauch
Candidate	Jesse Gellatly	Jesse Gellatly
Candidate	Cerisse Wilson	Cerisse Wilson
Candidate	Maria Nicacio	Maria Nicacio
Candidate	Michael A. Teefy	Michael A. Teefy
Candidate	Carol Turgeon	Carol Turgeon
Candidate	Martin Hogan	Martin Hogan
Candidate	Stephanie Turlay	Stephanie Turlay
Candidate	Wesley Nordlund	Wesley Nordlund
Candidate	Mary L. Morris	Mary L. Morris
Candidate	Maria Elena Dailey	Maria Elena Dailey
Candidate	Alan Svehaug	Alan Svehaug
Candidate	James L. Judkins	James L. Judkins
Candidate	Sarah Akey	Sarah Akey
Candidate	Andrew Brewer	Andrew Brewer
Candidate	Mike Pond	Mike Pond
Candidate	Karissa Sears	Karissa Sears
Candidate	Kris Disbrow	Kris Disbrow
Candidate	Marsh Warren	Marsh Warren
Candidate	Dan Barnes	Dan Barnes
Candidate	Louise Fowles	Louise Fowles
Candidate	John Leben	John Leben
Candidate	Gunnar Metzger	Gunnar Metzger
Candidate	Jeffery M. Bunker	Jeffery M. Bunker
Candidate	Debra A. Miles	Debra A. Miles
Candidate	Lawrence Cook	Lawrence Cook
Candidate	Sherrie Baxter	Sherrie Baxter
Candidate	Andrew McColley	Andrew McColley
Candidate	Chris King	Chris King
Candidate	Maksim Bykov	Maksim Bykov
Candidate	Brian Spitulski	Brian Spitulski
Candidate	Charles Orlen Price	Charles Orlen Price
Candidate	Sherry Rebman	Sherry Rebman
Candidate	Bonnie L. Bruce	Bonnie L. Bruce
Candidate	Chris Baird	Chris Baird
Candidate	Mark Deason	Mark Deason
Candidate	Piper McEwen	Piper McEwen
Candidate	Devin Shaw	Devin Shaw
Candidate	Tom Tangen	Tom Tangen
Candidate	Derrick J. Kephart	Derrick J. Kephart
Candidate	John Hynds	John Hynds
Candidate	Mark Forbes	Mark Forbes
Candidate	David Paolo	David Paolo
Candidate	Raymond A. Kutch	Raymond A. Kutch
Candidate	Kat Delavar	Kat Delavar
Candidate	Connie Jo Freeman	Connie Jo Freeman
Candidate	Jenny Dayley	Jenny Dayley
Candidate	David Knight	David Knight
Candidate	Steve Nahas	Steve Nahas
Candidate	Chuck Miller	Chuck Miller
Candidate	Noah Alandt	Noah Alandt
Candidate	Richard Rogers	Richard Rogers
Candidate	Larry Miller	Larry Miller
Candidate	Wesley Finchum	Wesley Finchum
Candidate	Frank Alonzo	Frank Alonzo
Candidate	Geoerl W. Niles	Geoerl W. Niles
Candidate	Mike Stupak	Mike Stupak
Candidate	Daniel Gardner	Daniel Gardner
Candidate	Brook Pell	Brook Pell
Candidate	Lauri C. Hudson	Lauri C. Hudson
Candidate	Mary Jo Harrison	Mary Jo Harrison
Candidate	Candy Herrera	Candy Herrera
Candidate	Melanie Wheeler MacPherson	Melanie Wheeler MacPherson
Candidate	David Hedrick	David Hedrick
Candidate	Ryan R. Rundell	Ryan R. Rundell
Candidate	Marty Hall	Marty Hall
Candidate	James Timothy Quade	James Timothy Quade
Candidate	Wilfred Eric Thorn	Wilfred Eric Thorn
Candidate	Jeff Wilson	Jeff Wilson
Candidate	Marianna Everson	Marianna Everson
Candidate	Clint Bryson	Clint Bryson
Candidate	Rosemary Brinson Siipola	Rosemary Brinson Siipola
Candidate	Will Finn	Will Finn
Candidate	Kurt A. Anagnostou	Kurt A. Anagnostou
Candidate	Jack Hansen	Jack Hansen
Candidate	Dennis P. Weber	Dennis P. Weber
Candidate	Nathan D. Hockett - REP	Nathan D. Hockett - REP
Candidate	Richard Dahl - REP	Richard Dahl - REP
Candidate	Bobby Shaffer - REP	Bobby Shaffer - REP
Candidate	Barbara Skreen - REP	Barbara Skreen - REP
Candidate	Quincey Ann Shinnick - DEM	Quincey Ann Shinnick - DEM
Candidate	Carla Tolle - DEM	Carla Tolle - DEM
Candidate	David L. Morrison - REP	David L. Morrison - REP
Candidate	Rayleen Aguirre - REP	Rayleen Aguirre - REP
Candidate	Carol Bales - REP	Carol Bales - REP
Candidate	Darrell Smith - REP	Darrell Smith - REP
Candidate	Kenneth Roberts - DEM	Kenneth Roberts - DEM
Candidate	Rhonda Walker - DEM	Rhonda Walker - DEM
Candidate	Deborah Idlett - DEM	Deborah Idlett - DEM
Candidate	R. W. &quot;Ric&quot; King - DEM	R. W. &quot;Ric&quot; King - DEM
Candidate	Christine Myers - DEM	Christine Myers - DEM
Candidate	Jerry Marston - REP	Jerry Marston - REP
Candidate	Jeff Nading - REP	Jeff Nading - REP
Candidate	Theresa Newman - REP	Theresa Newman - REP
Candidate	Ella Christine Masters - REP	Ella Christine Masters - REP
Candidate	Kadie Lynn Haggan - REP	Kadie Lynn Haggan - REP
Candidate	Jill Johanson - DEM	Jill Johanson - DEM
Candidate	George Brajcich - DEM	George Brajcich - DEM
Candidate	Susan Lee Schwartz - DEM	Susan Lee Schwartz - DEM
Candidate	Joann Law - DEM	Joann Law - DEM
Candidate	David W. Ashley - REP	David W. Ashley - REP
Candidate	Chris Ledford - REP	Chris Ledford - REP
Candidate	Melissa Mathison	Melissa Mathison
Candidate	Joe Hinkle	Joe Hinkle
Candidate	Larry Auvil	Larry Auvil
Candidate	Betsy Irmer	Betsy Irmer
Candidate	Georgia D. Davenport	Georgia D. Davenport
Candidate	JJ Wandler	JJ Wandler
Candidate	Shawn Davis	Shawn Davis
Candidate	Rick Diamond	Rick Diamond
Candidate	Derek Gianukakis	Derek Gianukakis
Candidate	Howard (Howie) Hambleton	Howard (Howie) Hambleton
Candidate	Michael Heath	Michael Heath
Candidate	Roy Eslick	Roy Eslick
Candidate	Theresa Disque	Theresa Disque
Candidate	Kim Lehrman	Kim Lehrman
Candidate	Rocky Mullen	Rocky Mullen
Candidate	Cliff MacHugh	Cliff MacHugh
Candidate	Ana Ruiz Peralta	Ana Ruiz Peralta
Candidate	Terry Ryan Cissne	Terry Ryan Cissne
Candidate	Bill Gordon	Bill Gordon
Candidate	Curtis DeWoody	Curtis DeWoody
Candidate	Casey Cochrane	Casey Cochrane
Candidate	Gary Chapton	Gary Chapton
Candidate	Kendra Palomarez	Kendra Palomarez
Candidate	Marianna Polyukh	Marianna Polyukh
Candidate	Jimmie Winter	Jimmie Winter
Candidate	Michelle M. Andres	Michelle M. Andres
Candidate	Daniel Hatch	Daniel Hatch
Candidate	Patrick Guettner	Patrick Guettner
Candidate	David G. Milne	David G. Milne
Candidate	Bob Bass	Bob Bass
Candidate	Larry Curtright	Larry Curtright
Candidate	Marcus Conner	Marcus Conner
Candidate	John Logue	John Logue
Candidate	Lared Whitby	Lared Whitby
Candidate	Brock Wells	Brock Wells
Candidate	Pamela J Gaudet	Pamela J Gaudet
Candidate	Julie Ann Campos	Julie Ann Campos
Candidate	Vonni (Vonda) Mulrony	Vonni (Vonda) Mulrony
Candidate	Jim Nelson	Jim Nelson
Candidate	Larry Ledgerwood	Larry Ledgerwood
Candidate	Eduardo Castaneda-D&#237;az	Eduardo Castaneda-D&#237;az
Candidate	John 'the man' Malan	John 'the man' Malan
Candidate	Alex Ybarra	Alex Ybarra
Candidate	Danny Stone	Danny Stone
Candidate	Mark S Wanke	Mark S Wanke
Candidate	Earl Romig	Earl Romig
Candidate	Rob Jones	Rob Jones
Candidate	Susan Freeman	Susan Freeman
Candidate	Dayna Dent	Dayna Dent
Candidate	Rae Anne Journey	Rae Anne Journey
Candidate	Pete Knittle	Pete Knittle
Candidate	Wesley Hayes	Wesley Hayes
Candidate	Lucinda West	Lucinda West
Candidate	John (Jack) Dwyer	John (Jack) Dwyer
Candidate	Chris Miller	Chris Miller
Candidate	JILL WARNE	JILL WARNE
Candidate	Jim Sorensen	Jim Sorensen
Candidate	John Shaw	John Shaw
Candidate	Kevin R Pine	Kevin R Pine
Candidate	Chris Lowder	Chris Lowder
Candidate	David E Day	David E Day
Candidate	Chey Thurman	Chey Thurman
Candidate	Timothy S. Hazelo	Timothy S. Hazelo
Candidate	Tim Uy	Tim Uy
Candidate	Kari Ilonummi	Kari Ilonummi
Candidate	James Dean Golder	James Dean Golder
Candidate	Carrie R. Kennedy	Carrie R. Kennedy
Candidate	Cody Hart	Cody Hart
Candidate	Jason Call	Jason Call
Candidate	Ron Muzzall	Ron Muzzall
Candidate	Greg Gilday	Greg Gilday
Candidate	Suzanne Woodard	Suzanne Woodard
Candidate	Taylor Zimmermann	Taylor Zimmermann
Candidate	Bill Bruch	Bill Bruch
Candidate	Bruce  King	Bruce  King
Candidate	Charles Cheshvan Sias	Charles Cheshvan Sias
Candidate	Rob Toyer	Rob Toyer
Candidate	Ed Jenkins	Ed Jenkins
Candidate	Curt Gordon	Curt Gordon
Candidate	Damian Greene	Damian Greene
Candidate	Melanie Bacon	Melanie Bacon
Candidate	Nathan Howard	Nathan Howard
Candidate	Dan Evans	Dan Evans
Candidate	Stephenie (Fe) Mischo	Stephenie (Fe) Mischo
Candidate	Jill D. Johnson	Jill D. Johnson
Candidate	Chris Reed	Chris Reed
Candidate	Rick Kiser	Rick Kiser
Candidate	Seth Miller	Seth Miller
Candidate	Matthew Blanchard	Matthew Blanchard
Candidate	James D. Golder	James D. Golder
Candidate	Jim Adsley	Jim Adsley
Candidate	Kelsey Tennison	Kelsey Tennison
Candidate	Lee J. Rebman	Lee J. Rebman
Candidate	Morgan Anne Cooper	Morgan Anne Cooper
Candidate	Garth Stephen	Garth Stephen
Candidate	Sandi Peterson	Sandi Peterson
Candidate	Jesse J. Eldred	Jesse J. Eldred
Candidate	Alex Bennett	Alex Bennett
Candidate	Larry Pucci	Larry Pucci
Candidate	Gazel M. Campbell	Gazel M. Campbell
Candidate	Barbara Lee Thompson Armes	Barbara Lee Thompson Armes
Candidate	William G. (Bill) Burnett	William G. (Bill) Burnett
Candidate	Brian Jones	Brian Jones
Candidate	Timothy Hazelo	Timothy Hazelo
Candidate	Ronda Rae Franklin	Ronda Rae Franklin
Candidate	Ted J. Mansikka	Ted J. Mansikka
Candidate	Shannon Williams	Shannon Williams
Candidate	Robert Paul Crain II	Robert Paul Crain II
Candidate	Carl Trebino	Carl Trebino
Candidate	Steve Thompson	Steve Thompson
Candidate	Ryan McCarthy	Ryan McCarthy
Candidate	Richard Cantrell	Richard Cantrell
Candidate	Heidi Eisenhour	Heidi Eisenhour
Candidate	Lorna Smith	Lorna Smith
Candidate	Amanda Rae Funaro	Amanda Rae Funaro
Candidate	Ruth W. Ross	Ruth W. Ross
Candidate	Marty Gilmore	Marty Gilmore
Candidate	Beth Stroh-Stern	Beth Stroh-Stern
Candidate	Patricia Jones	Patricia Jones
Candidate	M.B. Peacock	M.B. Peacock
Candidate	Jean Ball	Jean Ball
Candidate	Jeff Graham	Jeff Graham
Candidate	Bethel Prescott	Bethel Prescott
Candidate	Celeste Bennett	Celeste Bennett
Candidate	Martin Ivers	Martin Ivers
Candidate	Cynthia Koan	Cynthia Koan
Candidate	Joshua Bartman	Joshua Bartman
Candidate	Otto Smith	Otto Smith
Candidate	Bruce Cowan	Bruce Cowan
Candidate	John Collins	John Collins
Candidate	Tyler Myles Vega	Tyler Myles Vega
Candidate	Libby Urner Wennstrom	Libby Urner Wennstrom
Candidate	David E Johnson	David E Johnson
Candidate	Lori Bernstein	Lori Bernstein
Candidate	Lynette Jennings	Lynette Jennings
Candidate	Steven Skelton	Steven Skelton
Candidate	Robert Dean Mair	Robert Dean Mair
Candidate	Matthew Heines	Matthew Heines
Candidate	Justin Smoak	Justin Smoak
Candidate	Derek Chartrand	Derek Chartrand
Candidate	"Jeffrey Beeler, Sr."	"Jeffrey Beeler, Sr."
Candidate	Scott Sutherland	Scott Sutherland
Candidate	Jack Hughes-Hageman	Jack Hughes-Hageman
Candidate	Rick Lewis	Rick Lewis
Candidate	Jorge Besada	Jorge Besada
Candidate	Joshua Campbell	Joshua Campbell
Candidate	Art Coday	Art Coday
Candidate	Adam Bartholomew	Adam Bartholomew
Candidate	Davina Duerr	Davina Duerr
Candidate	Jeb Brewer	Jeb Brewer
Candidate	Gary Morgan	Gary Morgan
Candidate	Ingrid Anderson	Ingrid Anderson
Candidate	Cyrus Krohn	Cyrus Krohn
Candidate	Ken Moninski	Ken Moninski
Candidate	Jay Stark	Jay Stark
Candidate	David Hackney	David Hackney
Candidate	Sean Atchison	Sean Atchison
Candidate	Cheryl Hurst	Cheryl Hurst
Candidate	Janis Clark	Janis Clark
Candidate	Martin A. Moore	Martin A. Moore
Candidate	Jamila Taylor	Jamila Taylor
Candidate	Jack Walsh	Jack Walsh
Candidate	Chris Dowllar	Chris Dowllar
Candidate	Jesse Johnson	Jesse Johnson
Candidate	Zach Stover	Zach Stover
Candidate	Katie Young	Katie Young
Candidate	Thomas R. Clark	Thomas R. Clark
Candidate	Eric E. Robertson	Eric E. Robertson
Candidate	Jerimy Kirschner	Jerimy Kirschner
Candidate	Shirley Sutton	Shirley Sutton
Candidate	Keith Smith	Keith Smith
Candidate	Gray Petersen	Gray Petersen
Candidate	Marliza Melzer	Marliza Melzer
Candidate	Sarah Reyneveld	Sarah Reyneveld
Candidate	Liz Berry	Liz Berry
Candidate	Jeffrey M. Cohen	Jeffrey M. Cohen
Candidate	John Stafford	John Stafford
Candidate	William Burroughs	William Burroughs
Candidate	Stephen Richter	Stephen Richter
Candidate	Andrea Caupain	Andrea Caupain
Candidate	Kathy M. Woodward	Kathy M. Woodward
Candidate	Kirsten Harris-Talley	Kirsten Harris-Talley
Candidate	Andy Goeres	Andy Goeres
Candidate	Chukundi Salisbury	Chukundi Salisbury
Candidate	Robert Redwine	Robert Redwine
Candidate	Kathryn A. Lewandowsky	Kathryn A. Lewandowsky
Candidate	Sandy Mesenbrink	Sandy Mesenbrink
Candidate	Ryan Johnson	Ryan Johnson
Candidate	Mike Nykreim	Mike Nykreim
Candidate	Aaron Leedham	Aaron Leedham
Candidate	Harlan Gallinger	Harlan Gallinger
Candidate	Al Rosenthal	Al Rosenthal
Candidate	Leslie Klein	Leslie Klein
Candidate	Brandon Franklin	Brandon Franklin
Candidate	Sherae Lascelles	Sherae Lascelles
Candidate	Jessi Murray	Jessi Murray
Candidate	John P. Gibbons	John P. Gibbons
Candidate	Eric J. Brown	Eric J. Brown
Candidate	Kyle Lyebyedyev	Kyle Lyebyedyev
Candidate	"Peter Thompson, Jr."	"Peter Thompson, Jr."
Candidate	"Joseph Cimaomo, Jr."	"Joseph Cimaomo, Jr."
Candidate	Scott Dusenbery	Scott Dusenbery
Candidate	Victor H. Bishop	Victor H. Bishop
Candidate	Morgan Puchek	Morgan Puchek
Candidate	Tim J. Hickey	Tim J. Hickey
Candidate	Levi Sweeney	Levi Sweeney
Candidate	Keith Emery Gregory Jr.	Keith Emery Gregory Jr.
Candidate	Conrad Roseburg	Conrad Roseburg
Candidate	Kevin M. Johnson	Kevin M. Johnson
Candidate	Krystal S. Marx	Krystal S. Marx
Candidate	Erik W. Ferrel	Erik W. Ferrel
Candidate	Kaleb Rosa	Kaleb Rosa
Candidate	James D. Langston	James D. Langston
Candidate	Terri Bates	Terri Bates
Candidate	Todd Mitchell	Todd Mitchell
Candidate	Ruth Perez	Ruth Perez
Candidate	Mark Lewis	Mark Lewis
Candidate	Jon Culver	Jon Culver
Candidate	Nigel G. Herbig	Nigel G. Herbig
Candidate	Richard Bosworth Andrews	Richard Bosworth Andrews
Candidate	Michael Brunson	Michael Brunson
Candidate	Carl Schwartz	Carl Schwartz
Candidate	Frank Ronneburg	Frank Ronneburg
Candidate	Daniel Peterson	Daniel Peterson
Candidate	Maddie Hanhardt	Maddie Hanhardt
Candidate	Crystal Fincher	Crystal Fincher
Candidate	Carol Anne Maiers	Carol Anne Maiers
Candidate	Louise Pathe	Louise Pathe
Candidate	Matt Bellamy	Matt Bellamy
Candidate	Claude Burfect	Claude Burfect
Candidate	Curn J. Domingo	Curn J. Domingo
Candidate	LaBasha Alexander	LaBasha Alexander
Candidate	Rob MacArthur	Rob MacArthur
Candidate	Dwight A. Thompson	Dwight A. Thompson
Candidate	Erik Moen	Erik Moen
Candidate	Kevin Hockley	Kevin Hockley
Candidate	Dave Myerson	Dave Myerson
Candidate	Wendy Weiker	Wendy Weiker
Candidate	Tahmina Watson	Tahmina Watson
Candidate	Roger Crew	Roger Crew
Candidate	Diane Barrett Tien	Diane Barrett Tien
Candidate	Gabriela Condrea	Gabriela Condrea
Candidate	Betsy Robertson	Betsy Robertson
Candidate	Maren Norton	Maren Norton
Candidate	Susan White	Susan White
Candidate	Lorie Lucky	Lorie Lucky
Candidate	Winter Cashman	Winter Cashman
Candidate	David Fleetwood	David Fleetwood
Candidate	Christopher Weiss	Christopher Weiss
Candidate	Taylor Atkinson	Taylor Atkinson
Candidate	Janine Anzalota	Janine Anzalota
Candidate	Rocco DeVito	Rocco DeVito
Candidate	Sonia G. Foss	Sonia G. Foss
Candidate	Christina Kelly	Christina Kelly
Candidate	Jim Hutchins	Jim Hutchins
Candidate	Tamika Moss	Tamika Moss
Candidate	Lillian B. Hawkins	Lillian B. Hawkins
Candidate	Raphael Baltuth	Raphael Baltuth
Candidate	Kurt Lee Price	Kurt Lee Price
Candidate	Jeff Keever	Jeff Keever
Candidate	Colleen Hinton	Colleen Hinton
Candidate	Estey Chen	Estey Chen
Candidate	Samantha Isis Souffront	Samantha Isis Souffront
Candidate	Heather Post	Heather Post
Candidate	Maurice Connon	Maurice Connon
Candidate	Joel Manning	Joel Manning
Candidate	Mike Mead	Mike Mead
Candidate	Maria Guadalupe Ramirez	Maria Guadalupe Ramirez
Candidate	Danielle K. Slota	Danielle K. Slota
Candidate	David Kunselman	David Kunselman
Candidate	Isaac Shelby	Isaac Shelby
Candidate	Amber Rose Jimenez	Amber Rose Jimenez
Candidate	Tyler Mesman	Tyler Mesman
Candidate	David Perk	David Perk
Candidate	Stephanie Celt	Stephanie Celt
Candidate	Chris Connolly	Chris Connolly
Candidate	Enrico Doan	Enrico Doan
Candidate	John Rhodes	John Rhodes
Candidate	Shaun Scott	Shaun Scott
Candidate	Marcy Bowers	Marcy Bowers
Candidate	Joseph Rouse	Joseph Rouse
Candidate	John Birnel	John Birnel
Candidate	Frances Merenda	Frances Merenda
Candidate	John A. Hoglund	John A. Hoglund
Candidate	Chuck Ayers	Chuck Ayers
Candidate	Ana Jamborcic	Ana Jamborcic
Candidate	Robin Gold	Robin Gold
Candidate	Rian Watt	Rian Watt
Candidate	Julia Buck	Julia Buck
Candidate	MariLyn Yim	MariLyn Yim
Candidate	Christina Rocks	Christina Rocks
Candidate	Annabelle Backman	Annabelle Backman
Candidate	Annie Hayward	Annie Hayward
Candidate	James Apa	James Apa
Candidate	Morgan Rose VanFleet	Morgan Rose VanFleet
Candidate	Jaella Levien	Jaella Levien
Candidate	Amy Tower	Amy Tower
Candidate	Josh Fomon	Josh Fomon
Candidate	Barbara Kaykas	Barbara Kaykas
Candidate	Ariana Dapra	Ariana Dapra
Candidate	Debby Nissen	Debby Nissen
Candidate	Catherine Carey	Catherine Carey
Candidate	Aly Tibbetts	Aly Tibbetts
Candidate	Marcia Herivel	Marcia Herivel
Candidate	Deborah Rosen	Deborah Rosen
Candidate	Robert Gutierrez Fuentes	Robert Gutierrez Fuentes
Candidate	John Grant Llewellyn	John Grant Llewellyn
Candidate	Norman Sigler	Norman Sigler
Candidate	Zach Seikel	Zach Seikel
Candidate	Charles Herndon	Charles Herndon
Candidate	Jeffrey Fatora	Jeffrey Fatora
Candidate	Heather Engel	Heather Engel
Candidate	Adam Hall	Adam Hall
Candidate	Leila Reynolds	Leila Reynolds
Candidate	Michael Wolfe	Michael Wolfe
Candidate	Jim Bernthal	Jim Bernthal
Candidate	Rory O'Sullivan	Rory O'Sullivan
Candidate	Phyllis Porter	Phyllis Porter
Candidate	Tandy Williams	Tandy Williams
Candidate	Morgan Flake	Morgan Flake
Candidate	Nilofar Ganjaie	Nilofar Ganjaie
Candidate	John Persak	John Persak
Candidate	Rashad El-Amin	Rashad El-Amin
Candidate	Abraham Epton	Abraham Epton
Candidate	Roger Klorese	Roger Klorese
Candidate	Karla Esquivel	Karla Esquivel
Candidate	Reed Schuler	Reed Schuler
Candidate	Vanna Orecchio	Vanna Orecchio
Candidate	Devin Glaser	Devin Glaser
Candidate	Abdi Isaak	Abdi Isaak
Candidate	Nicole Grant	Nicole Grant
Candidate	Hassan Diis	Hassan Diis
Candidate	Justin J. Roll	Justin J. Roll
Candidate	Vallerie Fisher	Vallerie Fisher
Candidate	Dieter Klippstein	Dieter Klippstein
Candidate	Andrew J. Lewis	Andrew J. Lewis
Candidate	Laura J. Baird	Laura J. Baird
Candidate	Sophia Danenberg	Sophia Danenberg
Candidate	John Creighton	John Creighton
Candidate	Blaine Jensen	Blaine Jensen
Candidate	Martha Reyneveld	Martha Reyneveld
Candidate	Gabriel Marcus	Gabriel Marcus
Candidate	Jefferey Vu	Jefferey Vu
Candidate	Gabrielle Newgent	Gabrielle Newgent
Candidate	Charles Webster	Charles Webster
Candidate	Ingrid Elliott	Ingrid Elliott
Candidate	Avi Shapiro	Avi Shapiro
Candidate	Robert Whitehorn	Robert Whitehorn
Candidate	Sara Vaezy	Sara Vaezy
Candidate	Mary Wallon	Mary Wallon
Candidate	Alec Block	Alec Block
Candidate	John R. Kane	John R. Kane
Candidate	Kirstin Haugen	Kirstin Haugen
Candidate	J. Peter Shapiro	J. Peter Shapiro
Candidate	Sam Harris	Sam Harris
Candidate	Ian Mitchell	Ian Mitchell
Candidate	Andre Stackhouse	Andre Stackhouse
Candidate	Keelcy Perez Woolley	Keelcy Perez Woolley
Candidate	Clayton Evans	Clayton Evans
Candidate	Patricia J. Fong	Patricia J. Fong
Candidate	Andy Buffelen	Andy Buffelen
Candidate	Shireen Tabrizi	Shireen Tabrizi
Candidate	Crystal Chindavongsa	Crystal Chindavongsa
Candidate	Scott Devon Glenn	Scott Devon Glenn
Candidate	Cathy Sims	Cathy Sims
Candidate	Fernando Miguel Jimenez	Fernando Miguel Jimenez
Candidate	Daniel Lugo	Daniel Lugo
Candidate	Sabrina Bolieu	Sabrina Bolieu
Candidate	Eric Gonzalez	Eric Gonzalez
Candidate	Rosie Cullen	Rosie Cullen
Candidate	Sharon Crowley	Sharon Crowley
Candidate	Cody Olsen	Cody Olsen
Candidate	Charity Ranger	Charity Ranger
Candidate	Steven Beck	Steven Beck
Candidate	Sean Butterfield	Sean Butterfield
Candidate	Beth Brunton	Beth Brunton
Candidate	Cameron Birge	Cameron Birge
Candidate	Carol D. McRoberts	Carol D. McRoberts
Candidate	Janice Van Cleve	Janice Van Cleve
Candidate	Derek Flora	Derek Flora
Candidate	Seferiana Day	Seferiana Day
Candidate	Stefan Schachtell	Stefan Schachtell
Candidate	Mary Pat DiLeva	Mary Pat DiLeva
Candidate	Penny Lipsou	Penny Lipsou
Candidate	Jack Holland	Jack Holland
Candidate	Jabriel A. Donohue	Jabriel A. Donohue
Candidate	Grayson Goms	Grayson Goms
Candidate	Roxana Gomez	Roxana Gomez
Candidate	Christine Psyk	Christine Psyk
Candidate	Alexander Gray	Alexander Gray
Candidate	Laura Van Tosh	Laura Van Tosh
Candidate	Joe Scott	Joe Scott
Candidate	Michael Connolly	Michael Connolly
Candidate	James Beveridge	James Beveridge
Candidate	Matthias Linnenkamp	Matthias Linnenkamp
Candidate	Michele Frix Dassel	Michele Frix Dassel
Candidate	Marietta Zintak	Marietta Zintak
Candidate	Roy Zuniga	Roy Zuniga
Candidate	Tanya M. Bagley	Tanya M. Bagley
Candidate	Kevin Stuckey	Kevin Stuckey
Candidate	Tiffany Truong Sevilla	Tiffany Truong Sevilla
Candidate	Michael Charles	Michael Charles
Candidate	Ali	Ali
Candidate	Olivia Mathiesen Sarriugarte	Olivia Mathiesen Sarriugarte
Candidate	Emily Knudsen	Emily Knudsen
Candidate	Thomas Turnure	Thomas Turnure
Candidate	Charla Jennings	Charla Jennings
Candidate	Rob Dolin	Rob Dolin
Candidate	Tatiana Zolotareva	Tatiana Zolotareva
Candidate	Nicole Willis	Nicole Willis
Candidate	Rachel E. Alger	Rachel E. Alger
Candidate	Rod Palmquist	Rod Palmquist
Candidate	Rita Smith	Rita Smith
Candidate	Quinn Rao	Quinn Rao
Candidate	Ashlei Goodman	Ashlei Goodman
Candidate	Doug Nellis	Doug Nellis
Candidate	Amy Madden	Amy Madden
Candidate	Marshall Bender	Marshall Bender
Candidate	Matthew Porter	Matthew Porter
Candidate	DJ Roberts	DJ Roberts
Candidate	Jeff Berner	Jeff Berner
Candidate	Scott Forbes	Scott Forbes
Candidate	Timothy Mackie	Timothy Mackie
Candidate	Michael Hooning	Michael Hooning
Candidate	Nina Crocker	Nina Crocker
Candidate	Chessie Rebecca Snider	Chessie Rebecca Snider
Candidate	Jay Johnson	Jay Johnson
Candidate	Janel Kempf	Janel Kempf
Candidate	Charmila Ajmera	Charmila Ajmera
Candidate	Evan Eggerud-Bozorth	Evan Eggerud-Bozorth
Candidate	Sawyer Morgan	Sawyer Morgan
Candidate	Alice MacLean	Alice MacLean
Candidate	Brad Renton	Brad Renton
Candidate	Kiana Scott	Kiana Scott
Candidate	Scott L. Seramur	Scott L. Seramur
Candidate	Lori Shelden	Lori Shelden
Candidate	Elena Rumiantseva	Elena Rumiantseva
Candidate	Carlos Curran	Carlos Curran
Candidate	Sarah Greene	Sarah Greene
Candidate	Adam Collegeman	Adam Collegeman
Candidate	Thomas T. Cunningham	Thomas T. Cunningham
Candidate	Kate Hoffman	Kate Hoffman
Candidate	Brian Berry	Brian Berry
Candidate	Lori Lynn Mahieu	Lori Lynn Mahieu
Candidate	Ruth Williams	Ruth Williams
Candidate	Jillian R. Allibone	Jillian R. Allibone
Candidate	Emily Simpson	Emily Simpson
Candidate	John P. Webber	John P. Webber
Candidate	Pamela Dalan	Pamela Dalan
Candidate	Paul Bell	Paul Bell
Candidate	Joseph P. Weiler	Joseph P. Weiler
Candidate	Len Reid	Len Reid
Candidate	Kevin Shelton	Kevin Shelton
Candidate	Eric K. Evans	Eric K. Evans
Candidate	Sonja Ross	Sonja Ross
Candidate	Dorothy Willard	Dorothy Willard
Candidate	Patti Aro	Patti Aro
Candidate	Franki Jacobs	Franki Jacobs
Candidate	Yvette Z. Vandermolen	Yvette Z. Vandermolen
Candidate	Scott Alspach	Scott Alspach
Candidate	Marc Oommen	Marc Oommen
Candidate	Amanda Sorell	Amanda Sorell
Candidate	Brad Forbes	Brad Forbes
Candidate	Danielle Davis	Danielle Davis
Candidate	Mizan Rahman	Mizan Rahman
Candidate	Guriqbal Singh	Guriqbal Singh
Candidate	Erin Albanese	Erin Albanese
Candidate	Tom Odell	Tom Odell
Candidate	Mitchell Hansen	Mitchell Hansen
Candidate	Ilani Nurick	Ilani Nurick
Candidate	Alycia Barrow	Alycia Barrow
Candidate	Adam White	Adam White
Candidate	Maha Jahshan	Maha Jahshan
Candidate	Jim Maher	Jim Maher
Candidate	Jeffrey J. Crider	Jeffrey J. Crider
Candidate	Nicole Palczewski	Nicole Palczewski
Candidate	Terique Scott	Terique Scott
Candidate	Dian Ferguson	Dian Ferguson
Candidate	Ubah Aden	Ubah Aden
Candidate	Becca Everts	Becca Everts
Candidate	Ronald Snell	Ronald Snell
Candidate	Scott McDonald	Scott McDonald
Candidate	Paul Quaintance	Paul Quaintance
Candidate	Stefan Hahn	Stefan Hahn
Candidate	Robert V. Swain	Robert V. Swain
Candidate	Rebekah Fonden	Rebekah Fonden
Candidate	Kjersten Gmeiner	Kjersten Gmeiner
Candidate	Michael E. Eeds	Michael E. Eeds
Candidate	Jane Taylor	Jane Taylor
Candidate	Philip A. Smith	Philip A. Smith
Candidate	Courtney Hans	Courtney Hans
Candidate	K. C. Shankland	K. C. Shankland
Candidate	Brooke Williams	Brooke Williams
Candidate	Aaron Perrine	Aaron Perrine
Candidate	Amrik Singh Kamoh	Amrik Singh Kamoh
Candidate	Ram Hariharan	Ram Hariharan
Candidate	Kristen Johnson	Kristen Johnson
Candidate	Ami Nguyen	Ami Nguyen
Candidate	Sheila Butterfield	Sheila Butterfield
Candidate	Chela Rosales	Chela Rosales
Candidate	Edward Hodapp	Edward Hodapp
Candidate	Celia Wu	Celia Wu
Candidate	Felicia Bailey	Felicia Bailey
Candidate	Ian D. Lefcourte	Ian D. Lefcourte
Candidate	Beth Bazley	Beth Bazley
Candidate	Richard Smith	Richard Smith
Candidate	Julie Badgley	Julie Badgley
Candidate	Bob Seel	Bob Seel
Candidate	Epiphany Nick	Epiphany Nick
Candidate	Alicia Morgan	Alicia Morgan
Candidate	Richard James Smith	Richard James Smith
Candidate	John Wilde	John Wilde
Candidate	Ed Barney	Ed Barney
Candidate	Ahmed Scego	Ahmed Scego
Candidate	Yasmine Scego	Yasmine Scego
Candidate	Rahel Ambachew	Rahel Ambachew
Candidate	Tawfik Maudah	Tawfik Maudah
Candidate	David Musick	David Musick
Candidate	Lydia Assefa-Dawson	Lydia Assefa-Dawson
Candidate	Tosh Sharp	Tosh Sharp
Candidate	Kate Kruller	Kate Kruller
Candidate	Michael Riley	Michael Riley
Candidate	Sandy Hargrove	Sandy Hargrove
Candidate	Becka Johnson	Becka Johnson
Candidate	John Phillips	John Phillips
Candidate	Meghan Allen	Meghan Allen
Candidate	Tanesha Roberson	Tanesha Roberson
Candidate	Erin Thompson	Erin Thompson
Candidate	Guadalupe Corona	Guadalupe Corona
Candidate	Laura M. R. Bammer	Laura M. R. Bammer
Candidate	Sande Lien	Sande Lien
Candidate	Caitlin Lee	Caitlin Lee
Candidate	Sarah Sedky	Sarah Sedky
Candidate	Ryan Peterson	Ryan Peterson
Candidate	Christopher M. Gipson	Christopher M. Gipson
Candidate	Michal Raney Gipson	Michal Raney Gipson
Candidate	Briana B. Durham	Briana B. Durham
Candidate	Carol Lynn Harp	Carol Lynn Harp
Candidate	Shalena Edmunson	Shalena Edmunson
Candidate	Veronica Valdez	Veronica Valdez
Candidate	Emily Hazelton	Emily Hazelton
Candidate	Olga Laskin	Olga Laskin
Candidate	Clarence Gunn	Clarence Gunn
Candidate	Shawn Nowlan	Shawn Nowlan
Candidate	Asad Hassan	Asad Hassan
Candidate	Meryn Shetye	Meryn Shetye
Candidate	Justin Phillips	Justin Phillips
Candidate	Michael Welty	Michael Welty
Candidate	Jeff Piecewicz	Jeff Piecewicz
Candidate	Stephen L. Alcini	Stephen L. Alcini
Candidate	Ira Thomas III	Ira Thomas III
Candidate	Todd Smelcer	Todd Smelcer
Candidate	Mike Saltz	Mike Saltz
Candidate	Cindy Gross	Cindy Gross
Candidate	Chris Franco	Chris Franco
Candidate	Kevin Wilmot	Kevin Wilmot
Candidate	Andrew Estep	Andrew Estep
Candidate	Jon Mannella	Jon Mannella
Candidate	David Kirichenko	David Kirichenko
Candidate	Pete Lazzaretti	Pete Lazzaretti
Candidate	Mohamed-Deeq Olow	Mohamed-Deeq Olow
Candidate	David R. Daly	David R. Daly
Candidate	Charlotte Lunday	Charlotte Lunday
Candidate	Krista Steuben	Krista Steuben
Candidate	Brandon Hersey	Brandon Hersey
Candidate	Ashley Smith	Ashley Smith
Candidate	Sam Mendez	Sam Mendez
Candidate	Michael Zetterberg	Michael Zetterberg
Candidate	Joseph D. Anderson	Joseph D. Anderson
Candidate	Omaha Sternberg	Omaha Sternberg
Candidate	Andrea H. Reay	Andrea H. Reay
Candidate	Linh Thai	Linh Thai
Candidate	Madison Grossan	Madison Grossan
Candidate	Pam Madden-Boyer	Pam Madden-Boyer
Candidate	Lou Krukar	Lou Krukar
Candidate	James Beall	James Beall
Candidate	Leslie J. Daugs	Leslie J. Daugs
Candidate	Tarra Simmons	Tarra Simmons
Candidate	April Ferguson	April Ferguson
Candidate	Elaina Gonzales-Blanton	Elaina Gonzales-Blanton
Candidate	Drew Darsow	Drew Darsow
Candidate	Carrie Hesch	Carrie Hesch
Candidate	Alisha Beeler	Alisha Beeler
Candidate	Colton Myers	Colton Myers
Candidate	Earl W. Burt	Earl W. Burt
Candidate	Darcy Huffman	Darcy Huffman
Candidate	Scott Henden	Scott Henden
Candidate	Paul Nuchims	Paul Nuchims
Candidate	Oran R. Root	Oran R. Root
Candidate	Bob Perkins	Bob Perkins
Candidate	Stacey (Spencer) Smith	Stacey (Spencer) Smith
Candidate	Marcus Carter	Marcus Carter
Candidate	Franklin Meade	Franklin Meade
Candidate	Dave Peterson	Dave Peterson
Candidate	Ashley Goodrich	Ashley Goodrich
Candidate	Dean M Hough	Dean M Hough
Candidate	Mary Lou Long	Mary Lou Long
Candidate	Khristian Cardenas	Khristian Cardenas
Candidate	David M Harris	David M Harris
Candidate	Bill Bauer	Bill Bauer
Candidate	Jessica L Andersen	Jessica L Andersen
Candidate	Suzanne G Griffith	Suzanne G Griffith
Candidate	Summer Rose-Ostrander	Summer Rose-Ostrander
Candidate	Sarah Spargur	Sarah Spargur
Candidate	TaVaun Woodruff	TaVaun Woodruff
Candidate	Ken Erickson	Ken Erickson
Candidate	David Hardison	David Hardison
Candidate	Kenneth Day	Kenneth Day
Candidate	Barbara Schultz	Barbara Schultz
Candidate	Susan J Yake	Susan J Yake
Candidate	Ron Vaughn	Ron Vaughn
Candidate	Douglas Kitchens	Douglas Kitchens
Candidate	David P. Meyering	David P. Meyering
Candidate	Sandra LaCelle	Sandra LaCelle
Candidate	John Howry	John Howry
Candidate	Tabitha Carter	Tabitha Carter
Candidate	Tim Matthes	Tim Matthes
Candidate	Maria Apodaca	Maria Apodaca
Candidate	Cheryl Rawlins	Cheryl Rawlins
Candidate	Petero Peapea	Petero Peapea
Candidate	Kathleen S Matthews	Kathleen S Matthews
Candidate	Jeffrey Leon Heeb	Jeffrey Leon Heeb
Candidate	David Nickolos Kyle Kirby	David Nickolos Kyle Kirby
Candidate	Randall B Garner	Randall B Garner
Candidate	Jennifer Sherman	Jennifer Sherman
Candidate	Matthew Ward	Matthew Ward
Candidate	Daniel Smallwood	Daniel Smallwood
Candidate	Kalee Clardy	Kalee Clardy
Candidate	Evelyn L. Baker	Evelyn L. Baker
Candidate	Jessie Rude	Jessie Rude
Candidate	Virginia Paul	Virginia Paul
Candidate	Shirley Olsen	Shirley Olsen
Candidate	Thomas R Greene	Thomas R Greene
Candidate	Terrence Golden	Terrence Golden
Candidate	Teris A. Sinclair	Teris A. Sinclair
Candidate	Robert Hollett	Robert Hollett
Candidate	Holly Brewer	Holly Brewer
Candidate	Erin Phillips	Erin Phillips
Candidate	Chris Valenta	Chris Valenta
Candidate	Rand Hein	Rand Hein
Candidate	Colin Beisley	Colin Beisley
Candidate	James Oas	James Oas
Candidate	Shannon Beddo	Shannon Beddo
Candidate	Joyce Fiess	Joyce Fiess
Candidate	Dan Birnel	Dan Birnel
Candidate	William Almond	William Almond
Candidate	Johnny Walker	Johnny Walker
Candidate	Joan W Gorner	Joan W Gorner
Candidate	William Miller	William Miller
Candidate	Elizabeth Ann Burdyshaw	Elizabeth Ann Burdyshaw
Candidate	Chiara D'Angelo	Chiara D'Angelo
Candidate	Shirley C Sax	Shirley C Sax
Candidate	Jan Kelly	Jan Kelly
Candidate	Jeremy R. Duplissey	Jeremy R. Duplissey
Candidate	Shirley Brown	Shirley Brown
Candidate	David B Lindquist	David B Lindquist
Candidate	Brian Stengele	Brian Stengele
Candidate	Ronald Luke	Ronald Luke
Candidate	Matthew C Ogard	Matthew C Ogard
Candidate	Howard W Feinstein	Howard W Feinstein
Candidate	Clay Myers	Clay Myers
Candidate	Bart Olson	Bart Olson
Candidate	Kristin Ashley	Kristin Ashley
Candidate	Cory Wright	Cory Wright
Candidate	Jerry Martens	Jerry Martens
Candidate	Jessica Karraker	Jessica Karraker
Candidate	Rick Catlin	Rick Catlin
Candidate	Jim Henderson	Jim Henderson
Candidate	Ron V Mitchell	Ron V Mitchell
Candidate	Patrick Kelleher	Patrick Kelleher
Candidate	Tom Morris	Tom Morris
Candidate	Ruthi Roth Erdman	Ruthi Roth Erdman
Candidate	Fennelle Miler	Fennelle Miler
Candidate	Steve Rossman	Steve Rossman
Candidate	Susie Weis	Susie Weis
Candidate	Joanna Turner	Joanna Turner
Candidate	Jacob Anderson	Jacob Anderson
Candidate	Miland Walling	Miland Walling
Candidate	Dan Christopher	Dan Christopher
Candidate	Kathryn Moco	Kathryn Moco
Candidate	Trevor Hicks	Trevor Hicks
Candidate	Sean Swope	Sean Swope
Candidate	Lindsey Remund Pollock	Lindsey Remund Pollock
Candidate	Steve Grega	Steve Grega
Candidate	Michael Kelly	Michael Kelly
Candidate	Ben Kostick	Ben Kostick
Candidate	Yvonne Ensley	Yvonne Ensley
Candidate	Carol Kearns	Carol Kearns
Candidate	Elizabeth Rohr	Elizabeth Rohr
Candidate	Douglas Peterson	Douglas Peterson
Candidate	John Wickert	John Wickert
Candidate	Josiah Beresford	Josiah Beresford
Candidate	Janice L. Averill	Janice L. Averill
Candidate	Jackson Maynard	Jackson Maynard
Candidate	Todd Buckley	Todd Buckley
Candidate	Nancy Dailey Slotnick	Nancy Dailey Slotnick
Candidate	Joshua Collins	Joshua Collins
Candidate	Rian Ingrim	Rian Ingrim
Candidate	Gordon Allen Pross	Gordon Allen Pross
Candidate	Richard Boyce	Richard Boyce
Candidate	Mary Bacon	Mary Bacon
Candidate	Don Hewett	Don Hewett
Candidate	Phil Gardner	Phil Gardner
Candidate	Eric LeMay	Eric LeMay
Candidate	Marilyn Strickland	Marilyn Strickland
Candidate	Dean Johnson	Dean Johnson
Candidate	Ryan Tate	Ryan Tate
Candidate	Ralph Johnson	Ralph Johnson
Candidate	Sam Wright	Sam Wright
Candidate	Randolph (Randy) Bell	Randolph (Randy) Bell
Candidate	Ted Jackson	Ted Jackson
Candidate	Sarah Fleshman	Sarah Fleshman
Candidate	Ross Gallagher	Ross Gallagher
Candidate	Coco Chang	Coco Chang
Candidate	Astrid Pearson	Astrid Pearson
Candidate	Shauna Beeman	Shauna Beeman
Candidate	Katie Haven	Katie Haven
Candidate	Don Davidson	Don Davidson
Candidate	Annette Daniels	Annette Daniels
Candidate	Darrell Moudry	Darrell Moudry
Candidate	Jon Lind	Jon Lind
Candidate	Dan Driscoll	Dan Driscoll
Candidate	Donna Lands	Donna Lands
Candidate	Devin Beach	Devin Beach
Candidate	Phyllis Jean Kardos	Phyllis Jean Kardos
Candidate	John Gentle	John Gentle
Candidate	Brian Smiley	Brian Smiley
Candidate	Paul F Mahre	Paul F Mahre
Candidate	Christina Baumgardner	Christina Baumgardner
Candidate	Diane Brunotte	Diane Brunotte
Candidate	Dustin Jolly	Dustin Jolly
Candidate	Matthew Smith	Matthew Smith
Candidate	Josh Penner	Josh Penner
Candidate	Ronda Litzenberger	Ronda Litzenberger
Candidate	Rick Payne	Rick Payne
Candidate	Gina Blanchard-Reed	Gina Blanchard-Reed
Candidate	Veronica Whitcher Rockett	Veronica Whitcher Rockett
Candidate	Matt Marshall	Matt Marshall
Candidate	Emmett Smith	Emmett Smith
Candidate	Julie Door	Julie Door
Candidate	Cyndy Jacobsen	Cyndy Jacobsen
Candidate	Ryan Talen	Ryan Talen
Candidate	Twina Nobles	Twina Nobles
Candidate	Kevin Ballard	Kevin Ballard
Candidate	Jamie Michaud	Jamie Michaud
Candidate	Dan Bronoske	Dan Bronoske
Candidate	Chris Nye	Chris Nye
Candidate	Koshin Mohamed Fidaar	Koshin Mohamed Fidaar
Candidate	Sharlett Mena	Sharlett Mena
Candidate	Darin G. Harris	Darin G. Harris
Candidate	Ed Troyer	Ed Troyer
Candidate	Cyndie Fajardo	Cyndie Fajardo
Candidate	Sarah Rumbaugh	Sarah Rumbaugh
Candidate	Amy Cruver	Amy Cruver
Candidate	Yanah G. Cook	Yanah G. Cook
Candidate	Marcus Young	Marcus Young
Candidate	Joe Zaichkin	Joe Zaichkin
Candidate	Preston Anderson	Preston Anderson
Candidate	Ryan Mello	Ryan Mello
Candidate	Tim Farrell	Tim Farrell
Candidate	Javier H. Figueroa	Javier H. Figueroa
Candidate	Jason Whalen	Jason Whalen
Candidate	Jani Hitchen	Jani Hitchen
Candidate	Christina Ainsworth Johnson	Christina Ainsworth Johnson
Candidate	Randy Laumb	Randy Laumb
Candidate	Shelly Smith	Shelly Smith
Candidate	James Seibert	James Seibert
Candidate	Angela Wambaugh	Angela Wambaugh
Candidate	Joan Cronk	Joan Cronk
Candidate	Caleb Mesquita	Caleb Mesquita
Candidate	Giovanni Vendetti	Giovanni Vendetti
Candidate	Sandy Rozumny	Sandy Rozumny
Candidate	Tim Tooker	Tim Tooker
Candidate	Joyce Alvarez	Joyce Alvarez
Candidate	Neal Van Der Voorn	Neal Van Der Voorn
Candidate	Alex Wenman	Alex Wenman
Candidate	Elissa Larson	Elissa Larson
Candidate	Steven M. Nielson	Steven M. Nielson
Candidate	Greg Pate	Greg Pate
Candidate	Robin Fry	Robin Fry
Candidate	Scott Harden	Scott Harden
Candidate	Randy Boss	Randy Boss
Candidate	Natalie Samuelson	Natalie Samuelson
Candidate	Erik Dumas	Erik Dumas
Candidate	Jessy Ang	Jessy Ang
Candidate	Deborah Townsend	Deborah Townsend
Candidate	Jim Myers	Jim Myers
Candidate	Anders Ibsen	Anders Ibsen
Candidate	Brett Johnson	Brett Johnson
Candidate	Lisa Borkowski	Lisa Borkowski
Candidate	Jim Williams	Jim Williams
Candidate	James Rolph	James Rolph
Candidate	Bill Johnston	Bill Johnston
Candidate	Peter Bennett	Peter Bennett
Candidate	Jarel Sanders	Jarel Sanders
Candidate	Anita Latch	Anita Latch
Candidate	Tom O'Kelley	Tom O'Kelley
Candidate	Jen Otis	Jen Otis
Candidate	Kathy Lawhon	Kathy Lawhon
Candidate	Jeffrey Sargent	Jeffrey Sargent
Candidate	Tony Ivey	Tony Ivey
Candidate	Thomas McCarthy	Thomas McCarthy
Candidate	Nic Van Putten	Nic Van Putten
Candidate	Sean Arent	Sean Arent
Candidate	Steven Ketelsen	Steven Ketelsen
Candidate	Melissa Hollon	Melissa Hollon
Candidate	Patrick Casados	Patrick Casados
Candidate	Shannon Ergun	Shannon Ergun
Candidate	Hope Bixby	Hope Bixby
Candidate	Traci Kelly	Traci Kelly
Candidate	Laura Miles	Laura Miles
Candidate	Corwin R. Scott	Corwin R. Scott
Candidate	Russell P. Parks	Russell P. Parks
Candidate	Twylia Westling	Twylia Westling
Candidate	Lika Smith	Lika Smith
Candidate	John Mischo	John Mischo
Candidate	Jenny M. Reed	Jenny M. Reed
Candidate	Barbara Church	Barbara Church
Candidate	Jayne Berglund	Jayne Berglund
Candidate	Nathan Still Schumer	Nathan Still Schumer
Candidate	Jessica Gavre	Jessica Gavre
Candidate	Laura Fielding	Laura Fielding
Candidate	Mark Baker	Mark Baker
Candidate	Paul (P.K.) Thumbi	Paul (P.K.) Thumbi
Candidate	Amelia Isabel Escobedo	Amelia Isabel Escobedo
Candidate	Gary Barton	Gary Barton
Candidate	Joe Bushnell	Joe Bushnell
Candidate	Danielle Hennigan	Danielle Hennigan
Candidate	Kimber Starr	Kimber Starr
Candidate	Chris Winters	Chris Winters
Candidate	Ronan Houston	Ronan Houston
Candidate	Bonny Jo Peterson	Bonny Jo Peterson
Candidate	Nikie Walters	Nikie Walters
Candidate	Ralph K. Rodriguez	Ralph K. Rodriguez
Candidate	Dorian Waller	Dorian Waller
Candidate	Jordan Waits	Jordan Waits
Candidate	Austin Beiermann	Austin Beiermann
Candidate	Mark Craypo	Mark Craypo
Candidate	Melissa Gill	Melissa Gill
Candidate	Tyler Brady	Tyler Brady
Candidate	Noah Douglas	Noah Douglas
Candidate	Todd McKellips	Todd McKellips
Candidate	Tessa Carder	Tessa Carder
Candidate	Carri Norris	Carri Norris
Candidate	Reva Miller	Reva Miller
Candidate	Charles Carrell	Charles Carrell
Candidate	Alex Ramel	Alex Ramel
Candidate	Russ Dzialo	Russ Dzialo
Candidate	Ryan T. Palmateer	Ryan T. Palmateer
Candidate	Steve Wehrly	Steve Wehrly
Candidate	Christine Minney	Christine Minney
Candidate	Sharon Kivisto	Sharon Kivisto
Candidate	Daniel Miller	Daniel Miller
Candidate	Cindy Wolf	Cindy Wolf
Candidate	Johnny Archibald	Johnny Archibald
Candidate	Mark Lundsten	Mark Lundsten
Candidate	Mary A Hudson	Mary A Hudson
Candidate	Peter Browning	Peter Browning
Candidate	Kenneth A Dahlstedt	Kenneth A Dahlstedt
Candidate	Tom Seguine	Tom Seguine
Candidate	Heather D. Shand Perkins	Heather D. Shand Perkins
Candidate	Elizabeth Yost Neidzwski	Elizabeth Yost Neidzwski
Candidate	Wim Houppermans	Wim Houppermans
Candidate	Bryce Nickel	Bryce Nickel
Candidate	Kenneth Goodwin	Kenneth Goodwin
Candidate	Rick Pitt	Rick Pitt
Candidate	Micheal Bauter	Micheal Bauter
Candidate	Haley McNealey	Haley McNealey
Candidate	Michael Lytton	Michael Lytton
Candidate	Robert J. Doll	Robert J. Doll
Candidate	Chuck Jerman	Chuck Jerman
Candidate	Jamal K Rabieh	Jamal K Rabieh
Candidate	Lorena Perez	Lorena Perez
Candidate	David Waterman	David Waterman
Candidate	Jeremy Bechtel	Jeremy Bechtel
Candidate	Strom H. Peterson	Strom H. Peterson
Candidate	Gant Diede	Gant Diede
Candidate	Brian Thompson	Brian Thompson
Candidate	Willie Russell	Willie Russell
Candidate	Kelly M. Fox	Kelly M. Fox
Candidate	Bernard Moody	Bernard Moody
Candidate	Jorge Garrido	Jorge Garrido
Candidate	Lacey Sauvageau	Lacey Sauvageau
Candidate	Emily Wicks	Emily Wicks
Candidate	David Wiley	David Wiley
Candidate	John T. Kartak	John T. Kartak
Candidate	Mark A. James	Mark A. James
Candidate	Anne Anderson	Anne Anderson
Candidate	April Berg	April Berg
Candidate	Delia O'Malley	Delia O'Malley
Candidate	Amber King	Amber King
Candidate	Brenda Carrington	Brenda Carrington
Candidate	Jared Mead	Jared Mead
Candidate	Randy Tendering	Randy Tendering
Candidate	Natalie Fuller	Natalie Fuller
Candidate	Elizabeth (Liz) Curran	Elizabeth (Liz) Curran
Candidate	Derek Fike	Derek Fike
Candidate	Othman Riad	Othman Riad
Candidate	Adrienne Fraley Monillas	Adrienne Fraley Monillas
Candidate	Mo Pannier	Mo Pannier
Candidate	Jenna Nand	Jenna Nand
Candidate	Ron Harrell	Ron Harrell
Candidate	Ronald Lundberg	Ronald Lundberg
Candidate	Paul Ferrari	Paul Ferrari
Candidate	Heather Damron	Heather Damron
Candidate	Andrea Vaughn	Andrea Vaughn
Candidate	Charles J. Mister	Charles J. Mister
Candidate	Jonathan C. Peebles	Jonathan C. Peebles
Candidate	Skyler Clary	Skyler Clary
Candidate	Hayden Jones	Hayden Jones
Candidate	Victor C. Harris	Victor C. Harris
Candidate	Charles Adkins	Charles Adkins
Candidate	Moh Kilani	Moh Kilani
Candidate	Leri Lee Harper	Leri Lee Harper
Candidate	Paul Benz	Paul Benz
Candidate	Fred Plappert	Fred Plappert
Candidate	Patricia Mercer	Patricia Mercer
Candidate	Seth Pilkey	Seth Pilkey
Candidate	Ron Berry	Ron Berry
Candidate	Stephanie Schindler	Stephanie Schindler
Candidate	Larry McIntosh	Larry McIntosh
Candidate	Dave Kranz	Dave Kranz
Candidate	Polagaya McLaughlin	Polagaya McLaughlin
Candidate	Micah Rowland	Micah Rowland
Candidate	Sandi Bond	Sandi Bond
Candidate	Jessica Gonzalez	Jessica Gonzalez
Candidate	Tyler Kelson	Tyler Kelson
Candidate	Joyce Copley	Joyce Copley
Candidate	Elizabeth Coelho	Elizabeth Coelho
Candidate	Jeff Craig	Jeff Craig
Candidate	Christopher McTee	Christopher McTee
Candidate	Mark Buse	Mark Buse
Candidate	Carl Aardsma	Carl Aardsma
Candidate	Anita Shad	Anita Shad
Candidate	Dan Williams	Dan Williams
Candidate	James Trefry	James Trefry
Candidate	Marylou Eckart	Marylou Eckart
Candidate	Mike Eckart	Mike Eckart
Candidate	Jon Lyons	Jon Lyons
Candidate	Lisa Utter	Lisa Utter
Candidate	Warren Palmer	Warren Palmer
Candidate	Elizabeth Ann Lunsford	Elizabeth Ann Lunsford
Candidate	Raymond (Ray) Miller	Raymond (Ray) Miller
Candidate	Kelly Wright	Kelly Wright
Candidate	Andrew Dial	Andrew Dial
Candidate	Teresa Myer	Teresa Myer
Candidate	Jeffery Denton	Jeffery Denton
Candidate	Michael Rainey	Michael Rainey
Candidate	Shirlee Kippen	Shirlee Kippen
Candidate	Mary D. Collins	Mary D. Collins
Candidate	Bruce Ellis	Bruce Ellis
Candidate	Kaare K. Ness	Kaare K. Ness
Candidate	Derick DeWitt	Derick DeWitt
Candidate	Nicholas Swett	Nicholas Swett
Candidate	Karen Meredith	Karen Meredith
Candidate	Grace Lindsley	Grace Lindsley
Candidate	Lael Catherine White	Lael Catherine White
Candidate	Gwyn Higginbotham	Gwyn Higginbotham
Candidate	Marguerite Dekker	Marguerite Dekker
Candidate	Kate Miyasato	Kate Miyasato
Candidate	Nicolas Quijano	Nicolas Quijano
Candidate	Christopher Dingle	Christopher Dingle
Candidate	Kerrie McLaughlin	Kerrie McLaughlin
Candidate	James Kline	James Kline
Candidate	Henry Herbert	Henry Herbert
Candidate	Bob McCaughan	Bob McCaughan
Candidate	Don Baldwin	Don Baldwin
Candidate	Michael Albrecht	Michael Albrecht
Candidate	Tim Bendokas	Tim Bendokas
Candidate	Roland Cave	Roland Cave
Candidate	Sarah Brannon	Sarah Brannon
Candidate	Bret Chiafalo	Bret Chiafalo
Candidate	Darla Varrenti	Darla Varrenti
Candidate	Ed Osgood	Ed Osgood
Candidate	Debra J. Idso	Debra J. Idso
Candidate	Rubin Jackson	Rubin Jackson
Candidate	John Agyapong	John Agyapong
Candidate	Laura D Carder	Laura D Carder
Candidate	Bob Apple	Bob Apple
Candidate	John Roskelley	John Roskelley
Candidate	Ann Marie Danimus	Ann Marie Danimus
Candidate	Dave Whitehead	Dave Whitehead
Candidate	Mike Conrad	Mike Conrad
Candidate	Lori Feagan	Lori Feagan
Candidate	Nathan R Sybrandy	Nathan R Sybrandy
Candidate	Lance Gurel	Lance Gurel
Candidate	Zack Zappone	Zack Zappone
Candidate	Christian M McLachlan	Christian M McLachlan
Candidate	Tom McGarry	Tom McGarry
Candidate	Jeremy Thornton	Jeremy Thornton
Candidate	Jeremiah William Paparazzo	Jeremiah William Paparazzo
Candidate	Christina Momono	Christina Momono
Candidate	Cassidy Brady	Cassidy Brady
Candidate	William (Bill) Forman	William (Bill) Forman
Candidate	Victor Azar	Victor Azar
Candidate	Bruce Steele	Bruce Steele
Candidate	Patty Irvin	Patty Irvin
Candidate	Skyler Jackson Reep	Skyler Jackson Reep
Candidate	Mariah Martin	Mariah Martin
Candidate	Dean Moorehouse	Dean Moorehouse
Candidate	Candy Galvan	Candy Galvan
Candidate	Stephen Kirby	Stephen Kirby
Candidate	Donald Dover	Donald Dover
Candidate	Jacob W Thompson	Jacob W Thompson
Candidate	Paul Hyndman	Paul Hyndman
Candidate	Carla Shafer	Carla Shafer
Candidate	Jackie Murray	Jackie Murray
Candidate	Wes Ivers	Wes Ivers
Candidate	Malcolm Haworth	Malcolm Haworth
Candidate	Kirk A Smith	Kirk A Smith
Candidate	Shannon Ross	Shannon Ross
Candidate	Rick Gill	Rick Gill
Candidate	Kia'i Gill	Kia'i Gill
Candidate	Michael Sabota	Michael Sabota
Candidate	John Calkins	John Calkins
Candidate	George Tveden	George Tveden
Candidate	Grace Chiquette	Grace Chiquette
Candidate	Carol Snyder	Carol Snyder
Candidate	Shane Boehm	Shane Boehm
Candidate	Alene Lindstrand	Alene Lindstrand
Candidate	Matt Hawkins	Matt Hawkins
Candidate	Sue Welsh	Sue Welsh
Candidate	James Grisafi	James Grisafi
Candidate	Stephen W. Keener	Stephen W. Keener
Candidate	Bob Wright	Bob Wright
Candidate	Carolyn Gallion	Carolyn Gallion
Candidate	Rebekah Mason	Rebekah Mason
Candidate	Brody Creighton	Brody Creighton
Candidate	Everett E Wilson Jr	Everett E Wilson Jr
Candidate	Dan Fling	Dan Fling
Candidate	Gilbert Gary Mendoza	Gilbert Gary Mendoza
Candidate	Denny Kuespert	Denny Kuespert
Candidate	Bryce Robbert	Bryce Robbert
Candidate	Edward B Pace	Edward B Pace
Candidate	Stephen Richardson	Stephen Richardson
Candidate	William (Doug) Jonas	William (Doug) Jonas
Candidate	Timothy E Hill	Timothy E Hill
Candidate	Chad Peetz	Chad Peetz
Candidate	William Breakey	William Breakey
Candidate	Laura Padden	Laura Padden
Candidate	Jim Ogden	Jim Ogden
Candidate	Lauren Mazzola	Lauren Mazzola
Candidate	Pam Haley	Pam Haley
Candidate	Ben Wick	Ben Wick
Candidate	Bruce E Foreman	Bruce E Foreman
Candidate	Jennifer Hanson	Jennifer Hanson
Candidate	Cynthia Hamilton	Cynthia Hamilton
Candidate	Mila Joy Wasicek	Mila Joy Wasicek
Candidate	Anthony DiMauro	Anthony DiMauro
Candidate	Maggie DiMauro	Maggie DiMauro
Candidate	Adam Macomber	Adam Macomber
Candidate	Jeff Irish	Jeff Irish
Candidate	Ann E Gillum	Ann E Gillum
Candidate	Brian Desautels	Brian Desautels
Candidate	Andy Tomsic	Andy Tomsic
Candidate	Glen Frappier	Glen Frappier
Candidate	Joseph Swart	Joseph Swart
Candidate	James F Sanderson	James F Sanderson
Candidate	Charles Thomas	Charles Thomas
Candidate	Sandra Altshuler	Sandra Altshuler
Candidate	Will Neville	Will Neville
Candidate	Garrett Havens	Garrett Havens
Candidate	Francesca Castillo	Francesca Castillo
Candidate	Nicole Burrow	Nicole Burrow
Candidate	Riley Smith	Riley Smith
Candidate	Kandys Dygert	Kandys Dygert
Candidate	Skyler Strahl	Skyler Strahl
Candidate	Derrick Lancaster	Derrick Lancaster
Candidate	Dave Michaud	Dave Michaud
Candidate	Steve Corker	Steve Corker
Candidate	Terri A Zalevits	Terri A Zalevits
Candidate	Patricia Shadden	Patricia Shadden
Candidate	Evan Erick Briggs	Evan Erick Briggs
Candidate	Bailey K Bressler	Bailey K Bressler
Candidate	Stephanie Elie-Martin	Stephanie Elie-Martin
Candidate	Kenneth Lance Barton	Kenneth Lance Barton
Candidate	Mary F Porter	Mary F Porter
Candidate	Rebecca Mossbarger	Rebecca Mossbarger
Candidate	John Ott	John Ott
Candidate	Kirk Neumann	Kirk Neumann
Candidate	Jay Pounder	Jay Pounder
Candidate	Troy Smith	Troy Smith
Candidate	Garith W Krause	Garith W Krause
Candidate	Kayce A Neumann	Kayce A Neumann
Candidate	Cliff Borns	Cliff Borns
Candidate	Michael R Bell	Michael R Bell
Candidate	Christal Olivia Irwin	Christal Olivia Irwin
Candidate	Malcolm R Friedman	Malcolm R Friedman
Candidate	Greg J Young	Greg J Young
Candidate	Dewey &quot;Dude&quot; Simmons	Dewey &quot;Dude&quot; Simmons
Candidate	Jack Sandberg	Jack Sandberg
Candidate	Mykle Arvidson	Mykle Arvidson
Candidate	John Smith	John Smith
Candidate	Scott W Johannes	Scott W Johannes
Candidate	Sharon A Crump	Sharon A Crump
Candidate	Dan Wallace	Dan Wallace
Candidate	Kathleen Fradl Stone	Kathleen Fradl Stone
Candidate	Dave Robinson	Dave Robinson
Candidate	Troy T. Johnsen	Troy T. Johnsen
Candidate	Lisa Wolfe	Lisa Wolfe
Candidate	Melinda Keeley	Melinda Keeley
Candidate	Kevin Young	Kevin Young
Candidate	Garry Holland	Garry Holland
Candidate	J. D. Ingram	J. D. Ingram
Candidate	Jonny Meade	Jonny Meade
Candidate	Anthony Novack	Anthony Novack
Candidate	Mary Ellen Biggerstaff	Mary Ellen Biggerstaff
Candidate	Jessica Bateman	Jessica Bateman
Candidate	Dusty Pierpoint	Dusty Pierpoint
Candidate	Glenda Breiler	Glenda Breiler
Candidate	Thomas (Tom) Bolender	Thomas (Tom) Bolender
Candidate	David Gaw	David Gaw
Candidate	Carolina Mejia	Carolina Mejia
Candidate	Rory Summerson	Rory Summerson
Candidate	Michael R. Steadman	Michael R. Steadman
Candidate	David M. Hankins	David M. Hankins
Candidate	Scott Ahlf	Scott Ahlf
Candidate	Jonathan A. Sprouffske	Jonathan A. Sprouffske
Candidate	Sharonda D. Amamilo	Sharonda D. Amamilo
Candidate	Sherry Y Beardslee	Sherry Y Beardslee
Candidate	Thomas Holm	Thomas Holm
Candidate	Michaelross Sherrer	Michaelross Sherrer
Candidate	John Baldridge	John Baldridge
Candidate	Jim Knight	Jim Knight
Candidate	John Tucker Neilson	John Tucker Neilson
Candidate	Kim M. Dobson	Kim M. Dobson
Candidate	Justin R. Puckett	Justin R. Puckett
Candidate	Ken Morse	Ken Morse
Candidate	Joseph Beaulieu	Joseph Beaulieu
Candidate	Dianna Torres Angulo	Dianna Torres Angulo
Candidate	Zach Forrest	Zach Forrest
Candidate	Kate Severson	Kate Severson
Candidate	Laura Dunham	Laura Dunham
Candidate	Ted May	Ted May
Candidate	Rick Forcier	Rick Forcier
Candidate	Elizabeth Storey	Elizabeth Storey
Candidate	Gabriela Alejandra Hyre	Gabriela Alejandra Hyre
Candidate	Trevor R. Sandison	Trevor R. Sandison
Candidate	Mikhail Cherniske	Mikhail Cherniske
Candidate	Leslie Wolff	Leslie Wolff
Candidate	Keoki Kauanoe	Keoki Kauanoe
Candidate	Cheryl L. Selby	Cheryl L. Selby
Candidate	Joanne T. McCaughan	Joanne T. McCaughan
Candidate	Richard Fellows	Richard Fellows
Candidate	Susan Herring	Susan Herring
Candidate	Dana Walker	Dana Walker
Candidate	Dale Bright	Dale Bright
Candidate	Brian Pratt	Brian Pratt
Candidate	Peggy Bruton Edwards	Peggy Bruton Edwards
Candidate	Lisa Riener	Lisa Riener
Candidate	Monica Baxter	Monica Baxter
Candidate	Rick Stence	Rick Stence
Candidate	Jocelyn Wood	Jocelyn Wood
Candidate	Joshua Chambers	Joshua Chambers
Candidate	Walt Bowen	Walt Bowen
Candidate	Pam Lovinger	Pam Lovinger
Candidate	John Newman	John Newman
Candidate	Jeff DeLuca	Jeff DeLuca
Candidate	Sarah J. Rawlings	Sarah J. Rawlings
Candidate	Jessica Ryan	Jessica Ryan
Candidate	Zachary Smith	Zachary Smith
Candidate	Tracey Carlos	Tracey Carlos
Candidate	Brenden Clerget	Brenden Clerget
Candidate	Kathy Myers	Kathy Myers
Candidate	Glenda S. Breiler	Glenda S. Breiler
Candidate	April Messenger	April Messenger
Candidate	Sandia Slaby	Sandia Slaby
Candidate	John Looysen	John Looysen
Candidate	Bruce W. Runyon	Bruce W. Runyon
Candidate	Lance Ramsay	Lance Ramsay
Candidate	Lynda N. Zeman	Lynda N. Zeman
Candidate	Robin C. Vazquez	Robin C. Vazquez
Candidate	Sarah Tonge	Sarah Tonge
Candidate	Crystal Pettit	Crystal Pettit
Candidate	Shelley Chisholm	Shelley Chisholm
Candidate	Dalten Hansen-White	Dalten Hansen-White
Candidate	Doris E. Atkinson	Doris E. Atkinson
Candidate	Clay Johnson	Clay Johnson
Candidate	Christopher Stegman	Christopher Stegman
Candidate	Mike Backman	Mike Backman
Candidate	Lee Tischer	Lee Tischer
Candidate	Tim Lawry	Tim Lawry
Candidate	Dan L Cothren	Dan L Cothren
Candidate	Tom Cooper	Tom Cooper
Candidate	Roger Esparza	Roger Esparza
Candidate	Jenny Mayberry	Jenny Mayberry
Candidate	Todd L Kimball	Todd L Kimball
Candidate	Beth Call	Beth Call
Candidate	Judith S Johnson	Judith S Johnson
Candidate	Lance Henderson	Lance Henderson
Candidate	Claire Valente	Claire Valente
Candidate	Tim Justice	Tim Justice
Candidate	Beth Swanson	Beth Swanson
Candidate	Pam Ray	Pam Ray
Candidate	Laurie Wolfram	Laurie Wolfram
Candidate	Esther Duncan	Esther Duncan
Candidate	Mark Stroh	Mark Stroh
Candidate	Alicia Rule	Alicia Rule
Candidate	Jennifer Sefzik	Jennifer Sefzik
Candidate	Lisa Keeler	Lisa Keeler
Candidate	David E. Freeman	David E. Freeman
Candidate	Carl Munson	Carl Munson
Candidate	Eileen Sobjack	Eileen Sobjack
Candidate	Larry Douglas	Larry Douglas
Candidate	Luke Harrison	Luke Harrison
Candidate	Matthew Hickey	Matthew Hickey
Candidate	Natalie McClendon	Natalie McClendon
Candidate	Scott A. Sanderson	Scott A. Sanderson
Candidate	Fredrick Lane	Fredrick Lane
Candidate	Thess Fenner	Thess Fenner
Candidate	Theresa Sygitowicz	Theresa Sygitowicz
Candidate	Stephen Hadeen	Stephen Hadeen
Candidate	Jack McBride	Jack McBride
Candidate	Anna Melillo	Anna Melillo
Candidate	Deborah Parker	Deborah Parker
Candidate	Mary Rogers-Studebaker	Mary Rogers-Studebaker
Candidate	Mary K. Walker	Mary K. Walker
Candidate	Brian Estes	Brian Estes
Candidate	Jeannine Tater	Jeannine Tater
Candidate	Mike Estes	Mike Estes
Candidate	Ilana Baron Knudsen	Ilana Baron Knudsen
Candidate	Aimee Powell	Aimee Powell
Candidate	Joel Jordan	Joel Jordan
Candidate	Laurel Cook	Laurel Cook
Candidate	Danielle Rosellison	Danielle Rosellison
Candidate	Todd Lagestee	Todd Lagestee
Candidate	Samantha Zilly	Samantha Zilly
Candidate	Patricia MacDonald	Patricia MacDonald
Candidate	Darcy Allen	Darcy Allen
Candidate	Hue Beattie	Hue Beattie
Candidate	Levi Rickards	Levi Rickards
Candidate	Connor Urcuyo	Connor Urcuyo
Candidate	Alex McLean	Alex McLean
Candidate	Matthew Durkee	Matthew Durkee
Candidate	Dennis Tucker	Dennis Tucker
Candidate	Tom Handy	Tom Handy
Candidate	Grace Hendrickson	Grace Hendrickson
Candidate	Jhordin Prescott	Jhordin Prescott
Candidate	Sina Sam	Sina Sam
Candidate	Duncan Thomson	Duncan Thomson
Candidate	Amanda McKinney	Amanda McKinney
Candidate	Cindy O'Halloran	Cindy O'Halloran
Candidate	Vicki Baker	Vicki Baker
Candidate	James House	James House
Candidate	Andrew P. Glanville	Andrew P. Glanville
Candidate	Jake Mayson	Jake Mayson
Candidate	Kenton Gartrell	Kenton Gartrell
Candidate	JASON CLARK	JASON CLARK
Candidate	Jim Bell	Jim Bell
Candidate	Philip Ostriem	Philip Ostriem
Candidate	Susan Holbrook Fenich	Susan Holbrook Fenich
Candidate	Brad Sinsel	Brad Sinsel
Candidate	Deanna Roy	Deanna Roy
Candidate	Jason White	Jason White
Candidate	Steve Painter	Steve Painter
Candidate	"Reynaldo Garza, Jr."	"Reynaldo Garza, Jr."
Candidate	Gary Hintze	Gary Hintze
Candidate	Todd McClaskey	Todd McClaskey
Candidate	TROY CLEMENTS	TROY CLEMENTS
Candidate	Zach Stambaugh	Zach Stambaugh
Candidate	Thereasa Trujillo	Thereasa Trujillo
Candidate	Anna Schroeder	Anna Schroeder
Candidate	Charles Reed	Charles Reed
Candidate	Craig Westbrook	Craig Westbrook
Candidate	Matt Rigby	Matt Rigby
Candidate	Harold H. Byers	Harold H. Byers
Candidate	Garth McKinney	Garth McKinney
Candidate	Laura Pickett	Laura Pickett
Candidate	Jim Stevens	Jim Stevens
Candidate	Matthew Brown	Matthew Brown
Candidate	Kyle Curtis	Kyle Curtis
Candidate	JOHN PUCCINELLI	JOHN PUCCINELLI
Candidate	Sandi Belzer	Sandi Belzer
Candidate	Tim Dufault	Tim Dufault
Candidate	Mark Johnson	Mark Johnson
Candidate	Kevin Cox	Kevin Cox
Candidate	Samual Carman	Samual Carman
Candidate	Karly Almon	Karly Almon
Candidate	DAVID LARSON	DAVID LARSON
Candidate	Chelsea Snodgrass	Chelsea Snodgrass
Candidate	Marshal Murray	Marshal Murray
Candidate	Elizabeth A. Marquis	Elizabeth A. Marquis
Candidate	Leanna Luloff	Leanna Luloff
Candidate	John Hodkinson	John Hodkinson
Candidate	Julie Schilling	Julie Schilling
Candidate	Eric Miller	Eric Miller
Candidate	John Mayo	John Mayo
Candidate	Kathy Backstrom	Kathy Backstrom
Candidate	Don Prest	Don Prest
Candidate	GARY SCOTT PETERSON	GARY SCOTT PETERSON
Candidate	Brad Bergener	Brad Bergener
Candidate	Matthew M Bower	Matthew M Bower
Candidate	Pamela D. Robson	Pamela D. Robson
Candidate	Gregory A Swart	Gregory A Swart
Candidate	Mia Wise	Mia Wise
Candidate	Mickey Nielsen	Mickey Nielsen
Candidate	Brian Morton	Brian Morton
Candidate	Phil Bird	Phil Bird
Candidate	Jose Rocha	Jose Rocha
Candidate	Lars Hanson	Lars Hanson
Candidate	KATHLEEN ALTICK	KATHLEEN ALTICK
Candidate	Lauri Palmer	Lauri Palmer
Candidate	"David R. Weyeneth, Sr."	"David R. Weyeneth, Sr."
Candidate	Joseph R. Biden / Kamala D. Harris	Joseph R. Biden / Kamala D. Harris
Candidate	Jo Jorgensen / Jeremy &quot;Spike&quot; Cohen	Jo Jorgensen / Jeremy &quot;Spike&quot; Cohen
Candidate	Howie Hawkins / Angela Walker	Howie Hawkins / Angela Walker
Candidate	Gloria La Riva / Sunil Freeman	Gloria La Riva / Sunil Freeman
Candidate	Alyson Kennedy / Malcolm M. Jarrett	Alyson Kennedy / Malcolm M. Jarrett
CountItemType	total	total
ReportingUnit	Washington;Adams County	Adams
ReportingUnit	Washington;Asotin County	Asotin
ReportingUnit	Washington;Benton County	Benton
ReportingUnit	Washington;Chelan County	Chelan
ReportingUnit	Washington;Clallam County	Clallam
ReportingUnit	Washington;Clark County	Clark
ReportingUnit	Washington;Columbia County	Columbia
ReportingUnit	Washington;Cowlitz County	Cowlitz
ReportingUnit	Washington;Douglas County	Douglas
ReportingUnit	Washington;Ferry County	Ferry
ReportingUnit	Washington;Franklin County	Franklin
ReportingUnit	Washington;Garfield County	Garfield
ReportingUnit	Washington;Grant County	Grant
ReportingUnit	Washington;Grays Harbor County	Grays Harbor
ReportingUnit	Washington;Island County	Island
ReportingUnit	Washington;Jefferson County	Jefferson
ReportingUnit	Washington;King County	King
ReportingUnit	Washington;Kitsap County	Kitsap
ReportingUnit	Washington;Kittitas County	Kittitas
ReportingUnit	Washington;Klickitat County	Klickitat
ReportingUnit	Washington;Lewis County	Lewis
ReportingUnit	Washington;Lincoln County	Lincoln
ReportingUnit	Washington;Mason County	Mason
ReportingUnit	Washington;Okanogan County	Okanogan
ReportingUnit	Washington;Pacific County	Pacific
ReportingUnit	Washington;Pend Oreille County	Pend Oreille
ReportingUnit	Washington;Pierce County	Pierce
ReportingUnit	Washington;San Juan County	San Juan
ReportingUnit	Washington;Skagit County	Skagit
ReportingUnit	Washington;Skamania County	Skamania
ReportingUnit	Washington;Snohomish County	Snohomish
ReportingUnit	Washington;Spokane County	Spokane
ReportingUnit	Washington;Stevens County	Stevens
ReportingUnit	Washington;Thurston County	Thurston
ReportingUnit	Washington;Wahkiakum County	Wahkiakum
ReportingUnit	Washington;Walla Walla County	Walla Walla
ReportingUnit	Washington;Whatcom County	Whatcom
ReportingUnit	Washington;Whitman County	Whitman
=======
cdf_element	cdf_internal_name	raw_identifier_value
CandidateContest	WA House District 1	Legislative District 1 State Representative Pos. 1
CandidateContest	WA House District 2	Legislative District 2 State Representative Pos. 1
CandidateContest	WA House District 3	Legislative District 3 State Representative Pos. 1
CandidateContest	WA House District 4	Legislative District 4 State Representative Pos. 1
CandidateContest	WA House District 5	Legislative District 5 State Representative Pos. 1
CandidateContest	WA House District 6	Legislative District 6 State Representative Pos. 1
CandidateContest	WA House District 7	Legislative District 7 State Representative Pos. 1
CandidateContest	WA House District 8	Legislative District 8 State Representative Pos. 1
CandidateContest	WA House District 9	Legislative District 9 State Representative Pos. 1
CandidateContest	WA House District 10	Legislative District 10 State Representative Pos. 1
CandidateContest	WA House District 11	Legislative District 11 State Representative Pos. 1
CandidateContest	WA House District 12	Legislative District 12 State Representative Pos. 1
CandidateContest	WA House District 13	Legislative District 13 State Representative Pos. 1
CandidateContest	WA House District 14	Legislative District 14 State Representative Pos. 1
CandidateContest	WA House District 15	Legislative District 15 State Representative Pos. 1
CandidateContest	WA House District 16	Legislative District 16 State Representative Pos. 1
CandidateContest	WA House District 17	Legislative District 17 State Representative Pos. 1
CandidateContest	WA House District 18	Legislative District 18 State Representative Pos. 1
CandidateContest	WA House District 19	Legislative District 19 State Representative Pos. 1
CandidateContest	WA House District 20	Legislative District 20 State Representative Pos. 1
CandidateContest	WA House District 21	Legislative District 21 State Representative Pos. 1
CandidateContest	WA House District 22	Legislative District 22 State Representative Pos. 1
CandidateContest	WA House District 23	Legislative District 23 State Representative Pos. 1
CandidateContest	WA House District 24	Legislative District 24 State Representative Pos. 1
CandidateContest	WA House District 25	Legislative District 25 State Representative Pos. 1
CandidateContest	WA House District 26	Legislative District 26 State Representative Pos. 1
CandidateContest	WA House District 27	Legislative District 27 State Representative Pos. 1
CandidateContest	WA House District 28	Legislative District 28 State Representative Pos. 1
CandidateContest	WA House District 29	Legislative District 29 State Representative Pos. 1
CandidateContest	WA House District 30	Legislative District 30 State Representative Pos. 1
CandidateContest	WA House District 31	Legislative District 31 State Representative Pos. 1
CandidateContest	WA House District 32	Legislative District 32 State Representative Pos. 1
CandidateContest	WA House District 33	Legislative District 33 State Representative Pos. 1
CandidateContest	WA House District 34	Legislative District 34 State Representative Pos. 1
CandidateContest	WA House District 35	Legislative District 35 State Representative Pos. 1
CandidateContest	WA House District 36	Legislative District 36 State Representative Pos. 1
CandidateContest	WA House District 37	Legislative District 37 State Representative Pos. 1
CandidateContest	WA House District 38	Legislative District 38 State Representative Pos. 1
CandidateContest	WA House District 39	Legislative District 39 State Representative Pos. 1
CandidateContest	WA House District 40	Legislative District 40 State Representative Pos. 1
CandidateContest	WA House District 41	Legislative District 41 State Representative Pos. 1
CandidateContest	WA House District 42	Legislative District 42 State Representative Pos. 1
CandidateContest	WA House District 43	Legislative District 43 State Representative Pos. 1
CandidateContest	WA House District 44	Legislative District 44 State Representative Pos. 1
CandidateContest	WA House District 45	Legislative District 45 State Representative Pos. 1
CandidateContest	WA House District 46	Legislative District 46 State Representative Pos. 1
CandidateContest	WA House District 47	Legislative District 47 State Representative Pos. 1
CandidateContest	WA House District 48	Legislative District 48 State Representative Pos. 1
CandidateContest	WA House District 49	Legislative District 49 State Representative Pos. 1
CandidateContest	WA House District 50	Legislative District 50 State Representative Pos. 1
CandidateContest	WA House District 51	Legislative District 51 State Representative Pos. 1
CandidateContest	WA House District 52	Legislative District 52 State Representative Pos. 1
CandidateContest	WA House District 53	Legislative District 53 State Representative Pos. 1
CandidateContest	WA House District 54	Legislative District 54 State Representative Pos. 1
CandidateContest	WA House District 55	Legislative District 55 State Representative Pos. 1
CandidateContest	WA House District 56	Legislative District 56 State Representative Pos. 1
CandidateContest	WA House District 57	Legislative District 57 State Representative Pos. 1
CandidateContest	WA House District 58	Legislative District 58 State Representative Pos. 1
CandidateContest	WA House District 59	Legislative District 59 State Representative Pos. 1
CandidateContest	WA House District 60	Legislative District 60 State Representative Pos. 1
CandidateContest	WA House District 61	Legislative District 61 State Representative Pos. 1
CandidateContest	WA House District 62	Legislative District 62 State Representative Pos. 1
CandidateContest	WA House District 63	Legislative District 63 State Representative Pos. 1
CandidateContest	WA House District 64	Legislative District 64 State Representative Pos. 1
CandidateContest	WA House District 65	Legislative District 65 State Representative Pos. 1
CandidateContest	WA House District 66	Legislative District 66 State Representative Pos. 1
CandidateContest	WA House District 67	Legislative District 67 State Representative Pos. 1
CandidateContest	WA House District 68	Legislative District 68 State Representative Pos. 1
CandidateContest	WA House District 69	Legislative District 69 State Representative Pos. 1
CandidateContest	WA House District 70	Legislative District 70 State Representative Pos. 1
CandidateContest	WA House District 71	Legislative District 71 State Representative Pos. 1
CandidateContest	WA House District 72	Legislative District 72 State Representative Pos. 1
CandidateContest	WA House District 73	Legislative District 73 State Representative Pos. 1
CandidateContest	WA House District 74	Legislative District 74 State Representative Pos. 1
CandidateContest	WA House District 75	Legislative District 75 State Representative Pos. 1
CandidateContest	WA House District 76	Legislative District 76 State Representative Pos. 1
CandidateContest	WA House District 77	Legislative District 77 State Representative Pos. 1
CandidateContest	WA House District 78	Legislative District 78 State Representative Pos. 1
CandidateContest	WA House District 79	Legislative District 79 State Representative Pos. 1
CandidateContest	WA House District 80	Legislative District 80 State Representative Pos. 1
CandidateContest	WA House District 81	Legislative District 81 State Representative Pos. 1
CandidateContest	WA House District 82	Legislative District 82 State Representative Pos. 1
CandidateContest	WA House District 83	Legislative District 83 State Representative Pos. 1
CandidateContest	WA House District 84	Legislative District 84 State Representative Pos. 1
CandidateContest	WA House District 85	Legislative District 85 State Representative Pos. 1
CandidateContest	WA House District 86	Legislative District 86 State Representative Pos. 1
CandidateContest	WA House District 87	Legislative District 87 State Representative Pos. 1
CandidateContest	WA House District 88	Legislative District 88 State Representative Pos. 1
CandidateContest	WA House District 89	Legislative District 89 State Representative Pos. 1
CandidateContest	WA House District 90	Legislative District 90 State Representative Pos. 1
CandidateContest	WA House District 91	Legislative District 91 State Representative Pos. 1
CandidateContest	WA House District 92	Legislative District 92 State Representative Pos. 1
CandidateContest	WA House District 93	Legislative District 93 State Representative Pos. 1
CandidateContest	WA House District 94	Legislative District 94 State Representative Pos. 1
CandidateContest	WA House District 95	Legislative District 95 State Representative Pos. 1
CandidateContest	WA House District 96	Legislative District 96 State Representative Pos. 1
CandidateContest	WA House District 97	Legislative District 97 State Representative Pos. 1
CandidateContest	WA House District 98	Legislative District 98 State Representative Pos. 1
CandidateContest	WA Senate District 1	Legislative District 1 State Senator
CandidateContest	WA Senate District 2	Legislative District 2 State Senator
CandidateContest	WA Senate District 3	Legislative District 3 State Senator
CandidateContest	WA Senate District 4	Legislative District 4 State Senator
CandidateContest	WA Senate District 5	Legislative District 5 State Senator
CandidateContest	WA Senate District 6	Legislative District 6 State Senator
CandidateContest	WA Senate District 7	Legislative District 7 State Senator
CandidateContest	WA Senate District 8	Legislative District 8 State Senator
CandidateContest	WA Senate District 9	Legislative District 9 State Senator
CandidateContest	WA Senate District 10	Legislative District 10 State Senator
CandidateContest	WA Senate District 11	Legislative District 11 State Senator
CandidateContest	WA Senate District 12	Legislative District 12 State Senator
CandidateContest	WA Senate District 13	Legislative District 13 State Senator
CandidateContest	WA Senate District 14	Legislative District 14 State Senator
CandidateContest	WA Senate District 15	Legislative District 15 State Senator
CandidateContest	WA Senate District 16	Legislative District 16 State Senator
CandidateContest	WA Senate District 17	Legislative District 17 State Senator
CandidateContest	WA Senate District 18	Legislative District 18 State Senator
CandidateContest	WA Senate District 19	Legislative District 19 State Senator
CandidateContest	WA Senate District 20	Legislative District 20 State Senator
CandidateContest	WA Senate District 21	Legislative District 21 State Senator
CandidateContest	WA Senate District 22	Legislative District 22 State Senator
CandidateContest	WA Senate District 23	Legislative District 23 State Senator
CandidateContest	WA Senate District 24	Legislative District 24 State Senator
CandidateContest	WA Senate District 25	Legislative District 25 State Senator
CandidateContest	WA Senate District 26	Legislative District 26 State Senator
CandidateContest	WA Senate District 27	Legislative District 27 State Senator
CandidateContest	WA Senate District 28	Legislative District 28 State Senator
CandidateContest	WA Senate District 29	Legislative District 29 State Senator
CandidateContest	WA Senate District 30	Legislative District 30 State Senator
CandidateContest	WA Senate District 31	Legislative District 31 State Senator
CandidateContest	WA Senate District 32	Legislative District 32 State Senator
CandidateContest	WA Senate District 33	Legislative District 33 State Senator
CandidateContest	WA Senate District 34	Legislative District 34 State Senator
CandidateContest	WA Senate District 35	Legislative District 35 State Senator
CandidateContest	WA Senate District 36	Legislative District 36 State Senator
CandidateContest	WA Senate District 37	Legislative District 37 State Senator
CandidateContest	WA Senate District 38	Legislative District 38 State Senator
CandidateContest	WA Senate District 39	Legislative District 39 State Senator
CandidateContest	WA Senate District 40	Legislative District 40 State Senator
CandidateContest	WA Senate District 41	Legislative District 41 State Senator
CandidateContest	WA Senate District 42	Legislative District 42 State Senator
CandidateContest	WA Senate District 43	Legislative District 43 State Senator
CandidateContest	WA Senate District 44	Legislative District 44 State Senator
CandidateContest	WA Senate District 45	Legislative District 45 State Senator
CandidateContest	WA Senate District 46	Legislative District 46 State Senator
CandidateContest	WA Senate District 47	Legislative District 47 State Senator
CandidateContest	WA Senate District 48	Legislative District 48 State Senator
CandidateContest	WA Senate District 49	Legislative District 49 State Senator
CandidateContest	US House WA District 1	Congressional District 1 U.S. Representative
CandidateContest	US House WA District 2	Congressional District 2 U.S. Representative
CandidateContest	US House WA District 3	Congressional District 3 U.S. Representative
CandidateContest	US House WA District 4	Congressional District 4 U.S. Representative
CandidateContest	US House WA District 5	Congressional District 5 U.S. Representative
CandidateContest	US House WA District 6	Congressional District 6 U.S. Representative
CandidateContest	US House WA District 7	Congressional District 7 U.S. Representative
CandidateContest	US House WA District 8	Congressional District 8 U.S. Representative
CandidateContest	US House WA District 9	Congressional District 9 U.S. Representative
CandidateContest	US House WA District 10	Congressional District 10 U.S. Representative
CandidateContest	US President (WA)	United States President/Vice President
CandidateContest	US President (WA) (Democratic / Republican Party)	United States President Democratic Party
CandidateContest	US President (WA) (Democratic / Republican Party)	United States President Republican Party
CandidateContest	WA Governor	Washington State Governor
CandidateContest	US Senate WA	United States U.S. Senator
CandidateContest	WA Attorney General	Washington State Attorney General
CandidateContest	WA Lieutenant Governor	Washington State Lt. Governor
CandidateContest	WA Treasurer	Washington State State Treasurer
CandidateContest	WA Secretary of State	Washington State Secretary of State
Candidate	Hillary Clinton / Tim Kaine	Hillary Clinton / Tim Kaine
Candidate	Donald J. Trump / Michael R. Pence	Donald J. Trump / Michael R. Pence
Candidate	Alyson Kennedy / Osborne Hart	Alyson Kennedy / Osborne Hart
Candidate	Gloria Estela La Riva / Eugene Puryear	Gloria Estela La Riva / Eugene Puryear
Candidate	Jill Stein / Ajamu Baraka	Jill Stein / Ajamu Baraka
Candidate	Darrell L. Castle / Scott N. Bradley	Darrell L. Castle / Scott N. Bradley
Candidate	Gary Johnson / Bill Weld	Gary Johnson / Bill Weld
Candidate	Patty Murray	Patty Murray
Candidate	Chris Vance	Chris Vance
Candidate	Dan Newhouse	Dan Newhouse
Candidate	Clint Didier	Clint Didier
Candidate	Jay Inslee	Jay Inslee
Candidate	Bill Bryant	Bill Bryant
Candidate	Cyrus Habib	Cyrus Habib
Candidate	Marty McClendon	Marty McClendon
Candidate	Kim Wyman	Kim Wyman
Candidate	Tina Podlodowski	Tina Podlodowski
Candidate	Duane Davidson	Duane Davidson
Candidate	Michael Waite	Michael Waite
Candidate	Mark Miloscia	Mark Miloscia
Candidate	Pat (Patrice) McCarthy	Pat (Patrice) McCarthy
Candidate	Bob Ferguson	Bob Ferguson
Candidate	Joshua B. Trumbull	Joshua B. Trumbull
Candidate	Steve McLaughlin	Steve McLaughlin
Candidate	Hilary Franz	Hilary Franz
Candidate	Erin Jones	Erin Jones
Candidate	Chris Reykdal	Chris Reykdal
Candidate	Mike Kreidler	Mike Kreidler
Candidate	Richard Schrock	Richard Schrock
Candidate	Mark G. Schoesler	Mark G. Schoesler
Candidate	Mary Dye	Mary Dye
Candidate	Jennifer Goulet	Jennifer Goulet
Candidate	Joe Schmick	Joe Schmick
Candidate	John N. Marshall	John N. Marshall
Candidate	John W. Hunt	John W. Hunt
Candidate	Roger L. Hartwig	Roger L. Hartwig
Candidate	Kenneth Johnson	Kenneth Johnson
Candidate	Dale J. Wagner	Dale J. Wagner
Candidate	Mary Yu	Mary Yu
Candidate	David DeWolf 	David DeWolf 
Candidate	Barbara Madsen	Barbara Madsen
Candidate	Greg Zempel	Greg Zempel
Candidate	Charles (Charlie) Wiggins	Charles (Charlie) Wiggins
Candidate	Dave Larson	Dave Larson
Candidate	George Fearing	George Fearing
Candidate	Patrick McBurney	Patrick McBurney
Candidate	Steve Dixon	Steve Dixon
Candidate	Cathy McMorris Rodgers	Cathy McMorris Rodgers
Candidate	Joe Pakootas	Joe Pakootas
Candidate	Brian Shinn	Brian Shinn
Candidate	Chris Seubert	Chris Seubert
Candidate	Jim Fuller	Jim Fuller
Candidate	Tina L. Kernan	Tina L. Kernan
Candidate	Scott D. Gallina	Scott D. Gallina
Candidate	Brad Klippert	Brad Klippert
Candidate	Rick Jansons	Rick Jansons
Candidate	Larry Haler	Larry Haler
Candidate	Steve Simmons	Steve Simmons
Candidate	Maureen Walsh	Maureen Walsh
Candidate	Rebecca Francik	Rebecca Francik
Candidate	William 'Bill' Jenkin	William 'Bill' Jenkin
Candidate	Terry R. Nealey	Terry R. Nealey
Candidate	Gary Downing	Gary Downing
Candidate	Jerome Delvin	Jerome Delvin
Candidate	James R. Beaver	James R. Beaver
Candidate	Steve Osborne	Steve Osborne
Candidate	Bruce A. Spanner	Bruce A. Spanner
Candidate	Joe Burrowes	Joe Burrowes
Candidate	Sam Swanberg	Sam Swanberg
Candidate	Alexander Carl Ekstrom	Alexander Carl Ekstrom
Candidate	Alicia Marie Berry	Alicia Marie Berry
Candidate	Cameron Mitchell	Cameron Mitchell
Candidate	Vic L. VanderSchoor	Vic L. VanderSchoor
Candidate	Carrie Runge	Carrie Runge
Candidate	Jackie Shea Brown	Jackie Shea Brown
Candidate	Lori Sanders	Lori Sanders
Candidate	Dave Reichert	Dave Reichert
Candidate	Tony Ventrella	Tony Ventrella
Candidate	Brad Hawkins	Brad Hawkins
Candidate	Jon Wyss 	Jon Wyss 
Candidate	Cary Condotta	Cary Condotta
Candidate	Dan Maher	Dan Maher
Candidate	Mike Steele	Mike Steele
Candidate	Jerry Paine	Jerry Paine
Candidate	Kevin Overbay	Kevin Overbay
Candidate	Randy Harrison	Randy Harrison
Candidate	Doug England	Doug England
Candidate	Rebecca Pennell	Rebecca Pennell
Candidate	Lesley A. Allan	Lesley A. Allan
Candidate	T.W. (Chip) Small	T.W. (Chip) Small
Candidate	Alicia H. Nakata	Alicia H. Nakata
Candidate	Ann Congdon	Ann Congdon
Candidate	(Skip) Cameron Morehouse	(Skip) Cameron Morehouse
Candidate	Steve McKenna	Steve McKenna
Candidate	Carnan Bergren	Carnan Bergren
Candidate	Derek Kilmer	Derek Kilmer
Candidate	Todd A. Bloom	Todd A. Bloom
Candidate	Kevin Van De Wege	Kevin Van De Wege
Candidate	Danille Turissini	Danille Turissini
Candidate	Mike Chapman	Mike Chapman
Candidate	George Vrable	George Vrable
Candidate	Steve Tharinger	Steve Tharinger
Candidate	John D. Alger	John D. Alger
Candidate	Ron Richards	Ron Richards
Candidate	Randy Johnson	Randy Johnson
Candidate	Erik Rohrer	Erik Rohrer
Candidate	Brian Paul Coughenour	Brian Paul Coughenour
Candidate	Dave Neupert	Dave Neupert
Candidate	Christopher Melly	Christopher Melly
Candidate	Will Purser	Will Purser
Candidate	Jaime Herrera Beutler	Jaime Herrera Beutler
Candidate	Jim Moeller	Jim Moeller
Candidate	Curtis King	Curtis King
Candidate	Amanda Richards	Amanda Richards
Candidate	Norm Johnson	Norm Johnson
Candidate	Susan Soto Palmer	Susan Soto Palmer
Candidate	Gina McCabe	Gina McCabe
Candidate	John (Eric) Adams	John (Eric) Adams
Candidate	Lynda Wilson	Lynda Wilson
Candidate	Tim Probst	Tim Probst
Candidate	Vicki Kraft	Vicki Kraft
Candidate	Sam Kim	Sam Kim
Candidate	Paul Harris	Paul Harris
Candidate	Martin Hash	Martin Hash
Candidate	Ann Rivers	Ann Rivers
Candidate	Eric K. Holt	Eric K. Holt
Candidate	Brandon Vick	Brandon Vick
Candidate	Justin Oberg	Justin Oberg
Candidate	Liz Pike	Liz Pike
Candidate	Kathy Gillespie	Kathy Gillespie
Candidate	John Braun	John Braun
Candidate	Richard DeBolt	Richard DeBolt
Candidate	Ed Orcutt	Ed Orcutt
Candidate	Annette Cleveland	Annette Cleveland
Candidate	Lewis Gerhardt	Lewis Gerhardt
Candidate	Sharon Wylie	Sharon Wylie
Candidate	Kaitlyn Beck	Kaitlyn Beck
Candidate	Monica Jurado Stonier	Monica Jurado Stonier
Candidate	Alishia Topper	Alishia Topper
Candidate	Jill M. Johanson	Jill M. Johanson
Candidate	Tanisha L. Harris	Tanisha L. Harris
Candidate	John Blom	John Blom
Candidate	Eileen Quiring	Eileen Quiring
Candidate	Roman Battan	Roman Battan
Candidate	Nancy Barnes	Nancy Barnes
Candidate	Mike Lyons	Mike Lyons
Candidate	Norm Passmore	Norm Passmore
Candidate	Mike Talbott	Mike Talbott
Candidate	Dean Takko	Dean Takko
Candidate	Sue Kuehl Pederson	Sue Kuehl Pederson
Candidate	Jim Walsh	Jim Walsh
Candidate	Teresa Purcell	Teresa Purcell
Candidate	Brian E. Blake	Brian E. Blake
Candidate	Jimi O'Hagan	Jimi O'Hagan
Candidate	Arne Mortensen	Arne Mortensen
Candidate	Michael A. Karnofski	Michael A. Karnofski
Candidate	Shawn Nyman	Shawn Nyman
Candidate	Dennis Weber	Dennis Weber
Candidate	Joshua J. Baldwin 	Joshua J. Baldwin 
Candidate	Gary B. Bashor	Gary B. Bashor
Candidate	Dave Quinn	Dave Quinn
Candidate	Lonnie Knowles	Lonnie Knowles
Candidate	Pat Haley	Pat Haley
Candidate	Dan Sutton	Dan Sutton
Candidate	Kyle Steinburg	Kyle Steinburg
Candidate	Dale L. Snyder	Dale L. Snyder
Candidate	John Hotchkiss	John Hotchkiss
Candidate	Aaron Viebrock	Aaron Viebrock
Candidate	Shelly Short	Shelly Short
Candidate	Joel Kretz	Joel Kretz
Candidate	Mike Foster	Mike Foster
Candidate	Johnna Exner	Johnna Exner
Candidate	Lorna R Johnson	Lorna R Johnson
Candidate	Dave Hedrick	Dave Hedrick
Candidate	Mike Blankenship	Mike Blankenship
Candidate	Kathryn I. Burke	Kathryn I. Burke
Candidate	Patrick A. Monasmith	Patrick A. Monasmith
Candidate	C. Olivia Irwin	C. Olivia Irwin
Candidate	Jessica (Taylor) Reeves	Jessica (Taylor) Reeves
Candidate	Terry L. Williams	Terry L. Williams
Candidate	Gordon Strandberg	Gordon Strandberg
Candidate	Chris Kroupa	Chris Kroupa
Candidate	Brad Peck	Brad Peck
Candidate	Matt Beaton	Matt Beaton
Candidate	Bob Koch	Bob Koch
Candidate	Rodney (Rocky) Mullen	Rodney (Rocky) Mullen
Candidate	Roger G. Wright	Roger G. Wright
Candidate	Bob Johnson	Bob Johnson
Candidate	P. Ernest Kimble	P. Ernest Kimble
Candidate	Wynne McCabe	Wynne McCabe
Candidate	R. Clay Barr	R. Clay Barr
Candidate	Tom Dent	Tom Dent
Candidate	Matt Manweller	Matt Manweller
Candidate	Jordan Webb	Jordan Webb
Candidate	Richard Stevens	Richard Stevens
Candidate	Robert J Dove	Robert J Dove
Candidate	Tom Taylor	Tom Taylor
Candidate	Nathan Pack	Nathan Pack
Candidate	Dale Walker	Dale Walker
Candidate	Tom Flint	Tom Flint
Candidate	David Estudillo	David Estudillo
Candidate	Nick Wallace	Nick Wallace
Candidate	John D. Knodell	John D. Knodell
Candidate	John Antosz	John Antosz
Candidate	Wes Cormier	Wes Cormier
Candidate	Jamie Nichols	Jamie Nichols
Candidate	Randy Ross	Randy Ross
Candidate	Frank H Gordon	Frank H Gordon
Candidate	Kyle Imler	Kyle Imler
Candidate	David Mistachkin	David Mistachkin
Candidate	Stephen E. Brown	Stephen E. Brown
Candidate	David L. Edwards	David L. Edwards
Candidate	Mark McCauley	Mark McCauley
Candidate	David Jennings 	David Jennings 
Candidate	David F. Timmons	David F. Timmons
Candidate	Rick Larsen	Rick Larsen
Candidate	Marc Hennemann	Marc Hennemann
Candidate	Barbara Bailey	Barbara Bailey
Candidate	Angie Homola	Angie Homola
Candidate	Norma Smith	Norma Smith
Candidate	Michael Scott	Michael Scott
Candidate	Dave Hayes	Dave Hayes
Candidate	Doris Brevoort	Doris Brevoort
Candidate	Helen Price Johnson	Helen Price Johnson
Candidate	Gary Wray	Gary Wray
Candidate	Jill Johnson	Jill Johnson
Candidate	John Fowkes	John Fowkes
Candidate	Alan R. Hancock	Alan R. Hancock
Candidate	Vickie I. Churchill	Vickie I. Churchill
Candidate	Tanya (Toni) Olson	Tanya (Toni) Olson
Candidate	Gordon Sibley	Gordon Sibley
Candidate	Kate Dean	Kate Dean
Candidate	Tim N. Thomas	Tim N. Thomas
Candidate	David W. Sullivan	David W. Sullivan
Candidate	Keith C. Harper	Keith C. Harper
Candidate	Barney Burke	Barney Burke
Candidate	Jeff Randall	Jeff Randall
Candidate	Suzan DelBene 	Suzan DelBene 
Candidate	Robert J. Sutherland	Robert J. Sutherland
Candidate	Pramila Jayapal	Pramila Jayapal
Candidate	Brady Pinero Walkinshaw	Brady Pinero Walkinshaw
Candidate	Adam Smith	Adam Smith
Candidate	Doug Basler	Doug Basler
Candidate	Mindie Wirth	Mindie Wirth
Candidate	Guy Palumbo	Guy Palumbo
Candidate	Derek Stanford	Derek Stanford
Candidate	Neil Thannisch	Neil Thannisch
Candidate	Jim Langston	Jim Langston
Candidate	Shelley Kloba	Shelley Kloba
Candidate	Mark Mullet	Mark Mullet
Candidate	Chad Magendanz	Chad Magendanz
Candidate	Jay Rodne	Jay Rodne
Candidate	Jason Ritchie	Jason Ritchie
Candidate	Paul Graves	Paul Graves
Candidate	Darcy Burner	Darcy Burner
Candidate	Bob Hasegawa	Bob Hasegawa
Candidate	Dennis Price	Dennis Price
Candidate	Zack Hudgins	Zack Hudgins
Candidate	Erin Smith Aboudara	Erin Smith Aboudara
Candidate	Steve Bergquist	Steve Bergquist
Candidate	Mike Pellicciotti	Mike Pellicciotti
Candidate	Linda Kochmar	Linda Kochmar
Candidate	Kristine Reeves	Kristine Reeves
Candidate	Teri Hickel	Teri Hickel
Candidate	Drew Stokesbary	Drew Stokesbary
Candidate	John Frostad	John Frostad
Candidate	Phil Fortunato	Phil Fortunato
Candidate	Lane Walthers	Lane Walthers
Candidate	Cindy Ryu	Cindy Ryu
Candidate	Alvin Rutledge	Alvin Rutledge
Candidate	Ruth Kagi	Ruth Kagi
Candidate	David D. Schirle 	David D. Schirle 
Candidate	Tina L. Orwall	Tina L. Orwall
Candidate	John Potter	John Potter
Candidate	Mia Su-Ling Gregerson	Mia Su-Ling Gregerson
Candidate	Pamela Pollock	Pamela Pollock
Candidate	Eileen L. Cody	Eileen L. Cody
Candidate	Matthew Benson	Matthew Benson
Candidate	Joe Fitzgibbon	Joe Fitzgibbon
Candidate	Andrew Pilloud	Andrew Pilloud
Candidate	Reuven Carlyle	Reuven Carlyle
Candidate	Noel Christina Frame	Noel Christina Frame
Candidate	Gael Tarleton	Gael Tarleton
Candidate	Sharon Tomiko Santos	Sharon Tomiko Santos
Candidate	John Dickinson	John Dickinson
Candidate	Eric Pettigrew	Eric Pettigrew
Candidate	Tamra Smilanich	Tamra Smilanich
Candidate	Kirk Pearson	Kirk Pearson
Candidate	Dan Kristiansen	Dan Kristiansen
Candidate	Linda M. Wright	Linda M. Wright
Candidate	John Koster	John Koster
Candidate	Ronda Metcalf	Ronda Metcalf
Candidate	Lisa Wellman	Lisa Wellman
Candidate	Steve Litzow	Steve Litzow
Candidate	Tana Senn	Tana Senn
Candidate	John Pass	John Pass
Candidate	Judy Clibborn	Judy Clibborn
Candidate	Michael Appleby	Michael Appleby
Candidate	Nicole Macri	Nicole Macri
Candidate	Dan Shih	Dan Shih
Candidate	Frank Chopp	Frank Chopp
Candidate	Roger Goodman	Roger Goodman
Candidate	Ramiro Valderrama	Ramiro Valderrama
Candidate	Larry Springer	Larry Springer
Candidate	Gerry Pollet	Gerry Pollet
Candidate	Stephanie Heart Viskovich	Stephanie Heart Viskovich
Candidate	Jessyn Farrell	Jessyn Farrell
Candidate	Mark Hargrove	Mark Hargrove
Candidate	Brooke Valentine	Brooke Valentine
Candidate	Pat Sullivan	Pat Sullivan
Candidate	Barry Knowles	Barry Knowles
Candidate	Patty Kuderer	Patty Kuderer
Candidate	Michelle Darnell	Michelle Darnell
Candidate	Joan McBride	Joan McBride
Candidate	Benjamin Judah Phelps	Benjamin Judah Phelps
Candidate	Michael J. Trickey	Michael J. Trickey
Candidate	Nicole Gaines Phelps	Nicole Gaines Phelps
Candidate	David Greenspan	David Greenspan
Candidate	David Keenan	David Keenan
Candidate	John H. O'Rourke	John H. O'Rourke
Candidate	Marc S. Stern	Marc S. Stern
Candidate	Helen Halpert	Helen Halpert
Candidate	Cathy Moore	Cathy Moore
Candidate	Eric Newman	Eric Newman
Candidate	Anthony Gipe	Anthony Gipe
Candidate	Kristin Richardson	Kristin Richardson
Candidate	Mariane Spearman	Mariane Spearman
Candidate	Thomas Cline	Thomas Cline
Candidate	Laurel Gibson	Laurel Gibson
Candidate	Brian J. Todd	Brian J. Todd
Candidate	Lisa Paglisotti	Lisa Paglisotti
Candidate	Gregg Hirakawa	Gregg Hirakawa
Candidate	Christine Rolfes	Christine Rolfes
Candidate	Sherry V. Appleton	Sherry V. Appleton
Candidate	Loretta Byrnes	Loretta Byrnes
Candidate	Drew Hansen	Drew Hansen
Candidate	Jesse L. Young	Jesse L. Young
Candidate	Larry Seaquist	Larry Seaquist
Candidate	Michelle Caldier	Michelle Caldier
Candidate	Randy Spitzer	Randy Spitzer
Candidate	Dan Griffey	Dan Griffey
Candidate	Irene Bowling	Irene Bowling
Candidate	Drew C. MacEwen	Drew C. MacEwen
Candidate	Craig Patti	Craig Patti
Candidate	Robert (Rob) Gelder	Robert (Rob) Gelder
Candidate	Christopher J. Tibbs	Christopher J. Tibbs
Candidate	Charlotte Garrido	Charlotte Garrido
Candidate	Dale A. Magneson	Dale A. Magneson
Candidate	Jeffrey P. Bassett	Jeffrey P. Bassett
Candidate	Debra Lester	Debra Lester
Candidate	John Armstrong	John Armstrong
Candidate	Paul Jewell	Paul Jewell
Candidate	Rob Fraser	Rob Fraser
Candidate	Laura Osiadacz	Laura Osiadacz
Candidate	Carl B. Nelson	Carl B. Nelson
Candidate	Candace Hooper	Candace Hooper
Candidate	Chris Herion	Chris Herion
Candidate	Scott R. Sparks	Scott R. Sparks
Candidate	Mike Lowe	Mike Lowe
Candidate	Joe O'Leary	Joe O'Leary
Candidate	Rex F. Johnston	Rex F. Johnston
Candidate	Patricia (Pat) Arnold	Patricia (Pat) Arnold
Candidate	Jim Sizemore	Jim Sizemore
Candidate	Randall Krog	Randall Krog
Candidate	Ray A. Mosbrucker	Ray A. Mosbrucker
Candidate	Doug Miller	Doug Miller
Candidate	Edna J. Fund	Edna J. Fund
Candidate	Dan Keahey	Dan Keahey
Candidate	Bobby Jackson	Bobby Jackson
Candidate	Bob Bozarth	Bob Bozarth
Candidate	Tim Cournyer	Tim Cournyer
Candidate	Andrew Toynbee	Andrew Toynbee
Candidate	James W. Lawler	James W. Lawler
Candidate	Joely O'Rourke	Joely O'Rourke
Candidate	Katherine Gulmert	Katherine Gulmert
Candidate	Mark R. Stedman	Mark R. Stedman
Candidate	Scott Hutsell	Scott Hutsell
Candidate	Dan B. Johnson	Dan B. Johnson
Candidate	John F. Strohmaier	John F. Strohmaier
Candidate	Jerald Sheffels	Jerald Sheffels
Candidate	Denny Heck	Denny Heck
Candidate	Jim Postma	Jim Postma
Candidate	Randy Neatherlin	Randy Neatherlin
Candidate	Kelley McIntosh	Kelley McIntosh
Candidate	Kevin Shutty	Kevin Shutty
Candidate	Roslynne Reed	Roslynne Reed
Candidate	Kris Klusman	Kris Klusman
Candidate	Arvilla Ohlde	Arvilla Ohlde
Candidate	Steve Van Denover	Steve Van Denover
Candidate	Jesse Sims	Jesse Sims
Candidate	Ken VanBuskirk	Ken VanBuskirk
Candidate	Andrew Kinney	Andrew Kinney
Candidate	Phil Wolff	Phil Wolff
Candidate	Monte Warren Ritter	Monte Warren Ritter
Candidate	Doug Sayan	Doug Sayan
Candidate	Richard Hoss	Richard Hoss
Candidate	John Piety	John Piety
Candidate	John Johnson	John Johnson
Candidate	Amber Louise Finlay	Amber Louise Finlay
Candidate	Toni A Sheldon	Toni A Sheldon
Candidate	Daniel L. Goodell	Daniel L. Goodell
Candidate	Mike Sheetz	Mike Sheetz
Candidate	Karl Denison	Karl Denison
Candidate	Linda R. Gott	Linda R. Gott
Candidate	Sheilah Kennedy	Sheilah Kennedy
Candidate	Chris Branch	Chris Branch
Candidate	Andy Hover	Andy Hover
Candidate	Ashley W. Thrasher	Ashley W. Thrasher
Candidate	Henry (Hank) Rawson	Henry (Hank) Rawson
Candidate	Chris Culp	Chris Culp
Candidate	Robert W. Grim	Robert W. Grim
Candidate	Jerry D. Asmussen	Jerry D. Asmussen
Candidate	Aaron Kester	Aaron Kester
Candidate	Lisa Olsen	Lisa Olsen
Candidate	Steve Rogers	Steve Rogers
Candidate	Frank Wolfe	Frank Wolfe
Candidate	Fred H. Hill	Fred H. Hill
Candidate	Douglas E. Goelz	Douglas E. Goelz
Candidate	Michael S. Turner	Michael S. Turner
Candidate	Dick  Anderson	Dick  Anderson
Candidate	Michael (Mike) Lignoski	Michael (Mike) Lignoski
Candidate	Karen Skoog	Karen Skoog
Candidate	Bob Eugene	Bob Eugene
Candidate	Steve Kiss	Steve Kiss
Candidate	RJ Hampton	RJ Hampton
Candidate	Rick Larson	Rick Larson
Candidate	Randi Becker	Randi Becker
Candidate	Marilyn Rasmussen	Marilyn Rasmussen
Candidate	Andrew Barkis	Andrew Barkis
Candidate	Amy Pivetta Hoffman	Amy Pivetta Hoffman
Candidate	JT Wilcox	JT Wilcox
Candidate	Derek Maynes	Derek Maynes
Candidate	Hans Zeiger	Hans Zeiger
Candidate	Karl Mecklenburg	Karl Mecklenburg
Candidate	Melanie Stambaugh	Melanie Stambaugh
Candidate	Jamie Smith	Jamie Smith
Candidate	Joyce McDonald	Joyce McDonald
Candidate	Michelle Chatterton	Michelle Chatterton
Candidate	Jeannie Darneille	Jeannie Darneille
Candidate	Greg Taylor	Greg Taylor
Candidate	Laurie Jinkins	Laurie Jinkins
Candidate	Jake Fey	Jake Fey
Candidate	Steve O'Ban	Steve O'Ban
Candidate	Marisa Peloquin	Marisa Peloquin
Candidate	Richard (Dick) Muri	Richard (Dick) Muri
Candidate	Mari Leavitt	Mari Leavitt
Candidate	Christine Kilduff	Christine Kilduff
Candidate	Paul Wagemann	Paul Wagemann
Candidate	David Sawyer	David Sawyer
Candidate	Rick Thomas	Rick Thomas
Candidate	Steve Kirby	Steve Kirby
Candidate	Jessica Garcia	Jessica Garcia
Candidate	Rick Talbert	Rick Talbert
Candidate	Bruce Dammeier	Bruce Dammeier
Candidate	Mike Lonergan	Mike Lonergan
Candidate	Paul A. Pastor 	Paul A. Pastor 
Candidate	Pam Roach	Pam Roach
Candidate	Carolyn Edmonds	Carolyn Edmonds
Candidate	Jim McCune	Jim McCune
Candidate	Dennis Townsend	Dennis Townsend
Candidate	Connie Ladenburg	Connie Ladenburg
Candidate	Kit Burns	Kit Burns
Candidate	Doug Richardson	Doug Richardson
Candidate	Linda Farmer	Linda Farmer
Candidate	Brad Maxa	Brad Maxa
Candidate	Timothy L. Ashcraft	Timothy L. Ashcraft
Candidate	Katherine M. Stolz	Katherine M. Stolz
Candidate	Dominique L. Jinhong	Dominique L. Jinhong
Candidate	Shelly K. Speir	Shelly K. Speir
Candidate	Grant Blinn	Grant Blinn
Candidate	Dwayne L. Christopher	Dwayne L. Christopher
Candidate	Karena Kirkendoll	Karena Kirkendoll
Candidate	Tom Quinlan	Tom Quinlan
Candidate	Kevin Ranker 	Kevin Ranker 
Candidate	Daniel R. Miller	Daniel R. Miller
Candidate	Kristine Lytton	Kristine Lytton
Candidate	Jeff Morris	Jeff Morris
Candidate	Bill Watson	Bill Watson
Candidate	Bob Jarman	Bob Jarman
Candidate	Rick Hughes	Rick Hughes
Candidate	Michael Durland	Michael Durland
Candidate	Donald E. Eaton	Donald E. Eaton
Candidate	Ron Wesen	Ron Wesen
Candidate	Ken Dahlstedt	Ken Dahlstedt
Candidate	Hayley L. Thompson	Hayley L. Thompson
Candidate	Thomas L. Verge	Thomas L. Verge
Candidate	Laura Riquelme	Laura Riquelme
Candidate	David A. Svaren	David A. Svaren
Candidate	Eron Berg	Eron Berg
Candidate	Kevin Loy	Kevin Loy
Candidate	Grace D. Cross	Grace D. Cross
Candidate	Richard Mahar	Richard Mahar
Candidate	Marie Perez-Gluesenkamp	Marie Perez-Gluesenkamp
Candidate	Tom Lannen	Tom Lannen
Candidate	Michael Johnson	Michael Johnson
Candidate	Dave McKenzie	Dave McKenzie
Candidate	Ted Salka	Ted Salka
Candidate	MARC ROBINS	MARC ROBINS
Candidate	BLAYNEY MYERS	BLAYNEY MYERS
Candidate	ED LA MOTTE	ED LA MOTTE
Candidate	ALICIA BEYER	ALICIA BEYER
Candidate	BOB WITTENBERG	BOB WITTENBERG
Candidate	Strom Peterson	Strom Peterson
Candidate	Alex Hels	Alex Hels
Candidate	Lillian Ortiz-Self	Lillian Ortiz-Self
Candidate	Jeff Scherrer	Jeff Scherrer
Candidate	June Robinson	June Robinson
Candidate	Mike Sells	Mike Sells
Candidate	Bert Johnson	Bert Johnson
Candidate	John Lovick	John Lovick
Candidate	Janice Huxford	Janice Huxford
Candidate	Mark Harmsworth	Mark Harmsworth
Candidate	Katrina Ondracek	Katrina Ondracek
Candidate	Sam Low	Sam Low
Candidate	Hans Dunshee	Hans Dunshee
Candidate	Steve Dwyer	Steve Dwyer
Candidate	Cindy Larsen	Cindy Larsen
Candidate	Rico Tessandore	Rico Tessandore
Candidate	Andy Billig	Andy Billig
Candidate	James R. Apker	James R. Apker
Candidate	Marcus Riccelli	Marcus Riccelli
Candidate	Randy McGlenn II	Randy McGlenn II
Candidate	Timm Ormsby	Timm Ormsby
Candidate	Laura Carder	Laura Carder
Candidate	Mike Padden	Mike Padden
Candidate	Matt Shea	Matt Shea
Candidate	Scott V. Stucker	Scott V. Stucker
Candidate	Bob McCaslin	Bob McCaslin
Candidate	Lynnette Vehrs	Lynnette Vehrs
Candidate	Mike Volz	Mike Volz
Candidate	Jeff Holy	Jeff Holy
Candidate	Shar Lichty	Shar Lichty
Candidate	Candace Mumm	Candace Mumm
Candidate	Josh Kerns	Josh Kerns
Candidate	Shelly O'Quinn	Shelly O'Quinn
Candidate	Andrew Biviano	Andrew Biviano
Candidate	Linda Tompkins	Linda Tompkins
Candidate	Ward Andrews	Ward Andrews
Candidate	Greg Sypolt	Greg Sypolt
Candidate	Tim Fennessy	Tim Fennessy
Candidate	Wade A. Carpenter	Wade A. Carpenter
Candidate	Wes McCart	Wes McCart
Candidate	Steve Parker	Steve Parker
Candidate	Matt Wolohan	Matt Wolohan
Candidate	Leslie Valz	Leslie Valz
Candidate	Sam Hunt	Sam Hunt
Candidate	Steve Owens	Steve Owens
Candidate	Laurie Dolan	Laurie Dolan
Candidate	Donald Austin	Donald Austin
Candidate	Beth Doglio	Beth Doglio
Candidate	Jim Cooper	Jim Cooper
Candidate	John (Hutch) Hutchings	John (Hutch) Hutchings
Candidate	Gary Edwards	Gary Edwards
Candidate	Kelsey Hulse	Kelsey Hulse
Candidate	Chris Lanese	Chris Lanese
Candidate	Laura M. Murphy	Laura M. Murphy
Candidate	John C. Skinder	John C. Skinder
Candidate	Jim Foley	Jim Foley
Candidate	Russ Olsen	Russ Olsen
Candidate	Greg Prestegard 	Greg Prestegard 
Candidate	Mike Backman 	Mike Backman 
Candidate	Dan L. Cothren 	Dan L. Cothren 
Candidate	Robert L. Jungers 	Robert L. Jungers 
Candidate	Dennis R. Reid 	Dennis R. Reid 
Candidate	Jim Johnson	Jim Johnson
Candidate	Jared Frerichs	Jared Frerichs
Candidate	Randal Son	Randal Son
Candidate	Todd Kimball	Todd Kimball
Candidate	John W. Lohrmann	John W. Lohrmann
Candidate	M. Scott Wolfram	M. Scott Wolfram
Candidate	Luanne Van Werven	Luanne Van Werven
Candidate	Sharlaine LaClair	Sharlaine LaClair
Candidate	Vincent Buys	Vincent Buys
Candidate	Tracy Atwood	Tracy Atwood
Candidate	Mike Murphy	Mike Murphy
Candidate	Vern Yadon	Vern Yadon
Candidate	Richard Whitson	Richard Whitson
Candidate	Rebecca Boonstra	Rebecca Boonstra
Candidate	Kelly Vogel	Kelly Vogel
Candidate	Jessica Bee	Jessica Bee
Candidate	Art Swannack	Art Swannack
Candidate	Dean Kinzer	Dean Kinzer
Candidate	Gary J. Libey	Gary J. Libey
Candidate	Bruce Chandler	Bruce Chandler
Candidate	David V. Taylor	David V. Taylor
Candidate	AJ Cooper	AJ Cooper
Candidate	Mike Leita	Mike Leita
Candidate	Eric Geary	Eric Geary
Candidate	Debra Manjarrez	Debra Manjarrez
Candidate	Ron Anderson	Ron Anderson
Candidate	Douglas L. Federspiel	Douglas L. Federspiel
Candidate	Alex Newhouse	Alex Newhouse
Candidate	Maria Cantwell	Maria Cantwell
Candidate	Susan Hutchison	Susan Hutchison
Candidate	Christine Brown	Christine Brown
Candidate	Jenn Goulet	Jenn Goulet
Candidate	Matthew Sutherland	Matthew Sutherland
Candidate	Sherri L Brewer	Sherri L Brewer
Candidate	Heidi K. Hunt	Heidi K. Hunt
Candidate	Paulette J. Teske	Paulette J. Teske
Candidate	Terry Thompson	Terry Thompson
Candidate	Miguel A. &quot;Mike&quot; Garza	Miguel A. &quot;Mike&quot; Garza
Candidate	Randy J. Flyckt	Randy J. Flyckt
Candidate	Kayla M. Meise	Kayla M. Meise
Candidate	Janet L. Manke	Janet L. Manke
Candidate	Adalia A. Hille	Adalia A. Hille
Candidate	Carolyn J. Benzel	Carolyn J. Benzel
Candidate	Susan Owens	Susan Owens
Candidate	Nathan Choi	Nathan Choi
Candidate	Steve Gonzalez	Steve Gonzalez
Candidate	Sheryl Gordon McCloud	Sheryl Gordon McCloud
Candidate	Lisa Brown	Lisa Brown
Candidate	Jenny L. Rynearson	Jenny L. Rynearson
Candidate	Darla McKay	Darla McKay
Candidate	McKenzie A. Kelley	McKenzie A. Kelley
Candidate	James Jeffords	James Jeffords
Candidate	Benjamin C. Nichols	Benjamin C. Nichols
Candidate	John Hilderbrand	John Hilderbrand
Candidate	Holly K Steiner	Holly K Steiner
Candidate	Stephen (Steve) Becker	Stephen (Steve) Becker
Candidate	Don Nuxoll	Don Nuxoll
Candidate	Janet Hicks	Janet Hicks
Candidate	Greg McCall	Greg McCall
Candidate	Sharon Raye Brown	Sharon Raye Brown
Candidate	Leo Perales	Leo Perales
Candidate	Shir Regev	Shir Regev
Candidate	Matt Boehnke	Matt Boehnke
Candidate	Christopher Tracy	Christopher Tracy
Candidate	Everett Maroon	Everett Maroon
Candidate	Skyler Rude	Skyler Rude
Candidate	Bill Spencer	Bill Spencer
Candidate	Brenda Chilton	Brenda Chilton
Candidate	Josie Delvin	Josie Delvin
Candidate	Shon Small 	Shon Small 
Candidate	William 'Bill' Leach	William 'Bill' Leach
Candidate	Jamie Raebel	Jamie Raebel
Candidate	Andy Miller	Andy Miller
Candidate	Jerry Hatcher	Jerry Hatcher
Candidate	Ken Spencer	Ken Spencer
Candidate	Talesha &quot;Tali&quot; Sams	Talesha &quot;Tali&quot; Sams
Candidate	Terry M. Tanner	Terry M. Tanner
Candidate	Dan Kathren	Dan Kathren
Candidate	John S. Ziobro	John S. Ziobro
Candidate	Katy Butler (Rapacz)	Katy Butler (Rapacz)
Candidate	Barry Bush	Barry Bush
Candidate	Bob Bertsch	Bob Bertsch
Candidate	Dino Rossi	Dino Rossi
Candidate	Kim Schrier	Kim Schrier
Candidate	Keith Goehner	Keith Goehner
Candidate	Ann Diamond	Ann Diamond
Candidate	Valerie Sarratt	Valerie Sarratt
Candidate	Deanna Walter	Deanna Walter
Candidate	Kevin Ohme 	Kevin Ohme 
Candidate	Skip Moore	Skip Moore
Candidate	Kim Morrison	Kim Morrison
Candidate	Shon D. Smith	Shon D. Smith
Candidate	Bob Bugert	Bob Bugert
Candidate	Wayne E. Harris 	Wayne E. Harris 
Candidate	Douglas J. Shae	Douglas J. Shae
Candidate	Brian Burnett	Brian Burnett
Candidate	Jennifer Tyler	Jennifer Tyler
Candidate	David E. Griffiths	David E. Griffiths
Candidate	Roy S. Fore 	Roy S. Fore 
Candidate	Allen F. Blackmon	Allen F. Blackmon
Candidate	Kyle Mott	Kyle Mott
Candidate	Rob Lawrence-Berrey	Rob Lawrence-Berrey
Candidate	Travis Brandt	Travis Brandt
Candidate	Robert McSeveney	Robert McSeveney
Candidate	Kristin Ferrera	Kristin Ferrera
Candidate	Charles R Steinberg	Charles R Steinberg
Candidate	Randy Smith	Randy Smith
Candidate	Daryn Klinginsmith	Daryn Klinginsmith
Candidate	Dennis Bolz	Dennis Bolz
Candidate	Douglas Dightman	Douglas Dightman
Candidate	Jodi Wilke	Jodi Wilke
Candidate	Jim McEntire	Jim McEntire
Candidate	Pamela Rushton	Pamela Rushton
Candidate	Shoona Riggs	Shoona Riggs
Candidate	Julie Gardiner	Julie Gardiner
Candidate	Mary Ellen Winborn	Mary Ellen Winborn
Candidate	Mark Nichols	Mark Nichols
Candidate	Selinda Barkhuis	Selinda Barkhuis
Candidate	James (Jim) McLaughlin	James (Jim) McLaughlin
Candidate	Bill Benedict	Bill Benedict
Candidate	Teresa Marchi	Teresa Marchi
Candidate	Bill Peach	Bill Peach
Candidate	Howard (Mike) Doherty, Jr.	Howard (Mike) Doherty, Jr.
Candidate	Rebecca Glasgow	Rebecca Glasgow
Candidate	Suzanne M.B. Hayden	Suzanne M.B. Hayden
Candidate	John Black	John Black
Candidate	Jim Waddell	Jim Waddell
Candidate	Ted Simpson	Ted Simpson
Candidate	Carolyn Long	Carolyn Long
Candidate	Chris Corry	Chris Corry
Candidate	Sasha Bentley	Sasha Bentley
Candidate	Gina Mosbrucker	Gina Mosbrucker
Candidate	Liz Hallock	Liz Hallock
Candidate	Tanisha Harris	Tanisha Harris
Candidate	Damion E Jiles, Sr.	Damion E Jiles, Sr.
Candidate	Chris Thobaben	Chris Thobaben
Candidate	Larry A. Hoff	Larry A. Hoff
Candidate	John Thompson	John Thompson
Candidate	Brennan Bailey	Brennan Bailey
Candidate	Peter Van Nortwick	Peter Van Nortwick
Candidate	Darren Wertz	Darren Wertz
Candidate	Greg Kimsey	Greg Kimsey
Candidate	Barbara L. Melton	Barbara L. Melton
Candidate	Scott G Weber	Scott G Weber
Candidate	Tony Golik	Tony Golik
Candidate	Chuck E. Atkins	Chuck E. Atkins
Candidate	Robert Hinds	Robert Hinds
Candidate	Rich Melnick	Rich Melnick
Candidate	Kristen L. Parcher	Kristen L. Parcher
Candidate	Chad E. Sleight	Chad E. Sleight
Candidate	Darvin J. Zimmerman	Darvin J. Zimmerman
Candidate	Sonya Langsdorf	Sonya Langsdorf
Candidate	Kelli E. Osler	Kelli E. Osler
Candidate	John P. Hagensen	John P. Hagensen
Candidate	Temple Lentz	Temple Lentz
Candidate	Jeanne E. Stewart	Jeanne E. Stewart
Candidate	Julie Olson	Julie Olson
Candidate	Elisabeth Veneman	Elisabeth Veneman
Candidate	Laurie Lebowsky	Laurie Lebowsky
Candidate	Sarah Fox	Sarah Fox
Candidate	Jim Malinowski	Jim Malinowski
Candidate	Sherry Erickson	Sherry Erickson
Candidate	CHRIS MILLS	CHRIS MILLS
Candidate	ANNE HIGGINS	ANNE HIGGINS
Candidate	SUSAN J MARINELLA	SUSAN J MARINELLA
Candidate	Charles L Amerein	Charles L Amerein
Candidate	Dain C. Nysoe	Dain C. Nysoe
Candidate	C Dale Slack	C Dale Slack
Candidate	Joe Helm	Joe Helm
Candidate	JEFF JENKINS	JEFF JENKINS
Candidate	Carla Rowe	Carla Rowe
Candidate	Cathy Shochet	Cathy Shochet
Candidate	G SCOTT MARINELLA	G SCOTT MARINELLA
Candidate	Erin Frasier	Erin Frasier
Candidate	Joel McEntire	Joel McEntire
Candidate	Emily Wilcox	Emily Wilcox
Candidate	Carolyn Fundingsland	Carolyn Fundingsland
Candidate	Staci L. Myklebust	Staci L. Myklebust
Candidate	Joe Gardner	Joe Gardner
Candidate	Jerry Cooper	Jerry Cooper
Candidate	Timothy J. Davidson	Timothy J. Davidson
Candidate	Ryan P. Jurvakainen	Ryan P. Jurvakainen
Candidate	Mark S. Nelson	Mark S. Nelson
Candidate	Brad Thurman	Brad Thurman
Candidate	Debra Gardner	Debra Gardner
Candidate	Karen Walker	Karen Walker
Candidate	Kevin G. Blondin	Kevin G. Blondin
Candidate	Debra L. Burchett	Debra L. Burchett
Candidate	Corey Larson	Corey Larson
Candidate	M. Jamie Imboden	M. Jamie Imboden
Candidate	Tom Ladouceur	Tom Ladouceur
Candidate	John A. Hays	John A. Hays
Candidate	Ned Piper	Ned Piper
Candidate	Duane Dalgleish	Duane Dalgleish
Candidate	Jim Ruud	Jim Ruud
Candidate	Thad Duvall	Thad Duvall
Candidate	Tristen Worthen	Tristen Worthen
Candidate	Marc Straub	Marc Straub
Candidate	Norman (Buck) Tupling	Norman (Buck) Tupling
Candidate	Gordon Edgar	Gordon Edgar
Candidate	Kevin W. Morris	Kevin W. Morris
Candidate	Leeon Leyde	Leeon Leyde
Candidate	Natalie R. Marx	Natalie R. Marx
Candidate	Eric C. Biggar	Eric C. Biggar
Candidate	Robert Hunter	Robert Hunter
Candidate	Ron Skagen	Ron Skagen
Candidate	Karen Hardy	Karen Hardy
Candidate	Jacquelin Maycumber	Jacquelin Maycumber
Candidate	Randall (Randy) Michaelis	Randall (Randy) Michaelis
Candidate	Mike Bell	Mike Bell
Candidate	Rachel D. Siracuse	Rachel D. Siracuse
Candidate	Dianna Galvan	Dianna Galvan
Candidate	Teresa Jenkins	Teresa Jenkins
Candidate	Jean Bremner Booher	Jean Bremner Booher
Candidate	Nathan Davis	Nathan Davis
Candidate	Dixie Moore	Dixie Moore
Candidate	Ray Maycumber	Ray Maycumber
Candidate	Darin Odegaard	Darin Odegaard
Candidate	Rochelle L. Rodak	Rochelle L. Rodak
Candidate	Tom Brown	Tom Brown
Candidate	Laurel Siddoway	Laurel Siddoway
Candidate	Against	Against
Candidate	Dan Fagerlie	Dan Fagerlie
Candidate	Jerred Burbank	Jerred Burbank
Candidate	Peter McEnderfer	Peter McEnderfer
Candidate	Diana Izaguirre	Diana Izaguirre
Candidate	Michael Killian	Michael Killian
Candidate	Jackie Lopez Giddens	Jackie Lopez Giddens
Candidate	Zahra Roach	Zahra Roach
Candidate	Dan Blasdel	Dan Blasdel
Candidate	Curtis McGary	Curtis McGary
Candidate	Shawn P Sant	Shawn P Sant
Candidate	Jim Raymond	Jim Raymond
Candidate	Josie Koelzer	Josie Koelzer
Candidate	Gerald F. &quot;Jerry&quot; Roach	Gerald F. &quot;Jerry&quot; Roach
Candidate	Approved 	Approved 
Candidate	Cynthia N. Parker	Cynthia N. Parker
Candidate	Stu Nelson	Stu Nelson
Candidate	Brian Bartels	Brian Bartels
Candidate	Keshia Gilbert	Keshia Gilbert
Candidate	Donna J. Deal	Donna J. Deal
Candidate	Marie Gormsen	Marie Gormsen
Candidate	Katie Ruchert Magill	Katie Ruchert Magill
Candidate	Justin E. Dixon	Justin E. Dixon
Candidate	Bennie W. Keller	Bennie W. Keller
Candidate	Matt L. Newberg	Matt L. Newberg
Candidate	Drew W. Hyer	Drew W. Hyer
Candidate	Steven M. Krouse	Steven M. Krouse
Candidate	Tereasa Summers	Tereasa Summers
Candidate	Karen S. Roosevelt	Karen S. Roosevelt
Candidate	Christopher Keatts Munoz	Christopher Keatts Munoz
Candidate	Thomas W. Cox	Thomas W. Cox
Candidate	Judy Warnick	Judy Warnick
Candidate	Jesse Hegstrom Oakey	Jesse Hegstrom Oakey
Candidate	Sylvia Hammond	Sylvia Hammond
Candidate	Melissa McKnight	Melissa McKnight
Candidate	Scott G Schmig	Scott G Schmig
Candidate	Michele Jaderlund	Michele Jaderlund
Candidate	James (Jim) Liebrecht	James (Jim) Liebrecht
Candidate	Kimberly A Allen	Kimberly A Allen
Candidate	Tyson R. Hill	Tyson R. Hill
Candidate	Cindy Carter	Cindy Carter
Candidate	Jeff Foster 	Jeff Foster 
Candidate	Craig Morrison	Craig Morrison
Candidate	Garth Dano	Garth Dano
Candidate	Tom Jones	Tom Jones
Candidate	Myriam Villagran Diaz	Myriam Villagran Diaz
Candidate	Darryl Pheasant	Darryl Pheasant
Candidate	Casey Cooper	Casey Cooper
Candidate	Brian Barlow	Brian Barlow
Candidate	Janis Whitener-Moberg	Janis Whitener-Moberg
Candidate	Judy Wilson	Judy Wilson
Candidate	Terry Brewer	Terry Brewer
Candidate	Patti Paris	Patti Paris
Candidate	Nelson Cox	Nelson Cox
Candidate	Vickie L. Raines	Vickie L. Raines
Candidate	Dan Lindgren	Dan Lindgren
Candidate	Joe MacLean	Joe MacLean
Candidate	Chris Thomas	Chris Thomas
Candidate	Kimberly R Foster	Kimberly R Foster
Candidate	Janice Louthan	Janice Louthan
Candidate	Robert G. Kegel	Robert G. Kegel
Candidate	Katie Svoboda	Katie Svoboda
Candidate	Richard Scott	Richard Scott
Candidate	Kenneth Albert	Kenneth Albert
Candidate	Kyle L. Imler	Kyle L. Imler
Candidate	Tom Copland	Tom Copland
Candidate	Ray Kahler	Ray Kahler
Candidate	Allen Werth	Allen Werth
Candidate	Arie Callaghan	Arie Callaghan
Candidate	Brian Luke	Brian Luke
Candidate	Scott McMullen	Scott McMullen
Candidate	Dave Paul	Dave Paul
Candidate	Mary Wilson-Engle	Mary Wilson-Engle
Candidate	Sheilah Crider	Sheilah Crider
Candidate	Debra Van Pelt	Debra Van Pelt
Candidate	Rick Hannold	Rick Hannold
Candidate	Janet St. Clair	Janet St. Clair
Candidate	Robert Bishop	Robert Bishop
Candidate	Gregory Banks	Gregory Banks
Candidate	Rick Felici	Rick Felici
Candidate	Lane K. Campbell	Lane K. Campbell
Candidate	Wanda J. Grone	Wanda J. Grone
Candidate	Bill Hawkins	Bill Hawkins
Candidate	Tom SeGuine	Tom SeGuine
Candidate	Cecily Hazelrigg-Hernandez	Cecily Hazelrigg-Hernandez
Candidate	Sidney (Sid) Logan	Sidney (Sid) Logan
Candidate	Mary Rollins	Mary Rollins
Candidate	Rebecca Wolfe	Rebecca Wolfe
Candidate	David Chan	David Chan
Candidate	Jeff Chapman	Jeff Chapman
Candidate	Rose Ann Carroll	Rose Ann Carroll
Candidate	Ruth Gordon	Ruth Gordon
Candidate	Jon Cooke	Jon Cooke
Candidate	Greg Brotherton	Greg Brotherton
Candidate	James M. Kennedy	James M. Kennedy
Candidate	Michael Haas	Michael Haas
Candidate	Joe Nole	Joe Nole
Candidate	David Stanko	David Stanko
Candidate	Stacie Prada	Stacie Prada
Candidate	Noah Harrison	Noah Harrison
Candidate	Mindy Walker	Mindy Walker
Candidate	Daniel Toepper	Daniel Toepper
Candidate	Tom Brotherton	Tom Brotherton
Candidate	Suzan DelBene	Suzan DelBene
Candidate	Jeffrey Beeler	Jeffrey Beeler
Candidate	Craig Keller	Craig Keller
Candidate	Sarah Smith	Sarah Smith
Candidate	Josh Colver	Josh Colver
Candidate	Debra Blodgett	Debra Blodgett
Candidate	Bill Ramos	Bill Ramos
Candidate	Lisa Callan	Lisa Callan
Candidate	Claire Wilson	Claire Wilson
Candidate	Kristine M. Reeves	Kristine M. Reeves
Candidate	Mark Greene	Mark Greene
Candidate	Immaculate Ferreria	Immaculate Ferreria
Candidate	Victoria Mena	Victoria Mena
Candidate	Morgan Irwin	Morgan Irwin
Candidate	Mark Boswell	Mark Boswell
Candidate	Jesse Salomon	Jesse Salomon
Candidate	Maralyn Chase	Maralyn Chase
Candidate	Diodato (Dio) Boucsieguez	Diodato (Dio) Boucsieguez
Candidate	Lauren Davis	Lauren Davis
Candidate	Frank Deisler	Frank Deisler
Candidate	Karen Keiser	Karen Keiser
Candidate	Kun Wang	Kun Wang
Candidate	Anthony L. Lamb	Anthony L. Lamb
Candidate	Joe Nguyen	Joe Nguyen
Candidate	Shannon Braddock	Shannon Braddock
Candidate	Reuven M. Carlyle	Reuven M. Carlyle
Candidate	Bryan Simonson	Bryan Simonson
Candidate	Sydney Gillman Wissel	Sydney Gillman Wissel
Candidate	Matt Dubin	Matt Dubin
Candidate	Rebecca Saldana	Rebecca Saldana
Candidate	Beth Broadway	Beth Broadway
Candidate	Claus Joens	Claus Joens
Candidate	Keith L. Wagoner	Keith L. Wagoner
Candidate	Ivan Lewis	Ivan Lewis
Candidate	Carolyn Eslick	Carolyn Eslick
Candidate	Eric Halvorson	Eric Halvorson
Candidate	Tim Cruickshank	Tim Cruickshank
Candidate	My-Linh Thai	My-Linh Thai
Candidate	Jamie Pedersen	Jamie Pedersen
Candidate	Dan Harder	Dan Harder
Candidate	John Peeples	John Peeples
Candidate	Claire Torstenbo	Claire Torstenbo
Candidate	Manka Dhingra	Manka Dhingra
Candidate	Dale Fonk	Dale Fonk
Candidate	Michael Curtis	Michael Curtis
Candidate	Amber Krabach	Amber Krabach
Candidate	David Frockt	David Frockt
Candidate	Beth Daranciang	Beth Daranciang
Candidate	Jeff Patton	Jeff Patton
Candidate	Javier Valdez	Javier Valdez
Candidate	Jerry Zeiger-Buccola	Jerry Zeiger-Buccola
Candidate	Joe Fain	Joe Fain
Candidate	Mona Das	Mona Das
Candidate	Debra Entenman	Debra Entenman
Candidate	Ted Cooke	Ted Cooke
Candidate	Rodney Tom	Rodney Tom
Candidate	Vandana Slatter	Vandana Slatter
Candidate	Amy Walen	Amy Walen
Candidate	Cindi Bright	Cindi Bright
Candidate	Dan Satterberg	Dan Satterberg
Candidate	Daron Morris	Daron Morris
Candidate	Beth M. Andrus	Beth M. Andrus
Candidate	Marlin Appelwick	Marlin Appelwick
Candidate	Marcus Naylor	Marcus Naylor
Candidate	Joshua Schaer	Joshua Schaer
Candidate	Ketu Shah	Ketu Shah
Candidate	Lisa O'Toole	Lisa O'Toole
Candidate	Peter L. Nault	Peter L. Nault
Candidate	David A. Steiner	David A. Steiner
Candidate	Michael Finkle	Michael Finkle
Candidate	Donna Tucker	Donna Tucker
Candidate	Joe Campagna	Joe Campagna
Candidate	Les Ponomarchuk	Les Ponomarchuk
Candidate	Marcine Anderson	Marcine Anderson
Candidate	Jason Poydras	Jason Poydras
Candidate	Matthew York	Matthew York
Candidate	Nathaniel B. Green, Jr.	Nathaniel B. Green, Jr.
Candidate	Corinna Harn	Corinna Harn
Candidate	Virginia M. Amato	Virginia M. Amato
Candidate	Rhonda Laumann	Rhonda Laumann
Candidate	David M. Christie	David M. Christie
Candidate	Susan L. Mahoney	Susan L. Mahoney
Candidate	D. Mark Eide	D. Mark Eide
Candidate	Elizabeth D. Stephenson	Elizabeth D. Stephenson
Candidate	Lisa A. Paglisotti	Lisa A. Paglisotti
Candidate	Mark C. Chow	Mark C. Chow
Candidate	Art Chapman	Art Chapman
Candidate	Anne C. Harper	Anne C. Harper
Candidate	Ed McKenna	Ed McKenna
Candidate	Andrea Chin	Andrea Chin
Candidate	Adam Eisenberg	Adam Eisenberg
Candidate	Anita M. Crawford-Willis	Anita M. Crawford-Willis
Candidate	Willie Gregory	Willie Gregory
Candidate	Faye Chess	Faye Chess
Candidate	Damon Shadid	Damon Shadid
Candidate	Becky Erickson	Becky Erickson
Candidate	Emily Randall	Emily Randall
Candidate	Connie FitzPatrick	Connie FitzPatrick
Candidate	Joy Stanford	Joy Stanford
Candidate	Tim Sheldon	Tim Sheldon
Candidate	James Thomas	James Thomas
Candidate	David Daggett	David Daggett
Candidate	Edward Wolfe	Edward Wolfe
Candidate	Phil Cook	Phil Cook
Candidate	Paul Andrews	Paul Andrews
Candidate	Richard Huddy	Richard Huddy
Candidate	Alison Sonntag	Alison Sonntag
Candidate	Russ Reuther	Russ Reuther
Candidate	Jeff Wallis	Jeff Wallis
Candidate	Chad M. Enright	Chad M. Enright
Candidate	Gary L. Simpson	Gary L. Simpson
Candidate	Meredith Green	Meredith Green
Candidate	Claire A. Bradley	Claire A. Bradley
Candidate	Jeffrey J. Jahns	Jeffrey J. Jahns
Candidate	Marilyn Paja	Marilyn Paja
Candidate	Kevin P. Kelly	Kevin P. Kelly
Candidate	Heather Pauley	Heather Pauley
Candidate	Nate Andrews	Nate Andrews
Candidate	Mike Hougardy	Mike Hougardy
Candidate	Jerry Pettit	Jerry Pettit
Candidate	Val Barschaw	Val Barschaw
Candidate	Brett Wachsmith	Brett Wachsmith
Candidate	Nicholas( Nick) Henderson	Nicholas( Nick) Henderson
Candidate	Rick Tuckness	Rick Tuckness
Candidate	Gene Dana	Gene Dana
Candidate	Amy Cziske	Amy Cziske
Candidate	Dovie Sigle	Dovie Sigle
Candidate	Paul Sander	Paul Sander
Candidate	Darrel Ellis	Darrel Ellis
Candidate	Shan Rowbotham	Shan Rowbotham
Candidate	Crista A. Schroder	Crista A. Schroder
Candidate	Brenda Sorensen	Brenda Sorensen
Candidate	Renea Campbell	Renea Campbell
Candidate	David M. Sauter	David M. Sauter
Candidate	Raymond Clough	Raymond Clough
Candidate	David R. Quesnel	David R. Quesnel
Candidate	Bob Songer	Bob Songer
Candidate	Douglas Charters	Douglas Charters
Candidate	Greg Gallagher	Greg Gallagher
Candidate	Rick L. Hansen	Rick L. Hansen
Candidate	Jeff Baker	Jeff Baker
Candidate	Randy L. Knowles	Randy L. Knowles
Candidate	Mikael Naramore	Mikael Naramore
Candidate	Lloyd DeKay	Lloyd DeKay
Candidate	Catherine Loke	Catherine Loke
Candidate	Benjamin Briggs	Benjamin Briggs
Candidate	Pamela Z. Morneault	Pamela Z. Morneault
Candidate	Michael Oldfather	Michael Oldfather
Candidate	Troy Witherrite	Troy Witherrite
Candidate	Karen Skiles	Karen Skiles
Candidate	Jan Brending	Jan Brending
Candidate	Amanda Price	Amanda Price
Candidate	Dianne Dorey	Dianne Dorey
Candidate	Larry E Grove	Larry E Grove
Candidate	Scott Tinney	Scott Tinney
Candidate	Gary Stamper	Gary Stamper
Candidate	Jerry Pratt	Jerry Pratt
Candidate	Warren McLeod	Warren McLeod
Candidate	Jonathan L. Meyer	Jonathan L. Meyer
Candidate	Rob Snaza	Rob Snaza
Candidate	Arny Davis	Arny Davis
Candidate	Wade Samuelson	Wade Samuelson
Candidate	R.W. Buzzard	R.W. Buzzard
Candidate	Paul Crowner	Paul Crowner
Candidate	Ron Averill	Ron Averill
Candidate	Larry Kerschner	Larry Kerschner
Candidate	Jeffrey D Robertson	Jeffrey D Robertson
Candidate	Jami Lund	Jami Lund
Candidate	Marc Guichard	Marc Guichard
Candidate	TJ Williams	TJ Williams
Candidate	Kurtis Engle	Kurtis Engle
Candidate	Bob Berg	Bob Berg
Candidate	Cory Elliott	Cory Elliott
Candidate	Evan Fagerness	Evan Fagerness
Candidate	Jennifer L West	Jennifer L West
Candidate	Peter N. Lahmann Jr.	Peter N. Lahmann Jr.
Candidate	Brian Mittge	Brian Mittge
Candidate	Mark Anders	Mark Anders
Candidate	Bill Schulte	Bill Schulte
Candidate	Anthony Mixer	Anthony Mixer
Candidate	David Morgan	David Morgan
Candidate	Lindsey Pollock	Lindsey Pollock
Candidate	Jen Slemp	Jen Slemp
Candidate	Norman Forsyth	Norman Forsyth
Candidate	Fred W Rider	Fred W Rider
Candidate	Bob Russell	Bob Russell
Candidate	Martha J. Hunt	Martha J. Hunt
Candidate	Jerry Lord	Jerry Lord
Candidate	Lola Toloba	Lola Toloba
Candidate	Stan Bowman 	Stan Bowman 
Candidate	Pete Hammer	Pete Hammer
Candidate	F. Lee Grose	F. Lee Grose
Candidate	Rodger Cool	Rodger Cool
Candidate	Cynthia (Cindy) Colson	Cynthia (Cindy) Colson
Candidate	Harry O Bhagwandin	Harry O Bhagwandin
Candidate	Linda Williams	Linda Williams
Candidate	Marty Hayes	Marty Hayes
Candidate	Carolyn (Carol) Brock	Carolyn (Carol) Brock
Candidate	Archie Smith	Archie Smith
Candidate	Nicholas Bozarth	Nicholas Bozarth
Candidate	Michael Messmore	Michael Messmore
Candidate	Dean Dahlin	Dean Dahlin
Candidate	J Scott Liebing	J Scott Liebing
Candidate	Shelly Johnston	Shelly Johnston
Candidate	Peggy A Semprimoznik	Peggy A Semprimoznik
Candidate	Rob Coffman	Rob Coffman
Candidate	Jeffrey S. Barkdull	Jeffrey S. Barkdull
Candidate	Wade W. Magers	Wade W. Magers
Candidate	Jody Howard	Jody Howard
Candidate	Loren Rux	Loren Rux
Candidate	Joseph Brumbles 	Joseph Brumbles 
Candidate	Melody Peterson	Melody Peterson
Candidate	Patti McLean	Patti McLean
Candidate	Paddy McGuire	Paddy McGuire
Candidate	Charles G. Rhodes	Charles G. Rhodes
Candidate	Sharon (Moore) Fogo	Sharon (Moore) Fogo
Candidate	Kevin Schmelzlen	Kevin Schmelzlen
Candidate	Sharon Trask	Sharon Trask
Candidate	Wes Stockwell	Wes Stockwell
Candidate	Michael Dorcy	Michael Dorcy
Candidate	Casey Salisbury	Casey Salisbury
Candidate	Darin Holland	Darin Holland
Candidate	Elisabeth (Lisa) Frazier	Elisabeth (Lisa) Frazier
Candidate	George A. Steele	George A. Steele
Candidate	Eric Valley	Eric Valley
Candidate	Monty D. Cobb	Monty D. Cobb
Candidate	Jack Janda	Jack Janda
Candidate	Bruce E Jorgenson	Bruce E Jorgenson
Candidate	Larry D. Gilman	Larry D. Gilman
Candidate	Cari Hall	Cari Hall
Candidate	Randy Gates	Randy Gates
Candidate	Charleen Groomes	Charleen Groomes
Candidate	Jim DeTro	Jim DeTro
Candidate	Salley Bull	Salley Bull
Candidate	David Rodriguez	David Rodriguez
Candidate	Arian Noma	Arian Noma
Candidate	Branden E. Platter	Branden E. Platter
Candidate	Anthony (Tony) Hawley	Anthony (Tony) Hawley
Candidate	Steve Brown	Steve Brown
Candidate	Leah F. McCormack	Leah F. McCormack
Candidate	Charles Short	Charles Short
Candidate	William (Bill) Colyar	William (Bill) Colyar
Candidate	Bruce P. Walker	Bruce P. Walker
Candidate	Joyce Kidd	Joyce Kidd
Candidate	Virginia A. Leach	Virginia A. Leach
Candidate	Michael &quot;Hawk&quot; Runyon	Michael &quot;Hawk&quot; Runyon
Candidate	Todd P. Stephens	Todd P. Stephens
Candidate	Scott L. Johnson	Scott L. Johnson
Candidate	Robin Souvenir	Robin Souvenir
Candidate	RENEE GOODIN	RENEE GOODIN
Candidate	Mark McClain	Mark McClain
Candidate	Pam Nogueira Maneman	Pam Nogueira Maneman
Candidate	Elizabeth Penoyar	Elizabeth Penoyar
Candidate	Nancy R. McAllister	Nancy R. McAllister
Candidate	Debbie Oakes	Debbie Oakes
Candidate	Don Pape	Don Pape
Candidate	James W. McCroskey	James W. McCroskey
Candidate	Marianne Nichols	Marianne Nichols
Candidate	Tammie A. Ownbey	Tammie A. Ownbey
Candidate	Mike Manus	Mike Manus
Candidate	Sheryl Miller	Sheryl Miller
Candidate	Dolly Hunt	Dolly Hunt
Candidate	Glenn Blakeslee	Glenn Blakeslee
Candidate	Jon Carman	Jon Carman
Candidate	Nicole Dice	Nicole Dice
Candidate	Tom Watson	Tom Watson
Candidate	Robin R. McCroskey	Robin R. McCroskey
Candidate	Dan Peterson	Dan Peterson
Candidate	Joe Onley	Joe Onley
Candidate	Anneliese Feld	Anneliese Feld
Candidate	Kelly Chambers	Kelly Chambers
Candidate	Chris Gildon	Chris Gildon
Candidate	Brian Duthie	Brian Duthie
Candidate	Kyle Paskewitz	Kyle Paskewitz
Candidate	Donald Golden	Donald Golden
Candidate	Maia Espinoza	Maia Espinoza
Candidate	Steve Conway	Steve Conway
Candidate	Pierre Malebranche	Pierre Malebranche
Candidate	Melanie Morgan	Melanie Morgan
Candidate	Terry Harder	Terry Harder
Candidate	Julie Anderson	Julie Anderson
Candidate	Mary Robnett	Mary Robnett
Candidate	Mark Lindquist	Mark Lindquist
Candidate	Lorra Jackson	Lorra Jackson
Candidate	Dave Morell	Dave Morell
Candidate	Marty Campbell	Marty Campbell
Candidate	Justin Van Dyk	Justin Van Dyk
Candidate	Derek M. Young	Derek M. Young
Candidate	David Olson	David Olson
Candidate	Linda Lee	Linda Lee
Candidate	Kevin McCann	Kevin McCann
Candidate	Claire Sussman	Claire Sussman
Candidate	Lizanne Padula	Lizanne Padula
Candidate	Tim Lewis	Tim Lewis
Candidate	Lloyd D. Oaks	Lloyd D. Oaks
Candidate	Judy Rae Jasprica	Judy Rae Jasprica
Candidate	Karl Williams	Karl Williams
Candidate	John Sheeran	John Sheeran
Candidate	Karla Buttorff	Karla Buttorff
Candidate	Jeanette A. Lineberry	Jeanette A. Lineberry
Candidate	David B. Ladenburg	David B. Ladenburg
Candidate	Drew Ann Henke	Drew Ann Henke
Candidate	Derek M. Smith	Derek M. Smith
Candidate	Debra Lekanoff	Debra Lekanoff
Candidate	Michael Petrish	Michael Petrish
Candidate	Randall K. Gaylord	Randall K. Gaylord
Candidate	Nicholas (Nick) Power	Nicholas (Nick) Power
Candidate	John Kulseth	John Kulseth
Candidate	F. Milene Henley	F. Milene Henley
Candidate	Lisa A. Henderson	Lisa A. Henderson
Candidate	Jamie Stephens	Jamie Stephens
Candidate	Jeff Asher	Jeff Asher
Candidate	Ronald Krebs	Ronald Krebs
Candidate	Rhonda Pederson	Rhonda Pederson
Candidate	Carolyn M. Jewett	Carolyn M. Jewett
Candidate	Steve Brandli	Steve Brandli
Candidate	Kathryn C. Loring	Kathryn C. Loring
Candidate	Dave Thomas	Dave Thomas
Candidate	Sandy Perkins	Sandy Perkins
Candidate	Mike Urban	Mike Urban
Candidate	Melissa Beaton	Melissa Beaton
Candidate	Lisa Janicki	Lisa Janicki
Candidate	Hayley Thompson	Hayley Thompson
Candidate	Rich Weyrich	Rich Weyrich
Candidate	Don McDermott	Don McDermott
Candidate	Jackie Brunson	Jackie Brunson
Candidate	Bradley Whaley	Bradley Whaley
Candidate	Warren M. Gilbert	Warren M. Gilbert
Candidate	Dianne Edmonds Goddard	Dianne Edmonds Goddard
Candidate	Thomas Verge	Thomas Verge
Candidate	Danielle M. Thomas	Danielle M. Thomas
Candidate	Elizabeth (Liz) Lovelett	Elizabeth (Liz) Lovelett
Candidate	Daniel Hagen	Daniel Hagen
Candidate	John T. Burke	John T. Burke
Candidate	Margery Hite	Margery Hite
Candidate	Donald Clark	Donald Clark
Candidate	Annie Lohman	Annie Lohman
Candidate	David James Groves	David James Groves
Candidate	Keith Rubin	Keith Rubin
Candidate	Roger Mitchell	Roger Mitchell
Candidate	Shani Taha	Shani Taha
Candidate	Mark Hurd	Mark Hurd
Candidate	Ken Goodwin	Ken Goodwin
Candidate	Konrad Kurp	Konrad Kurp
Candidate	John Doyle	John Doyle
Candidate	Ed Stauffer	Ed Stauffer
Candidate	Andrew Miller	Andrew Miller
Candidate	Matt Miller	Matt Miller
Candidate	&quot;ska je tah lo&quot; Lona Wilbur	&quot;ska je tah lo&quot; Lona Wilbur
Candidate	Larry Wasserman	Larry Wasserman
Candidate	Celia Ponce Sanchez	Celia Ponce Sanchez
Candidate	Stephen (Steve) Orsini	Stephen (Steve) Orsini
Candidate	Don McMoran	Don McMoran
Candidate	Amanda Hubik	Amanda Hubik
Candidate	Ryan Walters	Ryan Walters
Candidate	Todd E. Gordon	Todd E. Gordon
Candidate	Jack Galbraith	Jack Galbraith
Candidate	Britta Eschete	Britta Eschete
Candidate	Kirk S Duffy	Kirk S Duffy
Candidate	Allen Rozema	Allen Rozema
Candidate	Dale Ragan	Dale Ragan
Candidate	Shelley Acero	Shelley Acero
Candidate	Ron Wortham	Ron Wortham
Candidate	Tammy Lanphere Oommen	Tammy Lanphere Oommen
Candidate	Mark Hulst	Mark Hulst
Candidate	Joe Bowen	Joe Bowen
Candidate	Rob Janicki	Rob Janicki
Candidate	Justin Hayton	Justin Hayton
Candidate	Dick Reitsma	Dick Reitsma
Candidate	Ellen Gray	Ellen Gray
Candidate	George Eusterman	George Eusterman
Candidate	Ken Winkes	Ken Winkes
Candidate	Glenn Ash	Glenn Ash
Candidate	Mary Hudson	Mary Hudson
Candidate	Navor M. Tercero	Navor M. Tercero
Candidate	Gary Wickman	Gary Wickman
Candidate	John Boggs	John Boggs
Candidate	Eric A. Johnson	Eric A. Johnson
Candidate	Clyde G Williams	Clyde G Williams
Candidate	Miguel Angel Gaitan	Miguel Angel Gaitan
Candidate	Jeremy Harrison-Smith	Jeremy Harrison-Smith
Candidate	Shaari King	Shaari King
Candidate	Germaine Kornegay	Germaine Kornegay
Candidate	Brian Lipscomb	Brian Lipscomb
Candidate	Steve Sexton	Steve Sexton
Candidate	Sharon D. Dillon	Sharon D. Dillon
Candidate	Joe Franett	Joe Franett
Candidate	John Janicki	John Janicki
Candidate	Joseph A. Shea	Joseph A. Shea
Candidate	Steve Garey	Steve Garey
Candidate	Kathy Reim	Kathy Reim
Candidate	Keith Wagoner	Keith Wagoner
Candidate	Tonya Bieche	Tonya Bieche
Candidate	James (Jim) Cook	James (Jim) Cook
Candidate	Nan Monk	Nan Monk
Candidate	Donald A. Pollock	Donald A. Pollock
Candidate	Bill Pfeifer	Bill Pfeifer
Candidate	Rosemary Kaholokula	Rosemary Kaholokula
Candidate	Joe Lindquist	Joe Lindquist
Candidate	Robbie Robertson	Robbie Robertson
Candidate	Gabriel P. Spencer	Gabriel P. Spencer
Candidate	Tom Dillon	Tom Dillon
Candidate	Robert J. Waymire	Robert J. Waymire
Candidate	Bob Hamlin	Bob Hamlin
Candidate	Adam N. Kick	Adam N. Kick
Candidate	Dan McGill	Dan McGill
Candidate	Dave Brown	Dave Brown
Candidate	Vickie Clelland	Vickie Clelland
Candidate	Ron Reynier	Ron Reynier
Candidate	Dan Boyes	Dan Boyes
Candidate	Marie Gluesenkamp Perez	Marie Gluesenkamp Perez
Candidate	Marko Liias	Marko Liias
Candidate	Mario Lionel Lotmore	Mario Lionel Lotmore
Candidate	Amy Schaper	Amy Schaper
Candidate	Petra Bigea	Petra Bigea
Candidate	John McCoy	John McCoy
Candidate	Savio Pham	Savio Pham
Candidate	Steve Hobbs	Steve Hobbs
Candidate	Doug Roulstone	Doug Roulstone
Candidate	Jeff Sax	Jeff Sax
Candidate	Jared M. Mead	Jared M. Mead
Candidate	Adam Cornell	Adam Cornell
Candidate	Kristen Olbrechts	Kristen Olbrechts
Candidate	Jennifer Rancourt	Jennifer Rancourt
Candidate	Anthony E. Howard	Anthony E. Howard
Candidate	Tam T. Bui	Tam T. Bui
Candidate	Steve Clough	Steve Clough
Candidate	Patricia Lyon	Patricia Lyon
Candidate	Elizabeth (Beth) A. Fraser	Elizabeth (Beth) A. Fraser
Candidate	Jeffrey D. Goodwin	Jeffrey D. Goodwin
Candidate	Douglas J. Fair	Douglas J. Fair
Candidate	Tyler Rourke	Tyler Rourke
Candidate	Liz Vogeli	Liz Vogeli
Candidate	Dave Lucas	Dave Lucas
Candidate	Ted Cummings	Ted Cummings
Candidate	Mary May	Mary May
Candidate	Jessa Lewis	Jessa Lewis
Candidate	Kay Murano	Kay Murano
Candidate	Dave Wilson	Dave Wilson
Candidate	Jenny Graham	Jenny Graham
Candidate	Mary Kuney	Mary Kuney
Candidate	Rob Chase	Rob Chase
Candidate	Robbi Katherine Anthony	Robbi Katherine Anthony
Candidate	Al French	Al French
Candidate	Leonard Christian	Leonard Christian
Candidate	Tom Konis	Tom Konis
Candidate	Vicky M. Dalton	Vicky M. Dalton
Candidate	Tim Fitzgerald	Tim Fitzgerald
Candidate	Michael A. Kirk	Michael A. Kirk
Candidate	Larry Haskell	Larry Haskell
Candidate	Ozzie Knezovich	Ozzie Knezovich
Candidate	Dumpozzie Dot Com	Dumpozzie Dot Com
Candidate	Michael Baumgartner	Michael Baumgartner
Candidate	David Green	David Green
Candidate	Patrick T. Johnson	Patrick T. Johnson
Candidate	Randy Arnold Brandt	Randy Arnold Brandt
Candidate	Jeffrey R. Smith	Jeffrey R. Smith
Candidate	Donna Wilson	Donna Wilson
Candidate	Patti Connolly Walker	Patti Connolly Walker
Candidate	Jennifer Fassbender	Jennifer Fassbender
Candidate	Debra R. Hayes	Debra R. Hayes
Candidate	Aimee Maurer	Aimee Maurer
Candidate	Richard M. Leland	Richard M. Leland
Candidate	Dennis (DC) Cronin	Dennis (DC) Cronin
Candidate	Michelle (Shelley) Szambelan	Michelle (Shelley) Szambelan
Candidate	Dwight Morgan	Dwight Morgan
Candidate	John Olson	John Olson
Candidate	Rick Johnson	Rick Johnson
Candidate	Lori Larsen	Lori Larsen
Candidate	Tim Gray	Tim Gray
Candidate	Julie C. James	Julie C. James
Candidate	Don Dashiell	Don Dashiell
Candidate	Jeffery Charvet	Jeffery Charvet
Candidate	Lorrie Sampson	Lorrie Sampson
Candidate	Brent Hellie	Brent Hellie
Candidate	Brad Manke	Brad Manke
Candidate	Mike Berry	Mike Berry
Candidate	Trina R. Cox	Trina R. Cox
Candidate	Tim Rasmussen	Tim Rasmussen
Candidate	Gina A. Tveit	Gina A. Tveit
Candidate	Lech Radzimski	Lech Radzimski
Candidate	C Davis	C Davis
Candidate	Allen Acosta	Allen Acosta
Candidate	Steven J. Drew	Steven J. Drew
Candidate	Mary Hall	Mary Hall
Candidate	Stuart Holmes	Stuart Holmes
Candidate	Linda Enlow	Linda Enlow
Candidate	Bud Blake	Bud Blake
Candidate	Tye Menser	Tye Menser
Candidate	Gary Warnock	Gary Warnock
Candidate	Jon Tunheim	Jon Tunheim
Candidate	Victor M. Minjares	Victor M. Minjares
Candidate	John D. Snaza	John D. Snaza
Candidate	Jeff Gadman	Jeff Gadman
Candidate	Kalo Wilcox	Kalo Wilcox
Candidate	Sam Meyer	Sam Meyer
Candidate	Brett Buckley	Brett Buckley
Candidate	Linda L. Oosterman	Linda L. Oosterman
Candidate	Andrew Saturn	Andrew Saturn
Candidate	Brian McClain 	Brian McClain 
Candidate	Bill Coons	Bill Coons
Candidate	Nicci Bergseng 	Nicci Bergseng 
Candidate	Matt Kuhl 	Matt Kuhl 
Candidate	Kay M. Holland	Kay M. Holland
Candidate	Blair H. Brady 	Blair H. Brady 
Candidate	Eugene C &quot;Gene&quot; Strong 	Eugene C &quot;Gene&quot; Strong 
Candidate	Heidi Heywood	Heidi Heywood
Candidate	Dan Bigelow	Dan Bigelow
Candidate	Stewart D. Feil	Stewart D. Feil
Candidate	Mark C. Howie 	Mark C. Howie 
Candidate	Graham Phalen 	Graham Phalen 
Candidate	Tammy Peterson 	Tammy Peterson 
Candidate	Robert L. Jungers	Robert L. Jungers
Candidate	Debra Antes	Debra Antes
Candidate	Karen Martin	Karen Martin
Candidate	Kathy Martin 	Kathy Martin 
Candidate	Kathy Mulkerin	Kathy Mulkerin
Candidate	Jim Duncan	Jim Duncan
Candidate	Richard Greenwood	Richard Greenwood
Candidate	James L. Nagle	James L. Nagle
Candidate	Mark Crider	Mark Crider
Candidate	Matthew J Stroe	Matthew J Stroe
Candidate	Gordon R. Heimbigner	Gordon R. Heimbigner
Candidate	Kristian E. Hedine	Kristian E. Hedine
Candidate	John Knowlton	John Knowlton
Candidate	Doug Ericksen	Doug Ericksen
Candidate	Pinky Vargas	Pinky Vargas
Candidate	Justin Boneau	Justin Boneau
Candidate	Sharon Shewmake	Sharon Shewmake
Candidate	Eric Richey	Eric Richey
Candidate	James Erb	James Erb
Candidate	David Grant	David Grant
Candidate	Matthew Elich	Matthew Elich
Candidate	Carol Frazey	Carol Frazey
Candidate	Mike Peetoom	Mike Peetoom
Candidate	Atul Deshmane	Atul Deshmane
Candidate	Paul D. Kenner	Paul D. Kenner
Candidate	Michael Largent	Michael Largent
Candidate	John-Mark Mahnkey	John-Mark Mahnkey
Candidate	ROBIN JONES	ROBIN JONES
Candidate	SANDY JAMISON	SANDY JAMISON
Candidate	Eric Fejeran	Eric Fejeran
Candidate	Jill E. Whelchel	Jill E. Whelchel
Candidate	Annie Pillers	Annie Pillers
Candidate	John Hart	John Hart
Candidate	Rob Rembert	Rob Rembert
Candidate	Denis P. Tracy	Denis P. Tracy
Candidate	Brett J. Myers	Brett J. Myers
Candidate	Christina (Chris) Nelson	Christina (Chris) Nelson
Candidate	Mark Clinton	Mark Clinton
Candidate	Jim Honeyford	Jim Honeyford
Candidate	Bengie Aguilar	Bengie Aguilar
Candidate	Jack McEntire	Jack McEntire
Candidate	Jeremie Dufault	Jeremie Dufault
Candidate	A.J. Cooper	A.J. Cooper
Candidate	Dave Cook	Dave Cook
Candidate	Charles Ross	Charles Ross
Candidate	Tracey Slagle	Tracey Slagle
Candidate	Janelle Riddle	Janelle Riddle
Candidate	Jack B. Hawkins	Jack B. Hawkins
Candidate	James (Jim) Curtice	James (Jim) Curtice
Candidate	Joseph A. Brusic	Joseph A. Brusic
Candidate	Robert C. Udell	Robert C. Udell
Candidate	Nolan Wentz	Nolan Wentz
Candidate	Ilene Thomson	Ilene Thomson
Candidate	Norm Childress	Norm Childress
Candidate	Kevin M. Roy	Kevin M. Roy
Candidate	Brian Sanderson	Brian Sanderson
Candidate	Donald W. Engel	Donald W. Engel
Candidate	Alfred G. Schweppe	Alfred G. Schweppe
Candidate	Michael Bennet	Michael Bennet
Candidate	Joseph R. Biden	Joseph R. Biden
Candidate	Michael Bloomberg	Michael Bloomberg
Candidate	Cory Booker	Cory Booker
Candidate	Pete Buttigieg	Pete Buttigieg
Candidate	John Delaney	John Delaney
Candidate	Tulsi Gabbard	Tulsi Gabbard
Candidate	Amy Klobuchar	Amy Klobuchar
Candidate	Deval Patrick	Deval Patrick
Candidate	Bernie Sanders	Bernie Sanders
Candidate	Tom Steyer	Tom Steyer
Candidate	Elizabeth Warren	Elizabeth Warren
Candidate	Andrew Yang	Andrew Yang
Candidate	Donald J. Trump	Donald J. Trump
Candidate	Ryan Cooper	Ryan Cooper
Candidate	Tracy &quot;Justice&quot; Wright	Tracy &quot;Justice&quot; Wright
Candidate	Douglas E. McKinley	Douglas E. McKinley
Candidate	Evan Jones	Evan Jones
Candidate	Sarena Sloot	Sarena Sloot
Candidate	WRITE-IN	WRITE-IN
Candidate	Alex Tsimerman	Alex Tsimerman
Candidate	Ryan Ryals	Ryan Ryals
Candidate	Leon Aaron Lawson	Leon Aaron Lawson
Candidate	Henry Clay Dennison	Henry Clay Dennison
Candidate	Tim Eyman	Tim Eyman
Candidate	Goodspaceguy	Goodspaceguy
Candidate	Omari Tahir Garrett	Omari Tahir Garrett
Candidate	Don L. Rivers	Don L. Rivers
Candidate	Martin L. 'Iceman' Wheeler	Martin L. 'Iceman' Wheeler
Candidate	Raul Garcia	Raul Garcia
Candidate	Tylor Grow	Tylor Grow
Candidate	Winston Wilkes	Winston Wilkes
Candidate	Brian R. Weed	Brian R. Weed
Candidate	Thor Amundson	Thor Amundson
Candidate	Gene Hart	Gene Hart
Candidate	William (Bill) Miller	William (Bill) Miller
Candidate	Matthew Murray	Matthew Murray
Candidate	Dylan B. Nails	Dylan B. Nails
Candidate	Cameron M. Vessey	Cameron M. Vessey
Candidate	David W. Blomstrom	David W. Blomstrom
Candidate	Anton Sakharov	Anton Sakharov
Candidate	Craig Campbell	Craig Campbell
Candidate	Nate Herzog	Nate Herzog
Candidate	Cregan M. Newhouse	Cregan M. Newhouse
Candidate	Ian Gonzales	Ian Gonzales
Candidate	Cairo D'Almeida	Cairo D'Almeida
Candidate	Elaina J. Gonzalez	Elaina J. Gonzalez
Candidate	Joshua Freed	Joshua Freed
Candidate	David Voltz	David Voltz
Candidate	Joshua Wolf	Joshua Wolf
Candidate	Loren Culp	Loren Culp
Candidate	Richard L. Carpenter	Richard L. Carpenter
Candidate	Bill Hirt	Bill Hirt
Candidate	Joseph Brumbles	Joseph Brumbles
Candidate	Ann Davison Sattler	Ann Davison Sattler
Candidate	James R. Rafferty	James R. Rafferty
Candidate	Matt Seymour	Matt Seymour
Candidate	Michelle Jasmer	Michelle Jasmer
Candidate	Bill Penor	Bill Penor
Candidate	Ed Minger	Ed Minger
Candidate	Gentry Lange	Gentry Lange
Candidate	Duane A. Davidson	Duane A. Davidson
Candidate	Joshua Casey	Joshua Casey
Candidate	Chris Leyba	Chris Leyba
Candidate	Matt Larkin	Matt Larkin
Candidate	Mike Vaska	Mike Vaska
Candidate	Brett Rogers	Brett Rogers
Candidate	Cameron Whitney	Cameron Whitney
Candidate	Steve Sharon	Steve Sharon
Candidate	Kelsey Reyes	Kelsey Reyes
Candidate	Maryam Abasbarzy	Maryam Abasbarzy
Candidate	Frank Wallbrown	Frank Wallbrown
Candidate	Ron Higgins	Ron Higgins
Candidate	Stan Lippmann	Stan Lippmann
Candidate	David Spring	David Spring
Candidate	Dennis Wick	Dennis Wick
Candidate	Anthony Welti	Anthony Welti
Candidate	Chirayu Avinash Patel	Chirayu Avinash Patel
Candidate	Brett Borden	Brett Borden
Candidate	John N Marshall	John N Marshall
Candidate	Dan Blankenship	Dan Blankenship
Candidate	Glen R Stockwell	Glen R Stockwell
Candidate	Jay R Weise	Jay R Weise
Candidate	Ken Johnson	Ken Johnson
Candidate	Phillip Peterson	Phillip Peterson
Candidate	John E Faure	John E Faure
Candidate	Chris Armitage	Chris Armitage
Candidate	Brendan O'Regan	Brendan O'Regan
Candidate	Stephen T. Major	Stephen T. Major
Candidate	Clee Manchester	Clee Manchester
Candidate	Brad Gary	Brad Gary
Candidate	Dennis Plunkett	Dennis Plunkett
Candidate	Michael (Mike) Henze	Michael (Mike) Henze
Candidate	Chuck Whitman	Chuck Whitman
Candidate	Brooke J. Burns	Brooke J. Burns
Candidate	G. Scott Marinella	G. Scott Marinella
Candidate	R. Victor Bottomly	R. Victor Bottomly
Candidate	Larry Stanley	Larry Stanley
Candidate	Perry Dozier	Perry Dozier
Candidate	Danielle Garbe Reser	Danielle Garbe Reser
Candidate	William &quot;Bill&quot; Jenkin	William &quot;Bill&quot; Jenkin
Candidate	Frances Chvatal	Frances Chvatal
Candidate	Mark Klicker	Mark Klicker
Candidate	Carly Coburn	Carly Coburn
Candidate	Donnie Landsman	Donnie Landsman
Candidate	Jeff J Smart	Jeff J Smart
Candidate	Justin Raffa	Justin Raffa
Candidate	Michael Alvarez	Michael Alvarez
Candidate	Will McKay	Will McKay
Candidate	Joe Lusignan	Joe Lusignan
Candidate	Shelley A. Ajax	Shelley A. Ajax
Candidate	Bronson J. Brown	Bronson J. Brown
Candidate	Dave Petersen	Dave Petersen
Candidate	Sharon Brown	Sharon Brown
Candidate	Shawn P. Sant	Shawn P. Sant
Candidate	Shane Fast	Shane Fast
Candidate	Richard Bilskis	Richard Bilskis
Candidate	Josh Skipper	Josh Skipper
Candidate	Paula S Nolte	Paula S Nolte
Candidate	Jerame Clough	Jerame Clough
Candidate	Tracey Krogstad	Tracey Krogstad
Candidate	Duane Morton	Duane Morton
Candidate	Austine Wilson	Austine Wilson
Candidate	Deidre Holmberg	Deidre Holmberg
Candidate	Ragan Faylor	Ragan Faylor
Candidate	Dori L Luzzo Gilmour	Dori L Luzzo Gilmour
Candidate	Steve Goheen	Steve Goheen
Candidate	BOB PARAZIN	BOB PARAZIN
Candidate	DAVID HARVEY	DAVID HARVEY
Candidate	James Mitchell	James Mitchell
Candidate	Corey Bailey	Corey Bailey
Candidate	Jesse Jensen	Jesse Jensen
Candidate	Ryan Dean Burkett	Ryan Dean Burkett
Candidate	Dave Saulibio	Dave Saulibio
Candidate	Keith Arnold	Keith Arnold
Candidate	Keith R. Swank	Keith R. Swank
Candidate	Adrianne Moore	Adrianne Moore
Candidate	Tiffany Gering	Tiffany Gering
Candidate	Brandt Cappell	Brandt Cappell
Candidate	Dale England	Dale England
Candidate	Robert Sealby	Robert Sealby
Candidate	James W Wiggs	James W Wiggs
Candidate	Suzanne Tomassi	Suzanne Tomassi
Candidate	Emma Anderson	Emma Anderson
Candidate	Elizabeth Kreiselmaier	Elizabeth Kreiselmaier
Candidate	Chris Welton	Chris Welton
Candidate	Rebecca Parson	Rebecca Parson
Candidate	Stephan Brodhead	Stephan Brodhead
Candidate	Johny Alberg	Johny Alberg
Candidate	Connie Beauvais	Connie Beauvais
Candidate	Sue Forde	Sue Forde
Candidate	Daniel Charles Svoboda	Daniel Charles Svoboda
Candidate	Darren Corcoran	Darren Corcoran
Candidate	Brian Pruiett	Brian Pruiett
Candidate	Patti Morris	Patti Morris
Candidate	Marty Michaelis	Marty Michaelis
Candidate	Neil Knutson	Neil Knutson
Candidate	Rick Paschall	Rick Paschall
Candidate	Maury A. Modine	Maury A. Modine
Candidate	Jodi Riker	Jodi Riker
Candidate	Tom (Logger) Larkin	Tom (Logger) Larkin
Candidate	William White	William White
Candidate	Diane Haffner	Diane Haffner
Candidate	Rose Marschall	Rose Marschall
Candidate	David Smith	David Smith
Candidate	Lyn Lawson Wheeler	Lyn Lawson Wheeler
Candidate	Bill Parkin	Bill Parkin
Candidate	Deb Cooke	Deb Cooke
Candidate	Vass Shantalov	Vass Shantalov
Candidate	Martha M. Ireland	Martha M. Ireland
Candidate	Martin D. Hash	Martin D. Hash
Candidate	Davy Ray	Davy Ray
Candidate	Devin C. Gray	Devin C. Gray
Candidate	Curtis P. King	Curtis P. King
Candidate	Tracy Rushing	Tracy Rushing
Candidate	William Razey	William Razey
Candidate	Daniel Smith	Daniel Smith
Candidate	Bryan White	Bryan White
Candidate	John Ley	John Ley
Candidate	Rick Bell	Rick Bell
Candidate	Kassandra Bessert	Kassandra Bessert
Candidate	Donna L. Sinclair	Donna L. Sinclair
Candidate	Larry Hoff	Larry Hoff
Candidate	Timothy Zahn	Timothy Zahn
Candidate	Peter Abbarno	Peter Abbarno
Candidate	Brian Lange	Brian Lange
Candidate	Will Rollet	Will Rollet
Candidate	Rey Reynolds	Rey Reynolds
Candidate	Kelli Danielle Fiskum	Kelli Danielle Fiskum
Candidate	Justin Forsman	Justin Forsman
Candidate	Park Llafet	Park Llafet
Candidate	Monica Stonier	Monica Stonier
Candidate	Troy Potter	Troy Potter
Candidate	Jesse James	Jesse James
Candidate	Karen Dill Bowerman	Karen Dill Bowerman
Candidate	Gary Medvigy	Gary Medvigy
Candidate	Matt Little	Matt Little
Candidate	Kathy McDonald	Kathy McDonald
Candidate	Gloria Matthews	Gloria Matthews
Candidate	Kathleen (Kasey) Cote	Kathleen (Kasey) Cote
Candidate	Mike Calhoun	Mike Calhoun
Candidate	Peter Harrison	Peter Harrison
Candidate	Brian Leahy	Brian Leahy
Candidate	Chris Goodwin	Chris Goodwin
Candidate	Kim D. Harless	Kim D. Harless
Candidate	Tom Lineham	Tom Lineham
Candidate	Robin J. Schotter	Robin J. Schotter
Candidate	Michael Herron	Michael Herron
Candidate	Judith Tiffany	Judith Tiffany
Candidate	Will Perkel	Will Perkel
Candidate	Kiki Bittner	Kiki Bittner
Candidate	Austin Lehtonen	Austin Lehtonen
Candidate	Jennifer Hawks	Jennifer Hawks
Candidate	James P. Donahue	James P. Donahue
Candidate	Will Amorin	Will Amorin
Candidate	Tony Ray Fox	Tony Ray Fox
Candidate	David R. Gellatly	David R. Gellatly
Candidate	Mark Engleman	Mark Engleman
Candidate	Parker Truax	Parker Truax
Candidate	Steve Prastka	Steve Prastka
Candidate	Mark Medina	Mark Medina
Candidate	Cynthia Powers	Cynthia Powers
Candidate	Vicki Work	Vicki Work
Candidate	Maggie Bomber	Maggie Bomber
Candidate	David Funk	David Funk
Candidate	Jan Bowers	Jan Bowers
Candidate	Kala Madugula	Kala Madugula
Candidate	John M. Acken	John M. Acken
Candidate	Norene Kuhn	Norene Kuhn
Candidate	Nathan White	Nathan White
Candidate	Carolyn Crain	Carolyn Crain
Candidate	Eric Jenks	Eric Jenks
Candidate	Vanessa Amundson	Vanessa Amundson
Candidate	Robert Ewart	Robert Ewart
Candidate	Mary Pekkala	Mary Pekkala
Candidate	Jay Lokan	Jay Lokan
Candidate	Skyler Amato	Skyler Amato
Candidate	Roy Pulver	Roy Pulver
Candidate	Doug Wilson	Doug Wilson
Candidate	Dorothy Gasque	Dorothy Gasque
Candidate	Nathan Pershall	Nathan Pershall
Candidate	Julie Laterza	Julie Laterza
Candidate	Levi Gellatly	Levi Gellatly
Candidate	Brad Mongrain	Brad Mongrain
Candidate	Jonah Barnes	Jonah Barnes
Candidate	Carol L. Brown	Carol L. Brown
Candidate	Tracy Reilly Kelly	Tracy Reilly Kelly
Candidate	Dale Gaskill	Dale Gaskill
Candidate	Jon (Mike) Gaston	Jon (Mike) Gaston
Candidate	Cornel Ardeleanu	Cornel Ardeleanu
Candidate	Stephen Sechrist	Stephen Sechrist
Candidate	Benjamin Brewer	Benjamin Brewer
Candidate	David Dumas	David Dumas
Candidate	Pam Peiper	Pam Peiper
Candidate	Nicole Wubben	Nicole Wubben
Candidate	Joel Mattila	Joel Mattila
Candidate	Juan Gamboa	Juan Gamboa
Candidate	Marlene Adams	Marlene Adams
Candidate	Daniel A. Fernandez	Daniel A. Fernandez
Candidate	Garret Hergert	Garret Hergert
Candidate	Mandy Brown	Mandy Brown
Candidate	Scott Daniels	Scott Daniels
Candidate	Priscilla Moynihan	Priscilla Moynihan
Candidate	Paul McKinley	Paul McKinley
Candidate	Lester Stenersen	Lester Stenersen
Candidate	Jeffery Merritt	Jeffery Merritt
Candidate	Sean Emerson	Sean Emerson
Candidate	Peter Silliman	Peter Silliman
Candidate	Jack Holtz	Jack Holtz
Candidate	Robert Stearns	Robert Stearns
Candidate	Karl Johnson	Karl Johnson
Candidate	Mary Nevius	Mary Nevius
Candidate	Inna Matson	Inna Matson
Candidate	Roger W. Christopher	Roger W. Christopher
Candidate	Dave Stiles	Dave Stiles
Candidate	Douglas M. Smith	Douglas M. Smith
Candidate	Thomas A. Schenk	Thomas A. Schenk
Candidate	Nancy Miranda Schimschok	Nancy Miranda Schimschok
Candidate	Tom Mielke	Tom Mielke
Candidate	Linda Ford	Linda Ford
Candidate	Paul Questad	Paul Questad
Candidate	Luann Lakemeyer	Luann Lakemeyer
Candidate	Wayne W. Lindberg	Wayne W. Lindberg
Candidate	Larry R. Slattery	Larry R. Slattery
Candidate	Russell Bartausky	Russell Bartausky
Candidate	Joey Gibson	Joey Gibson
Candidate	Jeremiah Romano	Jeremiah Romano
Candidate	Deborah Larner	Deborah Larner
Candidate	Andrew Gnaneswaran	Andrew Gnaneswaran
Candidate	Ed Hamilton Rosales	Ed Hamilton Rosales
Candidate	Lisa Henry	Lisa Henry
Candidate	Karen Bussey	Karen Bussey
Candidate	Philip Kelley	Philip Kelley
Candidate	Nathan Veneman	Nathan Veneman
Candidate	Pat Weidenaar	Pat Weidenaar
Candidate	Warren Randall White	Warren Randall White
Candidate	Colby Kenneth Viola	Colby Kenneth Viola
Candidate	Brian Stoops	Brian Stoops
Candidate	Janet Lodge	Janet Lodge
Candidate	William Griffin	William Griffin
Candidate	Jordan J. Olin	Jordan J. Olin
Candidate	Sharon Murphin	Sharon Murphin
Candidate	Richard W. Rylander, Jr.	Richard W. Rylander, Jr.
Candidate	Joe L. Scott	Joe L. Scott
Candidate	Igor Rybkin	Igor Rybkin
Candidate	Robin Rulffes	Robin Rulffes
Candidate	Rowan Samuelson	Rowan Samuelson
Candidate	Joshua VanGelder	Joshua VanGelder
Candidate	Mark Kelly	Mark Kelly
Candidate	Keith Mathison	Keith Mathison
Candidate	Wendy Rush	Wendy Rush
Candidate	James A. Groth	James A. Groth
Candidate	Penny L. Ross	Penny L. Ross
Candidate	Sandy White	Sandy White
Candidate	Jordan Hillstrom	Jordan Hillstrom
Candidate	Edward Jeremy Dawson	Edward Jeremy Dawson
Candidate	George Hacker	George Hacker
Candidate	Jordan Seppala	Jordan Seppala
Candidate	Rick Halle	Rick Halle
Candidate	Ben Seppala	Ben Seppala
Candidate	Donald E. Carlson	Donald E. Carlson
Candidate	Greg Zilker	Greg Zilker
Candidate	Janna Meyer	Janna Meyer
Candidate	Tracy Lepro	Tracy Lepro
Candidate	Colette Abrahamson	Colette Abrahamson
Candidate	Jill Marie Sieloff	Jill Marie Sieloff
Candidate	Jessica C. McCollum	Jessica C. McCollum
Candidate	Brian Rohan	Brian Rohan
Candidate	Kristopher Smith	Kristopher Smith
Candidate	Peter Tapio	Peter Tapio
Candidate	Sergey Dmitriyev	Sergey Dmitriyev
Candidate	Brian W. Clemetson	Brian W. Clemetson
Candidate	Steve Jacobson	Steve Jacobson
Candidate	David W. Sisco	David W. Sisco
Candidate	Nathanael J. Chace	Nathanael J. Chace
Candidate	Doug Parker	Doug Parker
Candidate	David Nelson	David Nelson
Candidate	Allen Rogers	Allen Rogers
Candidate	James Billington	James Billington
Candidate	Ken Lounsbury	Ken Lounsbury
Candidate	Julie Longoria	Julie Longoria
Candidate	Barry Weyhrauch	Barry Weyhrauch
Candidate	Jesse Gellatly	Jesse Gellatly
Candidate	Cerisse Wilson	Cerisse Wilson
Candidate	Maria Nicacio	Maria Nicacio
Candidate	Michael A. Teefy	Michael A. Teefy
Candidate	Carol Turgeon	Carol Turgeon
Candidate	Martin Hogan	Martin Hogan
Candidate	Stephanie Turlay	Stephanie Turlay
Candidate	Wesley Nordlund	Wesley Nordlund
Candidate	Mary L. Morris	Mary L. Morris
Candidate	Maria Elena Dailey	Maria Elena Dailey
Candidate	Alan Svehaug	Alan Svehaug
Candidate	James L. Judkins	James L. Judkins
Candidate	Sarah Akey	Sarah Akey
Candidate	Andrew Brewer	Andrew Brewer
Candidate	Mike Pond	Mike Pond
Candidate	Karissa Sears	Karissa Sears
Candidate	Kris Disbrow	Kris Disbrow
Candidate	Marsh Warren	Marsh Warren
Candidate	Dan Barnes	Dan Barnes
Candidate	Louise Fowles	Louise Fowles
Candidate	John Leben	John Leben
Candidate	Gunnar Metzger	Gunnar Metzger
Candidate	Jeffery M. Bunker	Jeffery M. Bunker
Candidate	Debra A. Miles	Debra A. Miles
Candidate	Lawrence Cook	Lawrence Cook
Candidate	Sherrie Baxter	Sherrie Baxter
Candidate	Andrew McColley	Andrew McColley
Candidate	Chris King	Chris King
Candidate	Maksim Bykov	Maksim Bykov
Candidate	Brian Spitulski	Brian Spitulski
Candidate	Charles Orlen Price	Charles Orlen Price
Candidate	Sherry Rebman	Sherry Rebman
Candidate	Bonnie L. Bruce	Bonnie L. Bruce
Candidate	Chris Baird	Chris Baird
Candidate	Mark Deason	Mark Deason
Candidate	Piper McEwen	Piper McEwen
Candidate	Devin Shaw	Devin Shaw
Candidate	Tom Tangen	Tom Tangen
Candidate	Derrick J. Kephart	Derrick J. Kephart
Candidate	John Hynds	John Hynds
Candidate	Mark Forbes	Mark Forbes
Candidate	David Paolo	David Paolo
Candidate	Raymond A. Kutch	Raymond A. Kutch
Candidate	Kat Delavar	Kat Delavar
Candidate	Connie Jo Freeman	Connie Jo Freeman
Candidate	Jenny Dayley	Jenny Dayley
Candidate	David Knight	David Knight
Candidate	Steve Nahas	Steve Nahas
Candidate	Chuck Miller	Chuck Miller
Candidate	Noah Alandt	Noah Alandt
Candidate	Richard Rogers	Richard Rogers
Candidate	Larry Miller	Larry Miller
Candidate	Wesley Finchum	Wesley Finchum
Candidate	Frank Alonzo	Frank Alonzo
Candidate	Geoerl W. Niles	Geoerl W. Niles
Candidate	Mike Stupak	Mike Stupak
Candidate	Daniel Gardner	Daniel Gardner
Candidate	Brook Pell	Brook Pell
Candidate	Lauri C. Hudson	Lauri C. Hudson
Candidate	Mary Jo Harrison	Mary Jo Harrison
Candidate	Candy Herrera	Candy Herrera
Candidate	Melanie Wheeler MacPherson	Melanie Wheeler MacPherson
Candidate	David Hedrick	David Hedrick
Candidate	Ryan R. Rundell	Ryan R. Rundell
Candidate	Marty Hall	Marty Hall
Candidate	James Timothy Quade	James Timothy Quade
Candidate	Wilfred Eric Thorn	Wilfred Eric Thorn
Candidate	Jeff Wilson	Jeff Wilson
Candidate	Marianna Everson	Marianna Everson
Candidate	Clint Bryson	Clint Bryson
Candidate	Rosemary Brinson Siipola	Rosemary Brinson Siipola
Candidate	Will Finn	Will Finn
Candidate	Kurt A. Anagnostou	Kurt A. Anagnostou
Candidate	Jack Hansen	Jack Hansen
Candidate	Dennis P. Weber	Dennis P. Weber
Candidate	Nathan D. Hockett - REP	Nathan D. Hockett - REP
Candidate	Richard Dahl - REP	Richard Dahl - REP
Candidate	Bobby Shaffer - REP	Bobby Shaffer - REP
Candidate	Barbara Skreen - REP	Barbara Skreen - REP
Candidate	Quincey Ann Shinnick - DEM	Quincey Ann Shinnick - DEM
Candidate	Carla Tolle - DEM	Carla Tolle - DEM
Candidate	David L. Morrison - REP	David L. Morrison - REP
Candidate	Rayleen Aguirre - REP	Rayleen Aguirre - REP
Candidate	Carol Bales - REP	Carol Bales - REP
Candidate	Darrell Smith - REP	Darrell Smith - REP
Candidate	Kenneth Roberts - DEM	Kenneth Roberts - DEM
Candidate	Rhonda Walker - DEM	Rhonda Walker - DEM
Candidate	Deborah Idlett - DEM	Deborah Idlett - DEM
Candidate	R. W. &quot;Ric&quot; King - DEM	R. W. &quot;Ric&quot; King - DEM
Candidate	Christine Myers - DEM	Christine Myers - DEM
Candidate	Jerry Marston - REP	Jerry Marston - REP
Candidate	Jeff Nading - REP	Jeff Nading - REP
Candidate	Theresa Newman - REP	Theresa Newman - REP
Candidate	Ella Christine Masters - REP	Ella Christine Masters - REP
Candidate	Kadie Lynn Haggan - REP	Kadie Lynn Haggan - REP
Candidate	Jill Johanson - DEM	Jill Johanson - DEM
Candidate	George Brajcich - DEM	George Brajcich - DEM
Candidate	Susan Lee Schwartz - DEM	Susan Lee Schwartz - DEM
Candidate	Joann Law - DEM	Joann Law - DEM
Candidate	David W. Ashley - REP	David W. Ashley - REP
Candidate	Chris Ledford - REP	Chris Ledford - REP
Candidate	Melissa Mathison	Melissa Mathison
Candidate	Joe Hinkle	Joe Hinkle
Candidate	Larry Auvil	Larry Auvil
Candidate	Betsy Irmer	Betsy Irmer
Candidate	Georgia D. Davenport	Georgia D. Davenport
Candidate	JJ Wandler	JJ Wandler
Candidate	Shawn Davis	Shawn Davis
Candidate	Rick Diamond	Rick Diamond
Candidate	Derek Gianukakis	Derek Gianukakis
Candidate	Howard (Howie) Hambleton	Howard (Howie) Hambleton
Candidate	Michael Heath	Michael Heath
Candidate	Roy Eslick	Roy Eslick
Candidate	Theresa Disque	Theresa Disque
Candidate	Kim Lehrman	Kim Lehrman
Candidate	Rocky Mullen	Rocky Mullen
Candidate	Cliff MacHugh	Cliff MacHugh
Candidate	Ana Ruiz Peralta	Ana Ruiz Peralta
Candidate	Terry Ryan Cissne	Terry Ryan Cissne
Candidate	Bill Gordon	Bill Gordon
Candidate	Curtis DeWoody	Curtis DeWoody
Candidate	Casey Cochrane	Casey Cochrane
Candidate	Gary Chapton	Gary Chapton
Candidate	Kendra Palomarez	Kendra Palomarez
Candidate	Marianna Polyukh	Marianna Polyukh
Candidate	Jimmie Winter	Jimmie Winter
Candidate	Michelle M. Andres	Michelle M. Andres
Candidate	Daniel Hatch	Daniel Hatch
Candidate	Patrick Guettner	Patrick Guettner
Candidate	David G. Milne	David G. Milne
Candidate	Bob Bass	Bob Bass
Candidate	Larry Curtright	Larry Curtright
Candidate	Marcus Conner	Marcus Conner
Candidate	John Logue	John Logue
Candidate	Lared Whitby	Lared Whitby
Candidate	Brock Wells	Brock Wells
Candidate	Pamela J Gaudet	Pamela J Gaudet
Candidate	Julie Ann Campos	Julie Ann Campos
Candidate	Vonni (Vonda) Mulrony	Vonni (Vonda) Mulrony
Candidate	Jim Nelson	Jim Nelson
Candidate	Larry Ledgerwood	Larry Ledgerwood
Candidate	Eduardo Castaneda-D&#237;az	Eduardo Castaneda-D&#237;az
Candidate	John 'the man' Malan	John 'the man' Malan
Candidate	Alex Ybarra	Alex Ybarra
Candidate	Danny Stone	Danny Stone
Candidate	Mark S Wanke	Mark S Wanke
Candidate	Earl Romig	Earl Romig
Candidate	Rob Jones	Rob Jones
Candidate	Susan Freeman	Susan Freeman
Candidate	Dayna Dent	Dayna Dent
Candidate	Rae Anne Journey	Rae Anne Journey
Candidate	Pete Knittle	Pete Knittle
Candidate	Wesley Hayes	Wesley Hayes
Candidate	Lucinda West	Lucinda West
Candidate	John (Jack) Dwyer	John (Jack) Dwyer
Candidate	Chris Miller	Chris Miller
Candidate	JILL WARNE	JILL WARNE
Candidate	Jim Sorensen	Jim Sorensen
Candidate	John Shaw	John Shaw
Candidate	Kevin R Pine	Kevin R Pine
Candidate	Chris Lowder	Chris Lowder
Candidate	David E Day	David E Day
Candidate	Chey Thurman	Chey Thurman
Candidate	Timothy S. Hazelo	Timothy S. Hazelo
Candidate	Tim Uy	Tim Uy
Candidate	Kari Ilonummi	Kari Ilonummi
Candidate	James Dean Golder	James Dean Golder
Candidate	Carrie R. Kennedy	Carrie R. Kennedy
Candidate	Cody Hart	Cody Hart
Candidate	Jason Call	Jason Call
Candidate	Ron Muzzall	Ron Muzzall
Candidate	Greg Gilday	Greg Gilday
Candidate	Suzanne Woodard	Suzanne Woodard
Candidate	Taylor Zimmermann	Taylor Zimmermann
Candidate	Bill Bruch	Bill Bruch
Candidate	Bruce  King	Bruce  King
Candidate	Charles Cheshvan Sias	Charles Cheshvan Sias
Candidate	Rob Toyer	Rob Toyer
Candidate	Ed Jenkins	Ed Jenkins
Candidate	Curt Gordon	Curt Gordon
Candidate	Damian Greene	Damian Greene
Candidate	Melanie Bacon	Melanie Bacon
Candidate	Nathan Howard	Nathan Howard
Candidate	Dan Evans	Dan Evans
Candidate	Stephenie (Fe) Mischo	Stephenie (Fe) Mischo
Candidate	Jill D. Johnson	Jill D. Johnson
Candidate	Chris Reed	Chris Reed
Candidate	Rick Kiser	Rick Kiser
Candidate	Seth Miller	Seth Miller
Candidate	Matthew Blanchard	Matthew Blanchard
Candidate	James D. Golder	James D. Golder
Candidate	Jim Adsley	Jim Adsley
Candidate	Kelsey Tennison	Kelsey Tennison
Candidate	Lee J. Rebman	Lee J. Rebman
Candidate	Morgan Anne Cooper	Morgan Anne Cooper
Candidate	Garth Stephen	Garth Stephen
Candidate	Sandi Peterson	Sandi Peterson
Candidate	Jesse J. Eldred	Jesse J. Eldred
Candidate	Alex Bennett	Alex Bennett
Candidate	Larry Pucci	Larry Pucci
Candidate	Gazel M. Campbell	Gazel M. Campbell
Candidate	Barbara Lee Thompson Armes	Barbara Lee Thompson Armes
Candidate	William G. (Bill) Burnett	William G. (Bill) Burnett
Candidate	Brian Jones	Brian Jones
Candidate	Timothy Hazelo	Timothy Hazelo
Candidate	Ronda Rae Franklin	Ronda Rae Franklin
Candidate	Ted J. Mansikka	Ted J. Mansikka
Candidate	Shannon Williams	Shannon Williams
Candidate	Robert Paul Crain II	Robert Paul Crain II
Candidate	Carl Trebino	Carl Trebino
Candidate	Steve Thompson	Steve Thompson
Candidate	Ryan McCarthy	Ryan McCarthy
Candidate	Richard Cantrell	Richard Cantrell
Candidate	Heidi Eisenhour	Heidi Eisenhour
Candidate	Lorna Smith	Lorna Smith
Candidate	Amanda Rae Funaro	Amanda Rae Funaro
Candidate	Ruth W. Ross	Ruth W. Ross
Candidate	Marty Gilmore	Marty Gilmore
Candidate	Beth Stroh-Stern	Beth Stroh-Stern
Candidate	Patricia Jones	Patricia Jones
Candidate	M.B. Peacock	M.B. Peacock
Candidate	Jean Ball	Jean Ball
Candidate	Jeff Graham	Jeff Graham
Candidate	Bethel Prescott	Bethel Prescott
Candidate	Celeste Bennett	Celeste Bennett
Candidate	Martin Ivers	Martin Ivers
Candidate	Cynthia Koan	Cynthia Koan
Candidate	Joshua Bartman	Joshua Bartman
Candidate	Otto Smith	Otto Smith
Candidate	Bruce Cowan	Bruce Cowan
Candidate	John Collins	John Collins
Candidate	Tyler Myles Vega	Tyler Myles Vega
Candidate	Libby Urner Wennstrom	Libby Urner Wennstrom
Candidate	David E Johnson	David E Johnson
Candidate	Lori Bernstein	Lori Bernstein
Candidate	Lynette Jennings	Lynette Jennings
Candidate	Steven Skelton	Steven Skelton
Candidate	Robert Dean Mair	Robert Dean Mair
Candidate	Matthew Heines	Matthew Heines
Candidate	Justin Smoak	Justin Smoak
Candidate	Derek Chartrand	Derek Chartrand
Candidate	Jeffrey Beeler, Sr.	Jeffrey Beeler, Sr.
Candidate	Scott Sutherland	Scott Sutherland
Candidate	Jack Hughes-Hageman	Jack Hughes-Hageman
Candidate	Rick Lewis	Rick Lewis
Candidate	Jorge Besada	Jorge Besada
Candidate	Joshua Campbell	Joshua Campbell
Candidate	Art Coday	Art Coday
Candidate	Adam Bartholomew	Adam Bartholomew
Candidate	Davina Duerr	Davina Duerr
Candidate	Jeb Brewer	Jeb Brewer
Candidate	Gary Morgan	Gary Morgan
Candidate	Ingrid Anderson	Ingrid Anderson
Candidate	Cyrus Krohn	Cyrus Krohn
Candidate	Ken Moninski	Ken Moninski
Candidate	Jay Stark	Jay Stark
Candidate	David Hackney	David Hackney
Candidate	Sean Atchison	Sean Atchison
Candidate	Cheryl Hurst	Cheryl Hurst
Candidate	Janis Clark	Janis Clark
Candidate	Martin A. Moore	Martin A. Moore
Candidate	Jamila Taylor	Jamila Taylor
Candidate	Jack Walsh	Jack Walsh
Candidate	Chris Dowllar	Chris Dowllar
Candidate	Jesse Johnson	Jesse Johnson
Candidate	Zach Stover	Zach Stover
Candidate	Katie Young	Katie Young
Candidate	Thomas R. Clark	Thomas R. Clark
Candidate	Eric E. Robertson	Eric E. Robertson
Candidate	Jerimy Kirschner	Jerimy Kirschner
Candidate	Shirley Sutton	Shirley Sutton
Candidate	Keith Smith	Keith Smith
Candidate	Gray Petersen	Gray Petersen
Candidate	Marliza Melzer	Marliza Melzer
Candidate	Sarah Reyneveld	Sarah Reyneveld
Candidate	Liz Berry	Liz Berry
Candidate	Jeffrey M. Cohen	Jeffrey M. Cohen
Candidate	John Stafford	John Stafford
Candidate	William Burroughs	William Burroughs
Candidate	Stephen Richter	Stephen Richter
Candidate	Andrea Caupain	Andrea Caupain
Candidate	Kathy M. Woodward	Kathy M. Woodward
Candidate	Kirsten Harris-Talley	Kirsten Harris-Talley
Candidate	Andy Goeres	Andy Goeres
Candidate	Chukundi Salisbury	Chukundi Salisbury
Candidate	Robert Redwine	Robert Redwine
Candidate	Kathryn A. Lewandowsky	Kathryn A. Lewandowsky
Candidate	Sandy Mesenbrink	Sandy Mesenbrink
Candidate	Ryan Johnson	Ryan Johnson
Candidate	Mike Nykreim	Mike Nykreim
Candidate	Aaron Leedham	Aaron Leedham
Candidate	Harlan Gallinger	Harlan Gallinger
Candidate	Al Rosenthal	Al Rosenthal
Candidate	Leslie Klein	Leslie Klein
Candidate	Brandon Franklin	Brandon Franklin
Candidate	Sherae Lascelles	Sherae Lascelles
Candidate	Jessi Murray	Jessi Murray
Candidate	John P. Gibbons	John P. Gibbons
Candidate	Eric J. Brown	Eric J. Brown
Candidate	Kyle Lyebyedyev	Kyle Lyebyedyev
Candidate	Peter Thompson, Jr.	Peter Thompson, Jr.
Candidate	Joseph Cimaomo, Jr.	Joseph Cimaomo, Jr.
Candidate	Scott Dusenbery	Scott Dusenbery
Candidate	Victor H. Bishop	Victor H. Bishop
Candidate	Morgan Puchek	Morgan Puchek
Candidate	Tim J. Hickey	Tim J. Hickey
Candidate	Levi Sweeney	Levi Sweeney
Candidate	Keith Emery Gregory Jr.	Keith Emery Gregory Jr.
Candidate	Conrad Roseburg	Conrad Roseburg
Candidate	Kevin M. Johnson	Kevin M. Johnson
Candidate	Krystal S. Marx	Krystal S. Marx
Candidate	Erik W. Ferrel	Erik W. Ferrel
Candidate	Kaleb Rosa	Kaleb Rosa
Candidate	James D. Langston	James D. Langston
Candidate	Terri Bates	Terri Bates
Candidate	Todd Mitchell	Todd Mitchell
Candidate	Ruth Perez	Ruth Perez
Candidate	Mark Lewis	Mark Lewis
Candidate	Jon Culver	Jon Culver
Candidate	Nigel G. Herbig	Nigel G. Herbig
Candidate	Richard Bosworth Andrews	Richard Bosworth Andrews
Candidate	Michael Brunson	Michael Brunson
Candidate	Carl Schwartz	Carl Schwartz
Candidate	Frank Ronneburg	Frank Ronneburg
Candidate	Daniel Peterson	Daniel Peterson
Candidate	Maddie Hanhardt	Maddie Hanhardt
Candidate	Crystal Fincher	Crystal Fincher
Candidate	Carol Anne Maiers	Carol Anne Maiers
Candidate	Louise Pathe	Louise Pathe
Candidate	Matt Bellamy	Matt Bellamy
Candidate	Claude Burfect	Claude Burfect
Candidate	Curn J. Domingo	Curn J. Domingo
Candidate	LaBasha Alexander	LaBasha Alexander
Candidate	Rob MacArthur	Rob MacArthur
Candidate	Dwight A. Thompson	Dwight A. Thompson
Candidate	Erik Moen	Erik Moen
Candidate	Kevin Hockley	Kevin Hockley
Candidate	Dave Myerson	Dave Myerson
Candidate	Wendy Weiker	Wendy Weiker
Candidate	Tahmina Watson	Tahmina Watson
Candidate	Roger Crew	Roger Crew
Candidate	Diane Barrett Tien	Diane Barrett Tien
Candidate	Gabriela Condrea	Gabriela Condrea
Candidate	Betsy Robertson	Betsy Robertson
Candidate	Maren Norton	Maren Norton
Candidate	Susan White	Susan White
Candidate	Lorie Lucky	Lorie Lucky
Candidate	Winter Cashman	Winter Cashman
Candidate	David Fleetwood	David Fleetwood
Candidate	Christopher Weiss	Christopher Weiss
Candidate	Taylor Atkinson	Taylor Atkinson
Candidate	Janine Anzalota	Janine Anzalota
Candidate	Rocco DeVito	Rocco DeVito
Candidate	Sonia G. Foss	Sonia G. Foss
Candidate	Christina Kelly	Christina Kelly
Candidate	Jim Hutchins	Jim Hutchins
Candidate	Tamika Moss	Tamika Moss
Candidate	Lillian B. Hawkins	Lillian B. Hawkins
Candidate	Raphael Baltuth	Raphael Baltuth
Candidate	Kurt Lee Price	Kurt Lee Price
Candidate	Jeff Keever	Jeff Keever
Candidate	Colleen Hinton	Colleen Hinton
Candidate	Estey Chen	Estey Chen
Candidate	Samantha Isis Souffront	Samantha Isis Souffront
Candidate	Heather Post	Heather Post
Candidate	Maurice Connon	Maurice Connon
Candidate	Joel Manning	Joel Manning
Candidate	Mike Mead	Mike Mead
Candidate	Maria Guadalupe Ramirez	Maria Guadalupe Ramirez
Candidate	Danielle K. Slota	Danielle K. Slota
Candidate	David Kunselman	David Kunselman
Candidate	Isaac Shelby	Isaac Shelby
Candidate	Amber Rose Jimenez	Amber Rose Jimenez
Candidate	Tyler Mesman	Tyler Mesman
Candidate	David Perk	David Perk
Candidate	Stephanie Celt	Stephanie Celt
Candidate	Chris Connolly	Chris Connolly
Candidate	Enrico Doan	Enrico Doan
Candidate	John Rhodes	John Rhodes
Candidate	Shaun Scott	Shaun Scott
Candidate	Marcy Bowers	Marcy Bowers
Candidate	Joseph Rouse	Joseph Rouse
Candidate	John Birnel	John Birnel
Candidate	Frances Merenda	Frances Merenda
Candidate	John A. Hoglund	John A. Hoglund
Candidate	Chuck Ayers	Chuck Ayers
Candidate	Ana Jamborcic	Ana Jamborcic
Candidate	Robin Gold	Robin Gold
Candidate	Rian Watt	Rian Watt
Candidate	Julia Buck	Julia Buck
Candidate	MariLyn Yim	MariLyn Yim
Candidate	Christina Rocks	Christina Rocks
Candidate	Annabelle Backman	Annabelle Backman
Candidate	Annie Hayward	Annie Hayward
Candidate	James Apa	James Apa
Candidate	Morgan Rose VanFleet	Morgan Rose VanFleet
Candidate	Jaella Levien	Jaella Levien
Candidate	Amy Tower	Amy Tower
Candidate	Josh Fomon	Josh Fomon
Candidate	Barbara Kaykas	Barbara Kaykas
Candidate	Ariana Dapra	Ariana Dapra
Candidate	Debby Nissen	Debby Nissen
Candidate	Catherine Carey	Catherine Carey
Candidate	Aly Tibbetts	Aly Tibbetts
Candidate	Marcia Herivel	Marcia Herivel
Candidate	Deborah Rosen	Deborah Rosen
Candidate	Robert Gutierrez Fuentes	Robert Gutierrez Fuentes
Candidate	John Grant Llewellyn	John Grant Llewellyn
Candidate	Norman Sigler	Norman Sigler
Candidate	Zach Seikel	Zach Seikel
Candidate	Charles Herndon	Charles Herndon
Candidate	Jeffrey Fatora	Jeffrey Fatora
Candidate	Heather Engel	Heather Engel
Candidate	Adam Hall	Adam Hall
Candidate	Leila Reynolds	Leila Reynolds
Candidate	Michael Wolfe	Michael Wolfe
Candidate	Jim Bernthal	Jim Bernthal
Candidate	Rory O'Sullivan	Rory O'Sullivan
Candidate	Phyllis Porter	Phyllis Porter
Candidate	Tandy Williams	Tandy Williams
Candidate	Morgan Flake	Morgan Flake
Candidate	Nilofar Ganjaie	Nilofar Ganjaie
Candidate	John Persak	John Persak
Candidate	Rashad El-Amin	Rashad El-Amin
Candidate	Abraham Epton	Abraham Epton
Candidate	Roger Klorese	Roger Klorese
Candidate	Karla Esquivel	Karla Esquivel
Candidate	Reed Schuler	Reed Schuler
Candidate	Vanna Orecchio	Vanna Orecchio
Candidate	Devin Glaser	Devin Glaser
Candidate	Abdi Isaak	Abdi Isaak
Candidate	Nicole Grant	Nicole Grant
Candidate	Hassan Diis	Hassan Diis
Candidate	Justin J. Roll	Justin J. Roll
Candidate	Vallerie Fisher	Vallerie Fisher
Candidate	Dieter Klippstein	Dieter Klippstein
Candidate	Andrew J. Lewis	Andrew J. Lewis
Candidate	Laura J. Baird	Laura J. Baird
Candidate	Sophia Danenberg	Sophia Danenberg
Candidate	John Creighton	John Creighton
Candidate	Blaine Jensen	Blaine Jensen
Candidate	Martha Reyneveld	Martha Reyneveld
Candidate	Gabriel Marcus	Gabriel Marcus
Candidate	Jefferey Vu	Jefferey Vu
Candidate	Gabrielle Newgent	Gabrielle Newgent
Candidate	Charles Webster	Charles Webster
Candidate	Ingrid Elliott	Ingrid Elliott
Candidate	Avi Shapiro	Avi Shapiro
Candidate	Robert Whitehorn	Robert Whitehorn
Candidate	Sara Vaezy	Sara Vaezy
Candidate	Mary Wallon	Mary Wallon
Candidate	Alec Block	Alec Block
Candidate	John R. Kane	John R. Kane
Candidate	Kirstin Haugen	Kirstin Haugen
Candidate	J. Peter Shapiro	J. Peter Shapiro
Candidate	Sam Harris	Sam Harris
Candidate	Ian Mitchell	Ian Mitchell
Candidate	Andre Stackhouse	Andre Stackhouse
Candidate	Keelcy Perez Woolley	Keelcy Perez Woolley
Candidate	Clayton Evans	Clayton Evans
Candidate	Patricia J. Fong	Patricia J. Fong
Candidate	Andy Buffelen	Andy Buffelen
Candidate	Shireen Tabrizi	Shireen Tabrizi
Candidate	Crystal Chindavongsa	Crystal Chindavongsa
Candidate	Scott Devon Glenn	Scott Devon Glenn
Candidate	Cathy Sims	Cathy Sims
Candidate	Fernando Miguel Jimenez	Fernando Miguel Jimenez
Candidate	Daniel Lugo	Daniel Lugo
Candidate	Sabrina Bolieu	Sabrina Bolieu
Candidate	Eric Gonzalez	Eric Gonzalez
Candidate	Rosie Cullen	Rosie Cullen
Candidate	Sharon Crowley	Sharon Crowley
Candidate	Cody Olsen	Cody Olsen
Candidate	Charity Ranger	Charity Ranger
Candidate	Steven Beck	Steven Beck
Candidate	Sean Butterfield	Sean Butterfield
Candidate	Beth Brunton	Beth Brunton
Candidate	Cameron Birge	Cameron Birge
Candidate	Carol D. McRoberts	Carol D. McRoberts
Candidate	Janice Van Cleve	Janice Van Cleve
Candidate	Derek Flora	Derek Flora
Candidate	Seferiana Day	Seferiana Day
Candidate	Stefan Schachtell	Stefan Schachtell
Candidate	Mary Pat DiLeva	Mary Pat DiLeva
Candidate	Penny Lipsou	Penny Lipsou
Candidate	Jack Holland	Jack Holland
Candidate	Jabriel A. Donohue	Jabriel A. Donohue
Candidate	Grayson Goms	Grayson Goms
Candidate	Roxana Gomez	Roxana Gomez
Candidate	Christine Psyk	Christine Psyk
Candidate	Alexander Gray	Alexander Gray
Candidate	Laura Van Tosh	Laura Van Tosh
Candidate	Joe Scott	Joe Scott
Candidate	Michael Connolly	Michael Connolly
Candidate	James Beveridge	James Beveridge
Candidate	Matthias Linnenkamp	Matthias Linnenkamp
Candidate	Michele Frix Dassel	Michele Frix Dassel
Candidate	Marietta Zintak	Marietta Zintak
Candidate	Roy Zuniga	Roy Zuniga
Candidate	Tanya M. Bagley	Tanya M. Bagley
Candidate	Kevin Stuckey	Kevin Stuckey
Candidate	Tiffany Truong Sevilla	Tiffany Truong Sevilla
Candidate	Michael Charles	Michael Charles
Candidate	Ali	Ali
Candidate	Olivia Mathiesen Sarriugarte	Olivia Mathiesen Sarriugarte
Candidate	Emily Knudsen	Emily Knudsen
Candidate	Thomas Turnure	Thomas Turnure
Candidate	Charla Jennings	Charla Jennings
Candidate	Rob Dolin	Rob Dolin
Candidate	Tatiana Zolotareva	Tatiana Zolotareva
Candidate	Nicole Willis	Nicole Willis
Candidate	Rachel E. Alger	Rachel E. Alger
Candidate	Rod Palmquist	Rod Palmquist
Candidate	Rita Smith	Rita Smith
Candidate	Quinn Rao	Quinn Rao
Candidate	Ashlei Goodman	Ashlei Goodman
Candidate	Doug Nellis	Doug Nellis
Candidate	Amy Madden	Amy Madden
Candidate	Marshall Bender	Marshall Bender
Candidate	Matthew Porter	Matthew Porter
Candidate	DJ Roberts	DJ Roberts
Candidate	Jeff Berner	Jeff Berner
Candidate	Scott Forbes	Scott Forbes
Candidate	Timothy Mackie	Timothy Mackie
Candidate	Michael Hooning	Michael Hooning
Candidate	Nina Crocker	Nina Crocker
Candidate	Chessie Rebecca Snider	Chessie Rebecca Snider
Candidate	Jay Johnson	Jay Johnson
Candidate	Janel Kempf	Janel Kempf
Candidate	Charmila Ajmera	Charmila Ajmera
Candidate	Evan Eggerud-Bozorth	Evan Eggerud-Bozorth
Candidate	Sawyer Morgan	Sawyer Morgan
Candidate	Alice MacLean	Alice MacLean
Candidate	Brad Renton	Brad Renton
Candidate	Kiana Scott	Kiana Scott
Candidate	Scott L. Seramur	Scott L. Seramur
Candidate	Lori Shelden	Lori Shelden
Candidate	Elena Rumiantseva	Elena Rumiantseva
Candidate	Carlos Curran	Carlos Curran
Candidate	Sarah Greene	Sarah Greene
Candidate	Adam Collegeman	Adam Collegeman
Candidate	Thomas T. Cunningham	Thomas T. Cunningham
Candidate	Kate Hoffman	Kate Hoffman
Candidate	Brian Berry	Brian Berry
Candidate	Lori Lynn Mahieu	Lori Lynn Mahieu
Candidate	Ruth Williams	Ruth Williams
Candidate	Jillian R. Allibone	Jillian R. Allibone
Candidate	Emily Simpson	Emily Simpson
Candidate	John P. Webber	John P. Webber
Candidate	Pamela Dalan	Pamela Dalan
Candidate	Paul Bell	Paul Bell
Candidate	Joseph P. Weiler	Joseph P. Weiler
Candidate	Len Reid	Len Reid
Candidate	Kevin Shelton	Kevin Shelton
Candidate	Eric K. Evans	Eric K. Evans
Candidate	Sonja Ross	Sonja Ross
Candidate	Dorothy Willard	Dorothy Willard
Candidate	Patti Aro	Patti Aro
Candidate	Franki Jacobs	Franki Jacobs
Candidate	Yvette Z. Vandermolen	Yvette Z. Vandermolen
Candidate	Scott Alspach	Scott Alspach
Candidate	Marc Oommen	Marc Oommen
Candidate	Amanda Sorell	Amanda Sorell
Candidate	Brad Forbes	Brad Forbes
Candidate	Danielle Davis	Danielle Davis
Candidate	Mizan Rahman	Mizan Rahman
Candidate	Guriqbal Singh	Guriqbal Singh
Candidate	Erin Albanese	Erin Albanese
Candidate	Tom Odell	Tom Odell
Candidate	Mitchell Hansen	Mitchell Hansen
Candidate	Ilani Nurick	Ilani Nurick
Candidate	Alycia Barrow	Alycia Barrow
Candidate	Adam White	Adam White
Candidate	Maha Jahshan	Maha Jahshan
Candidate	Jim Maher	Jim Maher
Candidate	Jeffrey J. Crider	Jeffrey J. Crider
Candidate	Nicole Palczewski	Nicole Palczewski
Candidate	Terique Scott	Terique Scott
Candidate	Dian Ferguson	Dian Ferguson
Candidate	Ubah Aden	Ubah Aden
Candidate	Becca Everts	Becca Everts
Candidate	Ronald Snell	Ronald Snell
Candidate	Scott McDonald	Scott McDonald
Candidate	Paul Quaintance	Paul Quaintance
Candidate	Stefan Hahn	Stefan Hahn
Candidate	Robert V. Swain	Robert V. Swain
Candidate	Rebekah Fonden	Rebekah Fonden
Candidate	Kjersten Gmeiner	Kjersten Gmeiner
Candidate	Michael E. Eeds	Michael E. Eeds
Candidate	Jane Taylor	Jane Taylor
Candidate	Philip A. Smith	Philip A. Smith
Candidate	Courtney Hans	Courtney Hans
Candidate	K. C. Shankland	K. C. Shankland
Candidate	Brooke Williams	Brooke Williams
Candidate	Aaron Perrine	Aaron Perrine
Candidate	Amrik Singh Kamoh	Amrik Singh Kamoh
Candidate	Ram Hariharan	Ram Hariharan
Candidate	Kristen Johnson	Kristen Johnson
Candidate	Ami Nguyen	Ami Nguyen
Candidate	Sheila Butterfield	Sheila Butterfield
Candidate	Chela Rosales	Chela Rosales
Candidate	Edward Hodapp	Edward Hodapp
Candidate	Celia Wu	Celia Wu
Candidate	Felicia Bailey	Felicia Bailey
Candidate	Ian D. Lefcourte	Ian D. Lefcourte
Candidate	Beth Bazley	Beth Bazley
Candidate	Richard Smith	Richard Smith
Candidate	Julie Badgley	Julie Badgley
Candidate	Bob Seel	Bob Seel
Candidate	Epiphany Nick	Epiphany Nick
Candidate	Alicia Morgan	Alicia Morgan
Candidate	Richard James Smith	Richard James Smith
Candidate	John Wilde	John Wilde
Candidate	Ed Barney	Ed Barney
Candidate	Ahmed Scego	Ahmed Scego
Candidate	Yasmine Scego	Yasmine Scego
Candidate	Rahel Ambachew	Rahel Ambachew
Candidate	Tawfik Maudah	Tawfik Maudah
Candidate	David Musick	David Musick
Candidate	Lydia Assefa-Dawson	Lydia Assefa-Dawson
Candidate	Tosh Sharp	Tosh Sharp
Candidate	Kate Kruller	Kate Kruller
Candidate	Michael Riley	Michael Riley
Candidate	Sandy Hargrove	Sandy Hargrove
Candidate	Becka Johnson	Becka Johnson
Candidate	John Phillips	John Phillips
Candidate	Meghan Allen	Meghan Allen
Candidate	Tanesha Roberson	Tanesha Roberson
Candidate	Erin Thompson	Erin Thompson
Candidate	Guadalupe Corona	Guadalupe Corona
Candidate	Laura M. R. Bammer	Laura M. R. Bammer
Candidate	Sande Lien	Sande Lien
Candidate	Caitlin Lee	Caitlin Lee
Candidate	Sarah Sedky	Sarah Sedky
Candidate	Ryan Peterson	Ryan Peterson
Candidate	Christopher M. Gipson	Christopher M. Gipson
Candidate	Michal Raney Gipson	Michal Raney Gipson
Candidate	Briana B. Durham	Briana B. Durham
Candidate	Carol Lynn Harp	Carol Lynn Harp
Candidate	Shalena Edmunson	Shalena Edmunson
Candidate	Veronica Valdez	Veronica Valdez
Candidate	Emily Hazelton	Emily Hazelton
Candidate	Olga Laskin	Olga Laskin
Candidate	Clarence Gunn	Clarence Gunn
Candidate	Shawn Nowlan	Shawn Nowlan
Candidate	Asad Hassan	Asad Hassan
Candidate	Meryn Shetye	Meryn Shetye
Candidate	Justin Phillips	Justin Phillips
Candidate	Michael Welty	Michael Welty
Candidate	Jeff Piecewicz	Jeff Piecewicz
Candidate	Stephen L. Alcini	Stephen L. Alcini
Candidate	Ira Thomas III	Ira Thomas III
Candidate	Todd Smelcer	Todd Smelcer
Candidate	Mike Saltz	Mike Saltz
Candidate	Cindy Gross	Cindy Gross
Candidate	Chris Franco	Chris Franco
Candidate	Kevin Wilmot	Kevin Wilmot
Candidate	Andrew Estep	Andrew Estep
Candidate	Jon Mannella	Jon Mannella
Candidate	David Kirichenko	David Kirichenko
Candidate	Pete Lazzaretti	Pete Lazzaretti
Candidate	Mohamed-Deeq Olow	Mohamed-Deeq Olow
Candidate	David R. Daly	David R. Daly
Candidate	Charlotte Lunday	Charlotte Lunday
Candidate	Krista Steuben	Krista Steuben
Candidate	Brandon Hersey	Brandon Hersey
Candidate	Ashley Smith	Ashley Smith
Candidate	Sam Mendez	Sam Mendez
Candidate	Michael Zetterberg	Michael Zetterberg
Candidate	Joseph D. Anderson	Joseph D. Anderson
Candidate	Omaha Sternberg	Omaha Sternberg
Candidate	Andrea H. Reay	Andrea H. Reay
Candidate	Linh Thai	Linh Thai
Candidate	Madison Grossan	Madison Grossan
Candidate	Pam Madden-Boyer	Pam Madden-Boyer
Candidate	Lou Krukar	Lou Krukar
Candidate	James Beall	James Beall
Candidate	Leslie J. Daugs	Leslie J. Daugs
Candidate	Tarra Simmons	Tarra Simmons
Candidate	April Ferguson	April Ferguson
Candidate	Elaina Gonzales-Blanton	Elaina Gonzales-Blanton
Candidate	Drew Darsow	Drew Darsow
Candidate	Carrie Hesch	Carrie Hesch
Candidate	Alisha Beeler	Alisha Beeler
Candidate	Colton Myers	Colton Myers
Candidate	Earl W. Burt	Earl W. Burt
Candidate	Darcy Huffman	Darcy Huffman
Candidate	Scott Henden	Scott Henden
Candidate	Paul Nuchims	Paul Nuchims
Candidate	Oran R. Root	Oran R. Root
Candidate	Bob Perkins	Bob Perkins
Candidate	Stacey (Spencer) Smith	Stacey (Spencer) Smith
Candidate	Marcus Carter	Marcus Carter
Candidate	Franklin Meade	Franklin Meade
Candidate	Dave Peterson	Dave Peterson
Candidate	Ashley Goodrich	Ashley Goodrich
Candidate	Dean M Hough	Dean M Hough
Candidate	Mary Lou Long	Mary Lou Long
Candidate	Khristian Cardenas	Khristian Cardenas
Candidate	David M Harris	David M Harris
Candidate	Bill Bauer	Bill Bauer
Candidate	Jessica L Andersen	Jessica L Andersen
Candidate	Suzanne G Griffith	Suzanne G Griffith
Candidate	Summer Rose-Ostrander	Summer Rose-Ostrander
Candidate	Sarah Spargur	Sarah Spargur
Candidate	TaVaun Woodruff	TaVaun Woodruff
Candidate	Ken Erickson	Ken Erickson
Candidate	David Hardison	David Hardison
Candidate	Kenneth Day	Kenneth Day
Candidate	Barbara Schultz	Barbara Schultz
Candidate	Susan J Yake	Susan J Yake
Candidate	Ron Vaughn	Ron Vaughn
Candidate	Douglas Kitchens	Douglas Kitchens
Candidate	David P. Meyering	David P. Meyering
Candidate	Sandra LaCelle	Sandra LaCelle
Candidate	John Howry	John Howry
Candidate	Tabitha Carter	Tabitha Carter
Candidate	Tim Matthes	Tim Matthes
Candidate	Maria Apodaca	Maria Apodaca
Candidate	Cheryl Rawlins	Cheryl Rawlins
Candidate	Petero Peapea	Petero Peapea
Candidate	Kathleen S Matthews	Kathleen S Matthews
Candidate	Jeffrey Leon Heeb	Jeffrey Leon Heeb
Candidate	David Nickolos Kyle Kirby	David Nickolos Kyle Kirby
Candidate	Randall B Garner	Randall B Garner
Candidate	Jennifer Sherman	Jennifer Sherman
Candidate	Matthew Ward	Matthew Ward
Candidate	Daniel Smallwood	Daniel Smallwood
Candidate	Kalee Clardy	Kalee Clardy
Candidate	Evelyn L. Baker	Evelyn L. Baker
Candidate	Jessie Rude	Jessie Rude
Candidate	Virginia Paul	Virginia Paul
Candidate	Shirley Olsen	Shirley Olsen
Candidate	Thomas R Greene	Thomas R Greene
Candidate	Terrence Golden	Terrence Golden
Candidate	Teris A. Sinclair	Teris A. Sinclair
Candidate	Robert Hollett	Robert Hollett
Candidate	Holly Brewer	Holly Brewer
Candidate	Erin Phillips	Erin Phillips
Candidate	Chris Valenta	Chris Valenta
Candidate	Rand Hein	Rand Hein
Candidate	Colin Beisley	Colin Beisley
Candidate	James Oas	James Oas
Candidate	Shannon Beddo	Shannon Beddo
Candidate	Joyce Fiess	Joyce Fiess
Candidate	Dan Birnel	Dan Birnel
Candidate	William Almond	William Almond
Candidate	Johnny Walker	Johnny Walker
Candidate	Joan W Gorner	Joan W Gorner
Candidate	William Miller	William Miller
Candidate	Elizabeth Ann Burdyshaw	Elizabeth Ann Burdyshaw
Candidate	Chiara D'Angelo	Chiara D'Angelo
Candidate	Shirley C Sax	Shirley C Sax
Candidate	Jan Kelly	Jan Kelly
Candidate	Jeremy R. Duplissey	Jeremy R. Duplissey
Candidate	Shirley Brown	Shirley Brown
Candidate	David B Lindquist	David B Lindquist
Candidate	Brian Stengele	Brian Stengele
Candidate	Ronald Luke	Ronald Luke
Candidate	Matthew C Ogard	Matthew C Ogard
Candidate	Howard W Feinstein	Howard W Feinstein
Candidate	Clay Myers	Clay Myers
Candidate	Bart Olson	Bart Olson
Candidate	Kristin Ashley	Kristin Ashley
Candidate	Cory Wright	Cory Wright
Candidate	Jerry Martens	Jerry Martens
Candidate	Jessica Karraker	Jessica Karraker
Candidate	Rick Catlin	Rick Catlin
Candidate	Jim Henderson	Jim Henderson
Candidate	Ron V Mitchell	Ron V Mitchell
Candidate	Patrick Kelleher	Patrick Kelleher
Candidate	Tom Morris	Tom Morris
Candidate	Ruthi Roth Erdman	Ruthi Roth Erdman
Candidate	Fennelle Miler	Fennelle Miler
Candidate	Steve Rossman	Steve Rossman
Candidate	Susie Weis	Susie Weis
Candidate	Joanna Turner	Joanna Turner
Candidate	Jacob Anderson	Jacob Anderson
Candidate	Miland Walling	Miland Walling
Candidate	Dan Christopher	Dan Christopher
Candidate	Kathryn Moco	Kathryn Moco
Candidate	Trevor Hicks	Trevor Hicks
Candidate	Sean Swope	Sean Swope
Candidate	Lindsey Remund Pollock	Lindsey Remund Pollock
Candidate	Steve Grega	Steve Grega
Candidate	Michael Kelly	Michael Kelly
Candidate	Ben Kostick	Ben Kostick
Candidate	Yvonne Ensley	Yvonne Ensley
Candidate	Carol Kearns	Carol Kearns
Candidate	Elizabeth Rohr	Elizabeth Rohr
Candidate	Douglas Peterson	Douglas Peterson
Candidate	John Wickert	John Wickert
Candidate	Josiah Beresford	Josiah Beresford
Candidate	Janice L. Averill	Janice L. Averill
Candidate	Jackson Maynard	Jackson Maynard
Candidate	Todd Buckley	Todd Buckley
Candidate	Nancy Dailey Slotnick	Nancy Dailey Slotnick
Candidate	Joshua Collins	Joshua Collins
Candidate	Rian Ingrim	Rian Ingrim
Candidate	Gordon Allen Pross	Gordon Allen Pross
Candidate	Richard Boyce	Richard Boyce
Candidate	Mary Bacon	Mary Bacon
Candidate	Don Hewett	Don Hewett
Candidate	Phil Gardner	Phil Gardner
Candidate	Eric LeMay	Eric LeMay
Candidate	Marilyn Strickland	Marilyn Strickland
Candidate	Dean Johnson	Dean Johnson
Candidate	Ryan Tate	Ryan Tate
Candidate	Ralph Johnson	Ralph Johnson
Candidate	Sam Wright	Sam Wright
Candidate	Randolph (Randy) Bell	Randolph (Randy) Bell
Candidate	Ted Jackson	Ted Jackson
Candidate	Sarah Fleshman	Sarah Fleshman
Candidate	Ross Gallagher	Ross Gallagher
Candidate	Coco Chang	Coco Chang
Candidate	Astrid Pearson	Astrid Pearson
Candidate	Shauna Beeman	Shauna Beeman
Candidate	Katie Haven	Katie Haven
Candidate	Don Davidson	Don Davidson
Candidate	Annette Daniels	Annette Daniels
Candidate	Darrell Moudry	Darrell Moudry
Candidate	Jon Lind	Jon Lind
Candidate	Dan Driscoll	Dan Driscoll
Candidate	Donna Lands	Donna Lands
Candidate	Devin Beach	Devin Beach
Candidate	Phyllis Jean Kardos	Phyllis Jean Kardos
Candidate	John Gentle	John Gentle
Candidate	Brian Smiley	Brian Smiley
Candidate	Paul F Mahre	Paul F Mahre
Candidate	Christina Baumgardner	Christina Baumgardner
Candidate	Diane Brunotte	Diane Brunotte
Candidate	Dustin Jolly	Dustin Jolly
Candidate	Matthew Smith	Matthew Smith
Candidate	Josh Penner	Josh Penner
Candidate	Ronda Litzenberger	Ronda Litzenberger
Candidate	Rick Payne	Rick Payne
Candidate	Gina Blanchard-Reed	Gina Blanchard-Reed
Candidate	Veronica Whitcher Rockett	Veronica Whitcher Rockett
Candidate	Matt Marshall	Matt Marshall
Candidate	Emmett Smith	Emmett Smith
Candidate	Julie Door	Julie Door
Candidate	Cyndy Jacobsen	Cyndy Jacobsen
Candidate	Ryan Talen	Ryan Talen
Candidate	Twina Nobles	Twina Nobles
Candidate	Kevin Ballard	Kevin Ballard
Candidate	Jamie Michaud	Jamie Michaud
Candidate	Dan Bronoske	Dan Bronoske
Candidate	Chris Nye	Chris Nye
Candidate	Koshin Mohamed Fidaar	Koshin Mohamed Fidaar
Candidate	Sharlett Mena	Sharlett Mena
Candidate	Darin G. Harris	Darin G. Harris
Candidate	Ed Troyer	Ed Troyer
Candidate	Cyndie Fajardo	Cyndie Fajardo
Candidate	Sarah Rumbaugh	Sarah Rumbaugh
Candidate	Amy Cruver	Amy Cruver
Candidate	Yanah G. Cook	Yanah G. Cook
Candidate	Marcus Young	Marcus Young
Candidate	Joe Zaichkin	Joe Zaichkin
Candidate	Preston Anderson	Preston Anderson
Candidate	Ryan Mello	Ryan Mello
Candidate	Tim Farrell	Tim Farrell
Candidate	Javier H. Figueroa	Javier H. Figueroa
Candidate	Jason Whalen	Jason Whalen
Candidate	Jani Hitchen	Jani Hitchen
Candidate	Christina Ainsworth Johnson	Christina Ainsworth Johnson
Candidate	Randy Laumb	Randy Laumb
Candidate	Shelly Smith	Shelly Smith
Candidate	James Seibert	James Seibert
Candidate	Angela Wambaugh	Angela Wambaugh
Candidate	Joan Cronk	Joan Cronk
Candidate	Caleb Mesquita	Caleb Mesquita
Candidate	Giovanni Vendetti	Giovanni Vendetti
Candidate	Sandy Rozumny	Sandy Rozumny
Candidate	Tim Tooker	Tim Tooker
Candidate	Joyce Alvarez	Joyce Alvarez
Candidate	Neal Van Der Voorn	Neal Van Der Voorn
Candidate	Alex Wenman	Alex Wenman
Candidate	Elissa Larson	Elissa Larson
Candidate	Steven M. Nielson	Steven M. Nielson
Candidate	Greg Pate	Greg Pate
Candidate	Robin Fry	Robin Fry
Candidate	Scott Harden	Scott Harden
Candidate	Randy Boss	Randy Boss
Candidate	Natalie Samuelson	Natalie Samuelson
Candidate	Erik Dumas	Erik Dumas
Candidate	Jessy Ang	Jessy Ang
Candidate	Deborah Townsend	Deborah Townsend
Candidate	Jim Myers	Jim Myers
Candidate	Anders Ibsen	Anders Ibsen
Candidate	Brett Johnson	Brett Johnson
Candidate	Lisa Borkowski	Lisa Borkowski
Candidate	Jim Williams	Jim Williams
Candidate	James Rolph	James Rolph
Candidate	Bill Johnston	Bill Johnston
Candidate	Peter Bennett	Peter Bennett
Candidate	Jarel Sanders	Jarel Sanders
Candidate	Anita Latch	Anita Latch
Candidate	Tom O'Kelley	Tom O'Kelley
Candidate	Jen Otis	Jen Otis
Candidate	Kathy Lawhon	Kathy Lawhon
Candidate	Jeffrey Sargent	Jeffrey Sargent
Candidate	Tony Ivey	Tony Ivey
Candidate	Thomas McCarthy	Thomas McCarthy
Candidate	Nic Van Putten	Nic Van Putten
Candidate	Sean Arent	Sean Arent
Candidate	Steven Ketelsen	Steven Ketelsen
Candidate	Melissa Hollon	Melissa Hollon
Candidate	Patrick Casados	Patrick Casados
Candidate	Shannon Ergun	Shannon Ergun
Candidate	Hope Bixby	Hope Bixby
Candidate	Traci Kelly	Traci Kelly
Candidate	Laura Miles	Laura Miles
Candidate	Corwin R. Scott	Corwin R. Scott
Candidate	Russell P. Parks	Russell P. Parks
Candidate	Twylia Westling	Twylia Westling
Candidate	Lika Smith	Lika Smith
Candidate	John Mischo	John Mischo
Candidate	Jenny M. Reed	Jenny M. Reed
Candidate	Barbara Church	Barbara Church
Candidate	Jayne Berglund	Jayne Berglund
Candidate	Nathan Still Schumer	Nathan Still Schumer
Candidate	Jessica Gavre	Jessica Gavre
Candidate	Laura Fielding	Laura Fielding
Candidate	Mark Baker	Mark Baker
Candidate	Paul (P.K.) Thumbi	Paul (P.K.) Thumbi
Candidate	Amelia Isabel Escobedo	Amelia Isabel Escobedo
Candidate	Gary Barton	Gary Barton
Candidate	Joe Bushnell	Joe Bushnell
Candidate	Danielle Hennigan	Danielle Hennigan
Candidate	Kimber Starr	Kimber Starr
Candidate	Chris Winters	Chris Winters
Candidate	Ronan Houston	Ronan Houston
Candidate	Bonny Jo Peterson	Bonny Jo Peterson
Candidate	Nikie Walters	Nikie Walters
Candidate	Ralph K. Rodriguez	Ralph K. Rodriguez
Candidate	Dorian Waller	Dorian Waller
Candidate	Jordan Waits	Jordan Waits
Candidate	Austin Beiermann	Austin Beiermann
Candidate	Mark Craypo	Mark Craypo
Candidate	Melissa Gill	Melissa Gill
Candidate	Tyler Brady	Tyler Brady
Candidate	Noah Douglas	Noah Douglas
Candidate	Todd McKellips	Todd McKellips
Candidate	Tessa Carder	Tessa Carder
Candidate	Carri Norris	Carri Norris
Candidate	Reva Miller	Reva Miller
Candidate	Charles Carrell	Charles Carrell
Candidate	Alex Ramel	Alex Ramel
Candidate	Russ Dzialo	Russ Dzialo
Candidate	Ryan T. Palmateer	Ryan T. Palmateer
Candidate	Steve Wehrly	Steve Wehrly
Candidate	Christine Minney	Christine Minney
Candidate	Sharon Kivisto	Sharon Kivisto
Candidate	Daniel Miller	Daniel Miller
Candidate	Cindy Wolf	Cindy Wolf
Candidate	Johnny Archibald	Johnny Archibald
Candidate	Mark Lundsten	Mark Lundsten
Candidate	Mary A Hudson	Mary A Hudson
Candidate	Peter Browning	Peter Browning
Candidate	Kenneth A Dahlstedt	Kenneth A Dahlstedt
Candidate	Tom Seguine	Tom Seguine
Candidate	Heather D. Shand Perkins	Heather D. Shand Perkins
Candidate	Elizabeth Yost Neidzwski	Elizabeth Yost Neidzwski
Candidate	Wim Houppermans	Wim Houppermans
Candidate	Bryce Nickel	Bryce Nickel
Candidate	Kenneth Goodwin	Kenneth Goodwin
Candidate	Rick Pitt	Rick Pitt
Candidate	Micheal Bauter	Micheal Bauter
Candidate	Haley McNealey	Haley McNealey
Candidate	Michael Lytton	Michael Lytton
Candidate	Robert J. Doll	Robert J. Doll
Candidate	Chuck Jerman	Chuck Jerman
Candidate	Jamal K Rabieh	Jamal K Rabieh
Candidate	Lorena Perez	Lorena Perez
Candidate	David Waterman	David Waterman
Candidate	Jeremy Bechtel	Jeremy Bechtel
Candidate	Strom H. Peterson	Strom H. Peterson
Candidate	Gant Diede	Gant Diede
Candidate	Brian Thompson	Brian Thompson
Candidate	Willie Russell	Willie Russell
Candidate	Kelly M. Fox	Kelly M. Fox
Candidate	Bernard Moody	Bernard Moody
Candidate	Jorge Garrido	Jorge Garrido
Candidate	Lacey Sauvageau	Lacey Sauvageau
Candidate	Emily Wicks	Emily Wicks
Candidate	David Wiley	David Wiley
Candidate	John T. Kartak	John T. Kartak
Candidate	Mark A. James	Mark A. James
Candidate	Anne Anderson	Anne Anderson
Candidate	April Berg	April Berg
Candidate	Delia O'Malley	Delia O'Malley
Candidate	Amber King	Amber King
Candidate	Brenda Carrington	Brenda Carrington
Candidate	Jared Mead	Jared Mead
Candidate	Randy Tendering	Randy Tendering
Candidate	Natalie Fuller	Natalie Fuller
Candidate	Elizabeth (Liz) Curran	Elizabeth (Liz) Curran
Candidate	Derek Fike	Derek Fike
Candidate	Othman Riad	Othman Riad
Candidate	Adrienne Fraley Monillas	Adrienne Fraley Monillas
Candidate	Mo Pannier	Mo Pannier
Candidate	Jenna Nand	Jenna Nand
Candidate	Ron Harrell	Ron Harrell
Candidate	Ronald Lundberg	Ronald Lundberg
Candidate	Paul Ferrari	Paul Ferrari
Candidate	Heather Damron	Heather Damron
Candidate	Andrea Vaughn	Andrea Vaughn
Candidate	Charles J. Mister	Charles J. Mister
Candidate	Jonathan C. Peebles	Jonathan C. Peebles
Candidate	Skyler Clary	Skyler Clary
Candidate	Hayden Jones	Hayden Jones
Candidate	Victor C. Harris	Victor C. Harris
Candidate	Charles Adkins	Charles Adkins
Candidate	Moh Kilani	Moh Kilani
Candidate	Leri Lee Harper	Leri Lee Harper
Candidate	Paul Benz	Paul Benz
Candidate	Fred Plappert	Fred Plappert
Candidate	Patricia Mercer	Patricia Mercer
Candidate	Seth Pilkey	Seth Pilkey
Candidate	Ron Berry	Ron Berry
Candidate	Stephanie Schindler	Stephanie Schindler
Candidate	Larry McIntosh	Larry McIntosh
Candidate	Dave Kranz	Dave Kranz
Candidate	Polagaya McLaughlin	Polagaya McLaughlin
Candidate	Micah Rowland	Micah Rowland
Candidate	Sandi Bond	Sandi Bond
Candidate	Jessica Gonzalez	Jessica Gonzalez
Candidate	Tyler Kelson	Tyler Kelson
Candidate	Joyce Copley	Joyce Copley
Candidate	Elizabeth Coelho	Elizabeth Coelho
Candidate	Jeff Craig	Jeff Craig
Candidate	Christopher McTee	Christopher McTee
Candidate	Mark Buse	Mark Buse
Candidate	Carl Aardsma	Carl Aardsma
Candidate	Anita Shad	Anita Shad
Candidate	Dan Williams	Dan Williams
Candidate	James Trefry	James Trefry
Candidate	Marylou Eckart	Marylou Eckart
Candidate	Mike Eckart	Mike Eckart
Candidate	Jon Lyons	Jon Lyons
Candidate	Lisa Utter	Lisa Utter
Candidate	Warren Palmer	Warren Palmer
Candidate	Elizabeth Ann Lunsford	Elizabeth Ann Lunsford
Candidate	Raymond (Ray) Miller	Raymond (Ray) Miller
Candidate	Kelly Wright	Kelly Wright
Candidate	Andrew Dial	Andrew Dial
Candidate	Teresa Myer	Teresa Myer
Candidate	Jeffery Denton	Jeffery Denton
Candidate	Michael Rainey	Michael Rainey
Candidate	Shirlee Kippen	Shirlee Kippen
Candidate	Mary D. Collins	Mary D. Collins
Candidate	Bruce Ellis	Bruce Ellis
Candidate	Kaare K. Ness	Kaare K. Ness
Candidate	Derick DeWitt	Derick DeWitt
Candidate	Nicholas Swett	Nicholas Swett
Candidate	Karen Meredith	Karen Meredith
Candidate	Grace Lindsley	Grace Lindsley
Candidate	Lael Catherine White	Lael Catherine White
Candidate	Gwyn Higginbotham	Gwyn Higginbotham
Candidate	Marguerite Dekker	Marguerite Dekker
Candidate	Kate Miyasato	Kate Miyasato
Candidate	Nicolas Quijano	Nicolas Quijano
Candidate	Christopher Dingle	Christopher Dingle
Candidate	Kerrie McLaughlin	Kerrie McLaughlin
Candidate	James Kline	James Kline
Candidate	Henry Herbert	Henry Herbert
Candidate	Bob McCaughan	Bob McCaughan
Candidate	Don Baldwin	Don Baldwin
Candidate	Michael Albrecht	Michael Albrecht
Candidate	Tim Bendokas	Tim Bendokas
Candidate	Roland Cave	Roland Cave
Candidate	Sarah Brannon	Sarah Brannon
Candidate	Bret Chiafalo	Bret Chiafalo
Candidate	Darla Varrenti	Darla Varrenti
Candidate	Ed Osgood	Ed Osgood
Candidate	Debra J. Idso	Debra J. Idso
Candidate	Rubin Jackson	Rubin Jackson
Candidate	John Agyapong	John Agyapong
Candidate	Laura D Carder	Laura D Carder
Candidate	Bob Apple	Bob Apple
Candidate	John Roskelley	John Roskelley
Candidate	Ann Marie Danimus	Ann Marie Danimus
Candidate	Dave Whitehead	Dave Whitehead
Candidate	Mike Conrad	Mike Conrad
Candidate	Lori Feagan	Lori Feagan
Candidate	Nathan R Sybrandy	Nathan R Sybrandy
Candidate	Lance Gurel	Lance Gurel
Candidate	Zack Zappone	Zack Zappone
Candidate	Christian M McLachlan	Christian M McLachlan
Candidate	Tom McGarry	Tom McGarry
Candidate	Jeremy Thornton	Jeremy Thornton
Candidate	Jeremiah William Paparazzo	Jeremiah William Paparazzo
Candidate	Christina Momono	Christina Momono
Candidate	Cassidy Brady	Cassidy Brady
Candidate	William (Bill) Forman	William (Bill) Forman
Candidate	Victor Azar	Victor Azar
Candidate	Bruce Steele	Bruce Steele
Candidate	Patty Irvin	Patty Irvin
Candidate	Skyler Jackson Reep	Skyler Jackson Reep
Candidate	Mariah Martin	Mariah Martin
Candidate	Dean Moorehouse	Dean Moorehouse
Candidate	Candy Galvan	Candy Galvan
Candidate	Stephen Kirby	Stephen Kirby
Candidate	Donald Dover	Donald Dover
Candidate	Jacob W Thompson	Jacob W Thompson
Candidate	Paul Hyndman	Paul Hyndman
Candidate	Carla Shafer	Carla Shafer
Candidate	Jackie Murray	Jackie Murray
Candidate	Wes Ivers	Wes Ivers
Candidate	Malcolm Haworth	Malcolm Haworth
Candidate	Kirk A Smith	Kirk A Smith
Candidate	Shannon Ross	Shannon Ross
Candidate	Rick Gill	Rick Gill
Candidate	Kia'i Gill	Kia'i Gill
Candidate	Michael Sabota	Michael Sabota
Candidate	John Calkins	John Calkins
Candidate	George Tveden	George Tveden
Candidate	Grace Chiquette	Grace Chiquette
Candidate	Carol Snyder	Carol Snyder
Candidate	Shane Boehm	Shane Boehm
Candidate	Alene Lindstrand	Alene Lindstrand
Candidate	Matt Hawkins	Matt Hawkins
Candidate	Sue Welsh	Sue Welsh
Candidate	James Grisafi	James Grisafi
Candidate	Stephen W. Keener	Stephen W. Keener
Candidate	Bob Wright	Bob Wright
Candidate	Carolyn Gallion	Carolyn Gallion
Candidate	Rebekah Mason	Rebekah Mason
Candidate	Brody Creighton	Brody Creighton
Candidate	Everett E Wilson Jr	Everett E Wilson Jr
Candidate	Dan Fling	Dan Fling
Candidate	Gilbert Gary Mendoza	Gilbert Gary Mendoza
Candidate	Denny Kuespert	Denny Kuespert
Candidate	Bryce Robbert	Bryce Robbert
Candidate	Edward B Pace	Edward B Pace
Candidate	Stephen Richardson	Stephen Richardson
Candidate	William (Doug) Jonas	William (Doug) Jonas
Candidate	Timothy E Hill	Timothy E Hill
Candidate	Chad Peetz	Chad Peetz
Candidate	William Breakey	William Breakey
Candidate	Laura Padden	Laura Padden
Candidate	Jim Ogden	Jim Ogden
Candidate	Lauren Mazzola	Lauren Mazzola
Candidate	Pam Haley	Pam Haley
Candidate	Ben Wick	Ben Wick
Candidate	Bruce E Foreman	Bruce E Foreman
Candidate	Jennifer Hanson	Jennifer Hanson
Candidate	Cynthia Hamilton	Cynthia Hamilton
Candidate	Mila Joy Wasicek	Mila Joy Wasicek
Candidate	Anthony DiMauro	Anthony DiMauro
Candidate	Maggie DiMauro	Maggie DiMauro
Candidate	Adam Macomber	Adam Macomber
Candidate	Jeff Irish	Jeff Irish
Candidate	Ann E Gillum	Ann E Gillum
Candidate	Brian Desautels	Brian Desautels
Candidate	Andy Tomsic	Andy Tomsic
Candidate	Glen Frappier	Glen Frappier
Candidate	Joseph Swart	Joseph Swart
Candidate	James F Sanderson	James F Sanderson
Candidate	Charles Thomas	Charles Thomas
Candidate	Sandra Altshuler	Sandra Altshuler
Candidate	Will Neville	Will Neville
Candidate	Garrett Havens	Garrett Havens
Candidate	Francesca Castillo	Francesca Castillo
Candidate	Nicole Burrow	Nicole Burrow
Candidate	Riley Smith	Riley Smith
Candidate	Kandys Dygert	Kandys Dygert
Candidate	Skyler Strahl	Skyler Strahl
Candidate	Derrick Lancaster	Derrick Lancaster
Candidate	Dave Michaud	Dave Michaud
Candidate	Steve Corker	Steve Corker
Candidate	Terri A Zalevits	Terri A Zalevits
Candidate	Patricia Shadden	Patricia Shadden
Candidate	Evan Erick Briggs	Evan Erick Briggs
Candidate	Bailey K Bressler	Bailey K Bressler
Candidate	Stephanie Elie-Martin	Stephanie Elie-Martin
Candidate	Kenneth Lance Barton	Kenneth Lance Barton
Candidate	Mary F Porter	Mary F Porter
Candidate	Rebecca Mossbarger	Rebecca Mossbarger
Candidate	John Ott	John Ott
Candidate	Kirk Neumann	Kirk Neumann
Candidate	Jay Pounder	Jay Pounder
Candidate	Troy Smith	Troy Smith
Candidate	Garith W Krause	Garith W Krause
Candidate	Kayce A Neumann	Kayce A Neumann
Candidate	Cliff Borns	Cliff Borns
Candidate	Michael R Bell	Michael R Bell
Candidate	Christal Olivia Irwin	Christal Olivia Irwin
Candidate	Malcolm R Friedman	Malcolm R Friedman
Candidate	Greg J Young	Greg J Young
Candidate	Dewey &quot;Dude&quot; Simmons	Dewey &quot;Dude&quot; Simmons
Candidate	Jack Sandberg	Jack Sandberg
Candidate	Mykle Arvidson	Mykle Arvidson
Candidate	John Smith	John Smith
Candidate	Scott W Johannes	Scott W Johannes
Candidate	Sharon A Crump	Sharon A Crump
Candidate	Dan Wallace	Dan Wallace
Candidate	Kathleen Fradl Stone	Kathleen Fradl Stone
Candidate	Dave Robinson	Dave Robinson
Candidate	Troy T. Johnsen	Troy T. Johnsen
Candidate	Lisa Wolfe	Lisa Wolfe
Candidate	Melinda Keeley	Melinda Keeley
Candidate	Kevin Young	Kevin Young
Candidate	Garry Holland	Garry Holland
Candidate	J. D. Ingram	J. D. Ingram
Candidate	Jonny Meade	Jonny Meade
Candidate	Anthony Novack	Anthony Novack
Candidate	Mary Ellen Biggerstaff	Mary Ellen Biggerstaff
Candidate	Jessica Bateman	Jessica Bateman
Candidate	Dusty Pierpoint	Dusty Pierpoint
Candidate	Glenda Breiler	Glenda Breiler
Candidate	Thomas (Tom) Bolender	Thomas (Tom) Bolender
Candidate	David Gaw	David Gaw
Candidate	Carolina Mejia	Carolina Mejia
Candidate	Rory Summerson	Rory Summerson
Candidate	Michael R. Steadman	Michael R. Steadman
Candidate	David M. Hankins	David M. Hankins
Candidate	Scott Ahlf	Scott Ahlf
Candidate	Jonathan A. Sprouffske	Jonathan A. Sprouffske
Candidate	Sharonda D. Amamilo	Sharonda D. Amamilo
Candidate	Sherry Y Beardslee	Sherry Y Beardslee
Candidate	Thomas Holm	Thomas Holm
Candidate	Michaelross Sherrer	Michaelross Sherrer
Candidate	John Baldridge	John Baldridge
Candidate	Jim Knight	Jim Knight
Candidate	John Tucker Neilson	John Tucker Neilson
Candidate	Kim M. Dobson	Kim M. Dobson
Candidate	Justin R. Puckett	Justin R. Puckett
Candidate	Ken Morse	Ken Morse
Candidate	Joseph Beaulieu	Joseph Beaulieu
Candidate	Dianna Torres Angulo	Dianna Torres Angulo
Candidate	Zach Forrest	Zach Forrest
Candidate	Kate Severson	Kate Severson
Candidate	Laura Dunham	Laura Dunham
Candidate	Ted May	Ted May
Candidate	Rick Forcier	Rick Forcier
Candidate	Elizabeth Storey	Elizabeth Storey
Candidate	Gabriela Alejandra Hyre	Gabriela Alejandra Hyre
Candidate	Trevor R. Sandison	Trevor R. Sandison
Candidate	Mikhail Cherniske	Mikhail Cherniske
Candidate	Leslie Wolff	Leslie Wolff
Candidate	Keoki Kauanoe	Keoki Kauanoe
Candidate	Cheryl L. Selby	Cheryl L. Selby
Candidate	Joanne T. McCaughan	Joanne T. McCaughan
Candidate	Richard Fellows	Richard Fellows
Candidate	Susan Herring	Susan Herring
Candidate	Dana Walker	Dana Walker
Candidate	Dale Bright	Dale Bright
Candidate	Brian Pratt	Brian Pratt
Candidate	Peggy Bruton Edwards	Peggy Bruton Edwards
Candidate	Lisa Riener	Lisa Riener
Candidate	Monica Baxter	Monica Baxter
Candidate	Rick Stence	Rick Stence
Candidate	Jocelyn Wood	Jocelyn Wood
Candidate	Joshua Chambers	Joshua Chambers
Candidate	Walt Bowen	Walt Bowen
Candidate	Pam Lovinger	Pam Lovinger
Candidate	John Newman	John Newman
Candidate	Jeff DeLuca	Jeff DeLuca
Candidate	Sarah J. Rawlings	Sarah J. Rawlings
Candidate	Jessica Ryan	Jessica Ryan
Candidate	Zachary Smith	Zachary Smith
Candidate	Tracey Carlos	Tracey Carlos
Candidate	Brenden Clerget	Brenden Clerget
Candidate	Kathy Myers	Kathy Myers
Candidate	Glenda S. Breiler	Glenda S. Breiler
Candidate	April Messenger	April Messenger
Candidate	Sandia Slaby	Sandia Slaby
Candidate	John Looysen	John Looysen
Candidate	Bruce W. Runyon	Bruce W. Runyon
Candidate	Lance Ramsay	Lance Ramsay
Candidate	Lynda N. Zeman	Lynda N. Zeman
Candidate	Robin C. Vazquez	Robin C. Vazquez
Candidate	Sarah Tonge	Sarah Tonge
Candidate	Crystal Pettit	Crystal Pettit
Candidate	Shelley Chisholm	Shelley Chisholm
Candidate	Dalten Hansen-White	Dalten Hansen-White
Candidate	Doris E. Atkinson	Doris E. Atkinson
Candidate	Clay Johnson	Clay Johnson
Candidate	Christopher Stegman	Christopher Stegman
Candidate	Mike Backman	Mike Backman
Candidate	Lee Tischer	Lee Tischer
Candidate	Tim Lawry	Tim Lawry
Candidate	Dan L Cothren	Dan L Cothren
Candidate	Tom Cooper	Tom Cooper
Candidate	Roger Esparza	Roger Esparza
Candidate	Jenny Mayberry	Jenny Mayberry
Candidate	Todd L Kimball	Todd L Kimball
Candidate	Beth Call	Beth Call
Candidate	Judith S Johnson	Judith S Johnson
Candidate	Lance Henderson	Lance Henderson
Candidate	Claire Valente	Claire Valente
Candidate	Tim Justice	Tim Justice
Candidate	Beth Swanson	Beth Swanson
Candidate	Pam Ray	Pam Ray
Candidate	Laurie Wolfram	Laurie Wolfram
Candidate	Esther Duncan	Esther Duncan
Candidate	Mark Stroh	Mark Stroh
Candidate	Alicia Rule	Alicia Rule
Candidate	Jennifer Sefzik	Jennifer Sefzik
Candidate	Lisa Keeler	Lisa Keeler
Candidate	David E. Freeman	David E. Freeman
Candidate	Carl Munson	Carl Munson
Candidate	Eileen Sobjack	Eileen Sobjack
Candidate	Larry Douglas	Larry Douglas
Candidate	Luke Harrison	Luke Harrison
Candidate	Matthew Hickey	Matthew Hickey
Candidate	Natalie McClendon	Natalie McClendon
Candidate	Scott A. Sanderson	Scott A. Sanderson
Candidate	Fredrick Lane	Fredrick Lane
Candidate	Thess Fenner	Thess Fenner
Candidate	Theresa Sygitowicz	Theresa Sygitowicz
Candidate	Stephen Hadeen	Stephen Hadeen
Candidate	Jack McBride	Jack McBride
Candidate	Anna Melillo	Anna Melillo
Candidate	Deborah Parker	Deborah Parker
Candidate	Mary Rogers-Studebaker	Mary Rogers-Studebaker
Candidate	Mary K. Walker	Mary K. Walker
Candidate	Brian Estes	Brian Estes
Candidate	Jeannine Tater	Jeannine Tater
Candidate	Mike Estes	Mike Estes
Candidate	Ilana Baron Knudsen	Ilana Baron Knudsen
Candidate	Aimee Powell	Aimee Powell
Candidate	Joel Jordan	Joel Jordan
Candidate	Laurel Cook	Laurel Cook
Candidate	Danielle Rosellison	Danielle Rosellison
Candidate	Todd Lagestee	Todd Lagestee
Candidate	Samantha Zilly	Samantha Zilly
Candidate	Patricia MacDonald	Patricia MacDonald
Candidate	Darcy Allen	Darcy Allen
Candidate	Hue Beattie	Hue Beattie
Candidate	Levi Rickards	Levi Rickards
Candidate	Connor Urcuyo	Connor Urcuyo
Candidate	Alex McLean	Alex McLean
Candidate	Matthew Durkee	Matthew Durkee
Candidate	Dennis Tucker	Dennis Tucker
Candidate	Tom Handy	Tom Handy
Candidate	Grace Hendrickson	Grace Hendrickson
Candidate	Jhordin Prescott	Jhordin Prescott
Candidate	Sina Sam	Sina Sam
Candidate	Duncan Thomson	Duncan Thomson
Candidate	Amanda McKinney	Amanda McKinney
Candidate	Cindy O'Halloran	Cindy O'Halloran
Candidate	Vicki Baker	Vicki Baker
Candidate	James House	James House
Candidate	Andrew P. Glanville	Andrew P. Glanville
Candidate	Jake Mayson	Jake Mayson
Candidate	Kenton Gartrell	Kenton Gartrell
Candidate	JASON CLARK	JASON CLARK
Candidate	Jim Bell	Jim Bell
Candidate	Philip Ostriem	Philip Ostriem
Candidate	Susan Holbrook Fenich	Susan Holbrook Fenich
Candidate	Brad Sinsel	Brad Sinsel
Candidate	Deanna Roy	Deanna Roy
Candidate	Jason White	Jason White
Candidate	Steve Painter	Steve Painter
Candidate	Reynaldo Garza, Jr.	Reynaldo Garza, Jr.
Candidate	Gary Hintze	Gary Hintze
Candidate	Todd McClaskey	Todd McClaskey
Candidate	TROY CLEMENTS	TROY CLEMENTS
Candidate	Zach Stambaugh	Zach Stambaugh
Candidate	Thereasa Trujillo	Thereasa Trujillo
Candidate	Anna Schroeder	Anna Schroeder
Candidate	Charles Reed	Charles Reed
Candidate	Craig Westbrook	Craig Westbrook
Candidate	Matt Rigby	Matt Rigby
Candidate	Harold H. Byers	Harold H. Byers
Candidate	Garth McKinney	Garth McKinney
Candidate	Laura Pickett	Laura Pickett
Candidate	Jim Stevens	Jim Stevens
Candidate	Matthew Brown	Matthew Brown
Candidate	Kyle Curtis	Kyle Curtis
Candidate	JOHN PUCCINELLI	JOHN PUCCINELLI
Candidate	Sandi Belzer	Sandi Belzer
Candidate	Tim Dufault	Tim Dufault
Candidate	Mark Johnson	Mark Johnson
Candidate	Kevin Cox	Kevin Cox
Candidate	Samual Carman	Samual Carman
Candidate	Karly Almon	Karly Almon
Candidate	DAVID LARSON	DAVID LARSON
Candidate	Chelsea Snodgrass	Chelsea Snodgrass
Candidate	Marshal Murray	Marshal Murray
Candidate	Elizabeth A. Marquis	Elizabeth A. Marquis
Candidate	Leanna Luloff	Leanna Luloff
Candidate	John Hodkinson	John Hodkinson
Candidate	Julie Schilling	Julie Schilling
Candidate	Eric Miller	Eric Miller
Candidate	John Mayo	John Mayo
Candidate	Kathy Backstrom	Kathy Backstrom
Candidate	Don Prest	Don Prest
Candidate	GARY SCOTT PETERSON	GARY SCOTT PETERSON
Candidate	Brad Bergener	Brad Bergener
Candidate	Matthew M Bower	Matthew M Bower
Candidate	Pamela D. Robson	Pamela D. Robson
Candidate	Gregory A Swart	Gregory A Swart
Candidate	Mia Wise	Mia Wise
Candidate	Mickey Nielsen	Mickey Nielsen
Candidate	Brian Morton	Brian Morton
Candidate	Phil Bird	Phil Bird
Candidate	Jose Rocha	Jose Rocha
Candidate	Lars Hanson	Lars Hanson
Candidate	KATHLEEN ALTICK	KATHLEEN ALTICK
Candidate	Lauri Palmer	Lauri Palmer
Candidate	David R. Weyeneth, Sr.	David R. Weyeneth, Sr.
CountItemType	total	total
ReportingUnit	Washington;Adams County	Adams
ReportingUnit	Washington;Asotin County	Asotin
ReportingUnit	Washington;Benton County	Benton
ReportingUnit	Washington;Chelan County	Chelan
ReportingUnit	Washington;Clallam County	Clallam
ReportingUnit	Washington;Clark County	Clark
ReportingUnit	Washington;Columbia County	Columbia
ReportingUnit	Washington;Cowlitz County	Cowlitz
ReportingUnit	Washington;Douglas County	Douglas
ReportingUnit	Washington;Ferry County	Ferry
ReportingUnit	Washington;Franklin County	Franklin
ReportingUnit	Washington;Garfield County	Garfield
ReportingUnit	Washington;Grant County	Grant
ReportingUnit	Washington;Grays Harbor County	Grays Harbor
ReportingUnit	Washington;Island County	Island
ReportingUnit	Washington;Jefferson County	Jefferson
ReportingUnit	Washington;King County	King
ReportingUnit	Washington;Kitsap County	Kitsap
ReportingUnit	Washington;Kittitas County	Kittitas
ReportingUnit	Washington;Klickitat County	Klickitat
ReportingUnit	Washington;Lewis County	Lewis
ReportingUnit	Washington;Lincoln County	Lincoln
ReportingUnit	Washington;Mason County	Mason
ReportingUnit	Washington;Okanogan County	Okanogan
ReportingUnit	Washington;Pacific County	Pacific
ReportingUnit	Washington;Pend Oreille County	Pend Oreille
ReportingUnit	Washington;Pierce County	Pierce
ReportingUnit	Washington;San Juan County	San Juan
ReportingUnit	Washington;Skagit County	Skagit
ReportingUnit	Washington;Skamania County	Skamania
ReportingUnit	Washington;Snohomish County	Snohomish
ReportingUnit	Washington;Spokane County	Spokane
ReportingUnit	Washington;Stevens County	Stevens
ReportingUnit	Washington;Thurston County	Thurston
ReportingUnit	Washington;Wahkiakum County	Wahkiakum
ReportingUnit	Washington;Walla Walla County	Walla Walla
ReportingUnit	Washington;Whatcom County	Whatcom
ReportingUnit	Washington;Whitman County	Whitman
>>>>>>> d8a995bc
ReportingUnit	Washington;Yakima County	Yakima<|MERGE_RESOLUTION|>--- conflicted
+++ resolved
@@ -1,3421 +1,3 @@
-<<<<<<< HEAD
-cdf_element	cdf_internal_name	raw_identifier_value
-CandidateContest	WA House District 1	Legislative District 1 State Representative Pos. 1
-CandidateContest	WA House District 2	Legislative District 2 State Representative Pos. 1
-CandidateContest	WA House District 3	Legislative District 3 State Representative Pos. 1
-CandidateContest	WA House District 4	Legislative District 4 State Representative Pos. 1
-CandidateContest	WA House District 5	Legislative District 5 State Representative Pos. 1
-CandidateContest	WA House District 6	Legislative District 6 State Representative Pos. 1
-CandidateContest	WA House District 7	Legislative District 7 State Representative Pos. 1
-CandidateContest	WA House District 8	Legislative District 8 State Representative Pos. 1
-CandidateContest	WA House District 9	Legislative District 9 State Representative Pos. 1
-CandidateContest	WA House District 10	Legislative District 10 State Representative Pos. 1
-CandidateContest	WA House District 11	Legislative District 11 State Representative Pos. 1
-CandidateContest	WA House District 12	Legislative District 12 State Representative Pos. 1
-CandidateContest	WA House District 13	Legislative District 13 State Representative Pos. 1
-CandidateContest	WA House District 14	Legislative District 14 State Representative Pos. 1
-CandidateContest	WA House District 15	Legislative District 15 State Representative Pos. 1
-CandidateContest	WA House District 16	Legislative District 16 State Representative Pos. 1
-CandidateContest	WA House District 17	Legislative District 17 State Representative Pos. 1
-CandidateContest	WA House District 18	Legislative District 18 State Representative Pos. 1
-CandidateContest	WA House District 19	Legislative District 19 State Representative Pos. 1
-CandidateContest	WA House District 20	Legislative District 20 State Representative Pos. 1
-CandidateContest	WA House District 21	Legislative District 21 State Representative Pos. 1
-CandidateContest	WA House District 22	Legislative District 22 State Representative Pos. 1
-CandidateContest	WA House District 23	Legislative District 23 State Representative Pos. 1
-CandidateContest	WA House District 24	Legislative District 24 State Representative Pos. 1
-CandidateContest	WA House District 25	Legislative District 25 State Representative Pos. 1
-CandidateContest	WA House District 26	Legislative District 26 State Representative Pos. 1
-CandidateContest	WA House District 27	Legislative District 27 State Representative Pos. 1
-CandidateContest	WA House District 28	Legislative District 28 State Representative Pos. 1
-CandidateContest	WA House District 29	Legislative District 29 State Representative Pos. 1
-CandidateContest	WA House District 30	Legislative District 30 State Representative Pos. 1
-CandidateContest	WA House District 31	Legislative District 31 State Representative Pos. 1
-CandidateContest	WA House District 32	Legislative District 32 State Representative Pos. 1
-CandidateContest	WA House District 33	Legislative District 33 State Representative Pos. 1
-CandidateContest	WA House District 34	Legislative District 34 State Representative Pos. 1
-CandidateContest	WA House District 35	Legislative District 35 State Representative Pos. 1
-CandidateContest	WA House District 36	Legislative District 36 State Representative Pos. 1
-CandidateContest	WA House District 37	Legislative District 37 State Representative Pos. 1
-CandidateContest	WA House District 38	Legislative District 38 State Representative Pos. 1
-CandidateContest	WA House District 39	Legislative District 39 State Representative Pos. 1
-CandidateContest	WA House District 40	Legislative District 40 State Representative Pos. 1
-CandidateContest	WA House District 41	Legislative District 41 State Representative Pos. 1
-CandidateContest	WA House District 42	Legislative District 42 State Representative Pos. 1
-CandidateContest	WA House District 43	Legislative District 43 State Representative Pos. 1
-CandidateContest	WA House District 44	Legislative District 44 State Representative Pos. 1
-CandidateContest	WA House District 45	Legislative District 45 State Representative Pos. 1
-CandidateContest	WA House District 46	Legislative District 46 State Representative Pos. 1
-CandidateContest	WA House District 47	Legislative District 47 State Representative Pos. 1
-CandidateContest	WA House District 48	Legislative District 48 State Representative Pos. 1
-CandidateContest	WA House District 49	Legislative District 49 State Representative Pos. 1
-CandidateContest	WA House District 50	Legislative District 50 State Representative Pos. 1
-CandidateContest	WA House District 51	Legislative District 51 State Representative Pos. 1
-CandidateContest	WA House District 52	Legislative District 52 State Representative Pos. 1
-CandidateContest	WA House District 53	Legislative District 53 State Representative Pos. 1
-CandidateContest	WA House District 54	Legislative District 54 State Representative Pos. 1
-CandidateContest	WA House District 55	Legislative District 55 State Representative Pos. 1
-CandidateContest	WA House District 56	Legislative District 56 State Representative Pos. 1
-CandidateContest	WA House District 57	Legislative District 57 State Representative Pos. 1
-CandidateContest	WA House District 58	Legislative District 58 State Representative Pos. 1
-CandidateContest	WA House District 59	Legislative District 59 State Representative Pos. 1
-CandidateContest	WA House District 60	Legislative District 60 State Representative Pos. 1
-CandidateContest	WA House District 61	Legislative District 61 State Representative Pos. 1
-CandidateContest	WA House District 62	Legislative District 62 State Representative Pos. 1
-CandidateContest	WA House District 63	Legislative District 63 State Representative Pos. 1
-CandidateContest	WA House District 64	Legislative District 64 State Representative Pos. 1
-CandidateContest	WA House District 65	Legislative District 65 State Representative Pos. 1
-CandidateContest	WA House District 66	Legislative District 66 State Representative Pos. 1
-CandidateContest	WA House District 67	Legislative District 67 State Representative Pos. 1
-CandidateContest	WA House District 68	Legislative District 68 State Representative Pos. 1
-CandidateContest	WA House District 69	Legislative District 69 State Representative Pos. 1
-CandidateContest	WA House District 70	Legislative District 70 State Representative Pos. 1
-CandidateContest	WA House District 71	Legislative District 71 State Representative Pos. 1
-CandidateContest	WA House District 72	Legislative District 72 State Representative Pos. 1
-CandidateContest	WA House District 73	Legislative District 73 State Representative Pos. 1
-CandidateContest	WA House District 74	Legislative District 74 State Representative Pos. 1
-CandidateContest	WA House District 75	Legislative District 75 State Representative Pos. 1
-CandidateContest	WA House District 76	Legislative District 76 State Representative Pos. 1
-CandidateContest	WA House District 77	Legislative District 77 State Representative Pos. 1
-CandidateContest	WA House District 78	Legislative District 78 State Representative Pos. 1
-CandidateContest	WA House District 79	Legislative District 79 State Representative Pos. 1
-CandidateContest	WA House District 80	Legislative District 80 State Representative Pos. 1
-CandidateContest	WA House District 81	Legislative District 81 State Representative Pos. 1
-CandidateContest	WA House District 82	Legislative District 82 State Representative Pos. 1
-CandidateContest	WA House District 83	Legislative District 83 State Representative Pos. 1
-CandidateContest	WA House District 84	Legislative District 84 State Representative Pos. 1
-CandidateContest	WA House District 85	Legislative District 85 State Representative Pos. 1
-CandidateContest	WA House District 86	Legislative District 86 State Representative Pos. 1
-CandidateContest	WA House District 87	Legislative District 87 State Representative Pos. 1
-CandidateContest	WA House District 88	Legislative District 88 State Representative Pos. 1
-CandidateContest	WA House District 89	Legislative District 89 State Representative Pos. 1
-CandidateContest	WA House District 90	Legislative District 90 State Representative Pos. 1
-CandidateContest	WA House District 91	Legislative District 91 State Representative Pos. 1
-CandidateContest	WA House District 92	Legislative District 92 State Representative Pos. 1
-CandidateContest	WA House District 93	Legislative District 93 State Representative Pos. 1
-CandidateContest	WA House District 94	Legislative District 94 State Representative Pos. 1
-CandidateContest	WA House District 95	Legislative District 95 State Representative Pos. 1
-CandidateContest	WA House District 96	Legislative District 96 State Representative Pos. 1
-CandidateContest	WA House District 97	Legislative District 97 State Representative Pos. 1
-CandidateContest	WA House District 98	Legislative District 98 State Representative Pos. 1
-CandidateContest	WA Senate District 1	Legislative District 1 State Senator
-CandidateContest	WA Senate District 2	Legislative District 2 State Senator
-CandidateContest	WA Senate District 3	Legislative District 3 State Senator
-CandidateContest	WA Senate District 4	Legislative District 4 State Senator
-CandidateContest	WA Senate District 5	Legislative District 5 State Senator
-CandidateContest	WA Senate District 6	Legislative District 6 State Senator
-CandidateContest	WA Senate District 7	Legislative District 7 State Senator
-CandidateContest	WA Senate District 8	Legislative District 8 State Senator
-CandidateContest	WA Senate District 9	Legislative District 9 State Senator
-CandidateContest	WA Senate District 10	Legislative District 10 State Senator
-CandidateContest	WA Senate District 11	Legislative District 11 State Senator
-CandidateContest	WA Senate District 12	Legislative District 12 State Senator
-CandidateContest	WA Senate District 13	Legislative District 13 State Senator
-CandidateContest	WA Senate District 14	Legislative District 14 State Senator
-CandidateContest	WA Senate District 15	Legislative District 15 State Senator
-CandidateContest	WA Senate District 16	Legislative District 16 State Senator
-CandidateContest	WA Senate District 17	Legislative District 17 State Senator
-CandidateContest	WA Senate District 18	Legislative District 18 State Senator
-CandidateContest	WA Senate District 19	Legislative District 19 State Senator
-CandidateContest	WA Senate District 20	Legislative District 20 State Senator
-CandidateContest	WA Senate District 21	Legislative District 21 State Senator
-CandidateContest	WA Senate District 22	Legislative District 22 State Senator
-CandidateContest	WA Senate District 23	Legislative District 23 State Senator
-CandidateContest	WA Senate District 24	Legislative District 24 State Senator
-CandidateContest	WA Senate District 25	Legislative District 25 State Senator
-CandidateContest	WA Senate District 26	Legislative District 26 State Senator
-CandidateContest	WA Senate District 27	Legislative District 27 State Senator
-CandidateContest	WA Senate District 28	Legislative District 28 State Senator
-CandidateContest	WA Senate District 29	Legislative District 29 State Senator
-CandidateContest	WA Senate District 30	Legislative District 30 State Senator
-CandidateContest	WA Senate District 31	Legislative District 31 State Senator
-CandidateContest	WA Senate District 32	Legislative District 32 State Senator
-CandidateContest	WA Senate District 33	Legislative District 33 State Senator
-CandidateContest	WA Senate District 34	Legislative District 34 State Senator
-CandidateContest	WA Senate District 35	Legislative District 35 State Senator
-CandidateContest	WA Senate District 36	Legislative District 36 State Senator
-CandidateContest	WA Senate District 37	Legislative District 37 State Senator
-CandidateContest	WA Senate District 38	Legislative District 38 State Senator
-CandidateContest	WA Senate District 39	Legislative District 39 State Senator
-CandidateContest	WA Senate District 40	Legislative District 40 State Senator
-CandidateContest	WA Senate District 41	Legislative District 41 State Senator
-CandidateContest	WA Senate District 42	Legislative District 42 State Senator
-CandidateContest	WA Senate District 43	Legislative District 43 State Senator
-CandidateContest	WA Senate District 44	Legislative District 44 State Senator
-CandidateContest	WA Senate District 45	Legislative District 45 State Senator
-CandidateContest	WA Senate District 46	Legislative District 46 State Senator
-CandidateContest	WA Senate District 47	Legislative District 47 State Senator
-CandidateContest	WA Senate District 48	Legislative District 48 State Senator
-CandidateContest	WA Senate District 49	Legislative District 49 State Senator
-CandidateContest	US House WA District 1	Congressional District 1 U.S. Representative
-CandidateContest	US House WA District 2	Congressional District 2 U.S. Representative
-CandidateContest	US House WA District 3	Congressional District 3 U.S. Representative
-CandidateContest	US House WA District 4	Congressional District 4 U.S. Representative
-CandidateContest	US House WA District 5	Congressional District 5 U.S. Representative
-CandidateContest	US House WA District 6	Congressional District 6 U.S. Representative
-CandidateContest	US House WA District 7	Congressional District 7 U.S. Representative
-CandidateContest	US House WA District 8	Congressional District 8 U.S. Representative
-CandidateContest	US House WA District 9	Congressional District 9 U.S. Representative
-CandidateContest	US House WA District 10	Congressional District 10 U.S. Representative
-CandidateContest	US President (WA)	United States President/Vice President
-CandidateContest	US President (WA)	President/Vice President
-CandidateContest	US President (WA) (Democratic / Republican Party)	United States President Democratic Party
-CandidateContest	US President (WA) (Democratic / Republican Party)	United States President Republican Party
-CandidateContest	WA Governor	Washington State Governor
-CandidateContest	US Senate WA	United States U.S. Senator
-CandidateContest	WA Attorney General	Washington State Attorney General
-CandidateContest	WA Lieutenant Governor	Washington State Lt. Governor
-CandidateContest	WA Treasurer	Washington State State Treasurer
-CandidateContest	WA Secretary of State	Washington State Secretary of State
-Candidate	Hillary Clinton / Tim Kaine	Hillary Clinton / Tim Kaine
-Candidate	Donald J. Trump / Michael R. Pence	Donald J. Trump / Michael R. Pence
-Candidate	Alyson Kennedy / Osborne Hart	Alyson Kennedy / Osborne Hart
-Candidate	Gloria Estela La Riva / Eugene Puryear	Gloria Estela La Riva / Eugene Puryear
-Candidate	Jill Stein / Ajamu Baraka	Jill Stein / Ajamu Baraka
-Candidate	Darrell L. Castle / Scott N. Bradley	Darrell L. Castle / Scott N. Bradley
-Candidate	Gary Johnson / Bill Weld	Gary Johnson / Bill Weld
-Candidate	Patty Murray	Patty Murray
-Candidate	Chris Vance	Chris Vance
-Candidate	Dan Newhouse	Dan Newhouse
-Candidate	Clint Didier	Clint Didier
-Candidate	Jay Inslee	Jay Inslee
-Candidate	Bill Bryant	Bill Bryant
-Candidate	Cyrus Habib	Cyrus Habib
-Candidate	Marty McClendon	Marty McClendon
-Candidate	Kim Wyman	Kim Wyman
-Candidate	Tina Podlodowski	Tina Podlodowski
-Candidate	Duane Davidson	Duane Davidson
-Candidate	Michael Waite	Michael Waite
-Candidate	Mark Miloscia	Mark Miloscia
-Candidate	Pat (Patrice) McCarthy	Pat (Patrice) McCarthy
-Candidate	Bob Ferguson	Bob Ferguson
-Candidate	Joshua B. Trumbull	Joshua B. Trumbull
-Candidate	Steve McLaughlin	Steve McLaughlin
-Candidate	Hilary Franz	Hilary Franz
-Candidate	Erin Jones	Erin Jones
-Candidate	Chris Reykdal	Chris Reykdal
-Candidate	Mike Kreidler	Mike Kreidler
-Candidate	Richard Schrock	Richard Schrock
-Candidate	Mark G. Schoesler	Mark G. Schoesler
-Candidate	Mary Dye	Mary Dye
-Candidate	Jennifer Goulet	Jennifer Goulet
-Candidate	Joe Schmick	Joe Schmick
-Candidate	John N. Marshall	John N. Marshall
-Candidate	John W. Hunt	John W. Hunt
-Candidate	Roger L. Hartwig	Roger L. Hartwig
-Candidate	Kenneth Johnson	Kenneth Johnson
-Candidate	Dale J. Wagner	Dale J. Wagner
-Candidate	Mary Yu	Mary Yu
-Candidate	David DeWolf 	David DeWolf 
-Candidate	Barbara Madsen	Barbara Madsen
-Candidate	Greg Zempel	Greg Zempel
-Candidate	Charles (Charlie) Wiggins	Charles (Charlie) Wiggins
-Candidate	Dave Larson	Dave Larson
-Candidate	George Fearing	George Fearing
-Candidate	Patrick McBurney	Patrick McBurney
-Candidate	Steve Dixon	Steve Dixon
-Candidate	Cathy McMorris Rodgers	Cathy McMorris Rodgers
-Candidate	Joe Pakootas	Joe Pakootas
-Candidate	Brian Shinn	Brian Shinn
-Candidate	Chris Seubert	Chris Seubert
-Candidate	Jim Fuller	Jim Fuller
-Candidate	Tina L. Kernan	Tina L. Kernan
-Candidate	Scott D. Gallina	Scott D. Gallina
-Candidate	Brad Klippert	Brad Klippert
-Candidate	Rick Jansons	Rick Jansons
-Candidate	Larry Haler	Larry Haler
-Candidate	Steve Simmons	Steve Simmons
-Candidate	Maureen Walsh	Maureen Walsh
-Candidate	Rebecca Francik	Rebecca Francik
-Candidate	William 'Bill' Jenkin	William 'Bill' Jenkin
-Candidate	Terry R. Nealey	Terry R. Nealey
-Candidate	Gary Downing	Gary Downing
-Candidate	Jerome Delvin	Jerome Delvin
-Candidate	James R. Beaver	James R. Beaver
-Candidate	Steve Osborne	Steve Osborne
-Candidate	Bruce A. Spanner	Bruce A. Spanner
-Candidate	Joe Burrowes	Joe Burrowes
-Candidate	Sam Swanberg	Sam Swanberg
-Candidate	Alexander Carl Ekstrom	Alexander Carl Ekstrom
-Candidate	Alicia Marie Berry	Alicia Marie Berry
-Candidate	Cameron Mitchell	Cameron Mitchell
-Candidate	Vic L. VanderSchoor	Vic L. VanderSchoor
-Candidate	Carrie Runge	Carrie Runge
-Candidate	Jackie Shea Brown	Jackie Shea Brown
-Candidate	Lori Sanders	Lori Sanders
-Candidate	Dave Reichert	Dave Reichert
-Candidate	Tony Ventrella	Tony Ventrella
-Candidate	Brad Hawkins	Brad Hawkins
-Candidate	Jon Wyss 	Jon Wyss 
-Candidate	Cary Condotta	Cary Condotta
-Candidate	Dan Maher	Dan Maher
-Candidate	Mike Steele	Mike Steele
-Candidate	Jerry Paine	Jerry Paine
-Candidate	Kevin Overbay	Kevin Overbay
-Candidate	Randy Harrison	Randy Harrison
-Candidate	Doug England	Doug England
-Candidate	Rebecca Pennell	Rebecca Pennell
-Candidate	Lesley A. Allan	Lesley A. Allan
-Candidate	T.W. (Chip) Small	T.W. (Chip) Small
-Candidate	Alicia H. Nakata	Alicia H. Nakata
-Candidate	Ann Congdon	Ann Congdon
-Candidate	(Skip) Cameron Morehouse	(Skip) Cameron Morehouse
-Candidate	Steve McKenna	Steve McKenna
-Candidate	Carnan Bergren	Carnan Bergren
-Candidate	Derek Kilmer	Derek Kilmer
-Candidate	Todd A. Bloom	Todd A. Bloom
-Candidate	Kevin Van De Wege	Kevin Van De Wege
-Candidate	Danille Turissini	Danille Turissini
-Candidate	Mike Chapman	Mike Chapman
-Candidate	George Vrable	George Vrable
-Candidate	Steve Tharinger	Steve Tharinger
-Candidate	John D. Alger	John D. Alger
-Candidate	Ron Richards	Ron Richards
-Candidate	Randy Johnson	Randy Johnson
-Candidate	Erik Rohrer	Erik Rohrer
-Candidate	Brian Paul Coughenour	Brian Paul Coughenour
-Candidate	Dave Neupert	Dave Neupert
-Candidate	Christopher Melly	Christopher Melly
-Candidate	Will Purser	Will Purser
-Candidate	Jaime Herrera Beutler	Jaime Herrera Beutler
-Candidate	Jim Moeller	Jim Moeller
-Candidate	Curtis King	Curtis King
-Candidate	Amanda Richards	Amanda Richards
-Candidate	Norm Johnson	Norm Johnson
-Candidate	Susan Soto Palmer	Susan Soto Palmer
-Candidate	Gina McCabe	Gina McCabe
-Candidate	John (Eric) Adams	John (Eric) Adams
-Candidate	Lynda Wilson	Lynda Wilson
-Candidate	Tim Probst	Tim Probst
-Candidate	Vicki Kraft	Vicki Kraft
-Candidate	Sam Kim	Sam Kim
-Candidate	Paul Harris	Paul Harris
-Candidate	Martin Hash	Martin Hash
-Candidate	Ann Rivers	Ann Rivers
-Candidate	Eric K. Holt	Eric K. Holt
-Candidate	Brandon Vick	Brandon Vick
-Candidate	Justin Oberg	Justin Oberg
-Candidate	Liz Pike	Liz Pike
-Candidate	Kathy Gillespie	Kathy Gillespie
-Candidate	John Braun	John Braun
-Candidate	Richard DeBolt	Richard DeBolt
-Candidate	Ed Orcutt	Ed Orcutt
-Candidate	Annette Cleveland	Annette Cleveland
-Candidate	Lewis Gerhardt	Lewis Gerhardt
-Candidate	Sharon Wylie	Sharon Wylie
-Candidate	Kaitlyn Beck	Kaitlyn Beck
-Candidate	Monica Jurado Stonier	Monica Jurado Stonier
-Candidate	Alishia Topper	Alishia Topper
-Candidate	Jill M. Johanson	Jill M. Johanson
-Candidate	Tanisha L. Harris	Tanisha L. Harris
-Candidate	John Blom	John Blom
-Candidate	Eileen Quiring	Eileen Quiring
-Candidate	Roman Battan	Roman Battan
-Candidate	Nancy Barnes	Nancy Barnes
-Candidate	Mike Lyons	Mike Lyons
-Candidate	Norm Passmore	Norm Passmore
-Candidate	Mike Talbott	Mike Talbott
-Candidate	Dean Takko	Dean Takko
-Candidate	Sue Kuehl Pederson	Sue Kuehl Pederson
-Candidate	Jim Walsh	Jim Walsh
-Candidate	Teresa Purcell	Teresa Purcell
-Candidate	Brian E. Blake	Brian E. Blake
-Candidate	Jimi O'Hagan	Jimi O'Hagan
-Candidate	Arne Mortensen	Arne Mortensen
-Candidate	Michael A. Karnofski	Michael A. Karnofski
-Candidate	Shawn Nyman	Shawn Nyman
-Candidate	Dennis Weber	Dennis Weber
-Candidate	Joshua J. Baldwin 	Joshua J. Baldwin 
-Candidate	Gary B. Bashor	Gary B. Bashor
-Candidate	Dave Quinn	Dave Quinn
-Candidate	Lonnie Knowles	Lonnie Knowles
-Candidate	Pat Haley	Pat Haley
-Candidate	Dan Sutton	Dan Sutton
-Candidate	Kyle Steinburg	Kyle Steinburg
-Candidate	Dale L. Snyder	Dale L. Snyder
-Candidate	John Hotchkiss	John Hotchkiss
-Candidate	Aaron Viebrock	Aaron Viebrock
-Candidate	Shelly Short	Shelly Short
-Candidate	Joel Kretz	Joel Kretz
-Candidate	Mike Foster	Mike Foster
-Candidate	Johnna Exner	Johnna Exner
-Candidate	Lorna R Johnson	Lorna R Johnson
-Candidate	Dave Hedrick	Dave Hedrick
-Candidate	Mike Blankenship	Mike Blankenship
-Candidate	Kathryn I. Burke	Kathryn I. Burke
-Candidate	Patrick A. Monasmith	Patrick A. Monasmith
-Candidate	C. Olivia Irwin	C. Olivia Irwin
-Candidate	Jessica (Taylor) Reeves	Jessica (Taylor) Reeves
-Candidate	Terry L. Williams	Terry L. Williams
-Candidate	Gordon Strandberg	Gordon Strandberg
-Candidate	Chris Kroupa	Chris Kroupa
-Candidate	Brad Peck	Brad Peck
-Candidate	Matt Beaton	Matt Beaton
-Candidate	Bob Koch	Bob Koch
-Candidate	Rodney (Rocky) Mullen	Rodney (Rocky) Mullen
-Candidate	Roger G. Wright	Roger G. Wright
-Candidate	Bob Johnson	Bob Johnson
-Candidate	P. Ernest Kimble	P. Ernest Kimble
-Candidate	Wynne McCabe	Wynne McCabe
-Candidate	R. Clay Barr	R. Clay Barr
-Candidate	Tom Dent	Tom Dent
-Candidate	Matt Manweller	Matt Manweller
-Candidate	Jordan Webb	Jordan Webb
-Candidate	Richard Stevens	Richard Stevens
-Candidate	Robert J Dove	Robert J Dove
-Candidate	Tom Taylor	Tom Taylor
-Candidate	Nathan Pack	Nathan Pack
-Candidate	Dale Walker	Dale Walker
-Candidate	Tom Flint	Tom Flint
-Candidate	David Estudillo	David Estudillo
-Candidate	Nick Wallace	Nick Wallace
-Candidate	John D. Knodell	John D. Knodell
-Candidate	John Antosz	John Antosz
-Candidate	Wes Cormier	Wes Cormier
-Candidate	Jamie Nichols	Jamie Nichols
-Candidate	Randy Ross	Randy Ross
-Candidate	Frank H Gordon	Frank H Gordon
-Candidate	Kyle Imler	Kyle Imler
-Candidate	David Mistachkin	David Mistachkin
-Candidate	Stephen E. Brown	Stephen E. Brown
-Candidate	David L. Edwards	David L. Edwards
-Candidate	Mark McCauley	Mark McCauley
-Candidate	David Jennings 	David Jennings 
-Candidate	David F. Timmons	David F. Timmons
-Candidate	Rick Larsen	Rick Larsen
-Candidate	Marc Hennemann	Marc Hennemann
-Candidate	Barbara Bailey	Barbara Bailey
-Candidate	Angie Homola	Angie Homola
-Candidate	Norma Smith	Norma Smith
-Candidate	Michael Scott	Michael Scott
-Candidate	Dave Hayes	Dave Hayes
-Candidate	Doris Brevoort	Doris Brevoort
-Candidate	Helen Price Johnson	Helen Price Johnson
-Candidate	Gary Wray	Gary Wray
-Candidate	Jill Johnson	Jill Johnson
-Candidate	John Fowkes	John Fowkes
-Candidate	Alan R. Hancock	Alan R. Hancock
-Candidate	Vickie I. Churchill	Vickie I. Churchill
-Candidate	Tanya (Toni) Olson	Tanya (Toni) Olson
-Candidate	Gordon Sibley	Gordon Sibley
-Candidate	Kate Dean	Kate Dean
-Candidate	Tim N. Thomas	Tim N. Thomas
-Candidate	David W. Sullivan	David W. Sullivan
-Candidate	Keith C. Harper	Keith C. Harper
-Candidate	Barney Burke	Barney Burke
-Candidate	Jeff Randall	Jeff Randall
-Candidate	Suzan DelBene 	Suzan DelBene 
-Candidate	Robert J. Sutherland	Robert J. Sutherland
-Candidate	Pramila Jayapal	Pramila Jayapal
-Candidate	Brady Pinero Walkinshaw	Brady Pinero Walkinshaw
-Candidate	Adam Smith	Adam Smith
-Candidate	Doug Basler	Doug Basler
-Candidate	Mindie Wirth	Mindie Wirth
-Candidate	Guy Palumbo	Guy Palumbo
-Candidate	Derek Stanford	Derek Stanford
-Candidate	Neil Thannisch	Neil Thannisch
-Candidate	Jim Langston	Jim Langston
-Candidate	Shelley Kloba	Shelley Kloba
-Candidate	Mark Mullet	Mark Mullet
-Candidate	Chad Magendanz	Chad Magendanz
-Candidate	Jay Rodne	Jay Rodne
-Candidate	Jason Ritchie	Jason Ritchie
-Candidate	Paul Graves	Paul Graves
-Candidate	Darcy Burner	Darcy Burner
-Candidate	Bob Hasegawa	Bob Hasegawa
-Candidate	Dennis Price	Dennis Price
-Candidate	Zack Hudgins	Zack Hudgins
-Candidate	Erin Smith Aboudara	Erin Smith Aboudara
-Candidate	Steve Bergquist	Steve Bergquist
-Candidate	Mike Pellicciotti	Mike Pellicciotti
-Candidate	Linda Kochmar	Linda Kochmar
-Candidate	Kristine Reeves	Kristine Reeves
-Candidate	Teri Hickel	Teri Hickel
-Candidate	Drew Stokesbary	Drew Stokesbary
-Candidate	John Frostad	John Frostad
-Candidate	Phil Fortunato	Phil Fortunato
-Candidate	Lane Walthers	Lane Walthers
-Candidate	Cindy Ryu	Cindy Ryu
-Candidate	Alvin Rutledge	Alvin Rutledge
-Candidate	Ruth Kagi	Ruth Kagi
-Candidate	David D. Schirle 	David D. Schirle 
-Candidate	Tina L. Orwall	Tina L. Orwall
-Candidate	John Potter	John Potter
-Candidate	Mia Su-Ling Gregerson	Mia Su-Ling Gregerson
-Candidate	Pamela Pollock	Pamela Pollock
-Candidate	Eileen L. Cody	Eileen L. Cody
-Candidate	Matthew Benson	Matthew Benson
-Candidate	Joe Fitzgibbon	Joe Fitzgibbon
-Candidate	Andrew Pilloud	Andrew Pilloud
-Candidate	Reuven Carlyle	Reuven Carlyle
-Candidate	Noel Christina Frame	Noel Christina Frame
-Candidate	Gael Tarleton	Gael Tarleton
-Candidate	Sharon Tomiko Santos	Sharon Tomiko Santos
-Candidate	John Dickinson	John Dickinson
-Candidate	Eric Pettigrew	Eric Pettigrew
-Candidate	Tamra Smilanich	Tamra Smilanich
-Candidate	Kirk Pearson	Kirk Pearson
-Candidate	Dan Kristiansen	Dan Kristiansen
-Candidate	Linda M. Wright	Linda M. Wright
-Candidate	John Koster	John Koster
-Candidate	Ronda Metcalf	Ronda Metcalf
-Candidate	Lisa Wellman	Lisa Wellman
-Candidate	Steve Litzow	Steve Litzow
-Candidate	Tana Senn	Tana Senn
-Candidate	John Pass	John Pass
-Candidate	Judy Clibborn	Judy Clibborn
-Candidate	Michael Appleby	Michael Appleby
-Candidate	Nicole Macri	Nicole Macri
-Candidate	Dan Shih	Dan Shih
-Candidate	Frank Chopp	Frank Chopp
-Candidate	Roger Goodman	Roger Goodman
-Candidate	Ramiro Valderrama	Ramiro Valderrama
-Candidate	Larry Springer	Larry Springer
-Candidate	Gerry Pollet	Gerry Pollet
-Candidate	Stephanie Heart Viskovich	Stephanie Heart Viskovich
-Candidate	Jessyn Farrell	Jessyn Farrell
-Candidate	Mark Hargrove	Mark Hargrove
-Candidate	Brooke Valentine	Brooke Valentine
-Candidate	Pat Sullivan	Pat Sullivan
-Candidate	Barry Knowles	Barry Knowles
-Candidate	Patty Kuderer	Patty Kuderer
-Candidate	Michelle Darnell	Michelle Darnell
-Candidate	Joan McBride	Joan McBride
-Candidate	Benjamin Judah Phelps	Benjamin Judah Phelps
-Candidate	Michael J. Trickey	Michael J. Trickey
-Candidate	Nicole Gaines Phelps	Nicole Gaines Phelps
-Candidate	David Greenspan	David Greenspan
-Candidate	David Keenan	David Keenan
-Candidate	John H. O'Rourke	John H. O'Rourke
-Candidate	Marc S. Stern	Marc S. Stern
-Candidate	Helen Halpert	Helen Halpert
-Candidate	Cathy Moore	Cathy Moore
-Candidate	Eric Newman	Eric Newman
-Candidate	Anthony Gipe	Anthony Gipe
-Candidate	Kristin Richardson	Kristin Richardson
-Candidate	Mariane Spearman	Mariane Spearman
-Candidate	Thomas Cline	Thomas Cline
-Candidate	Laurel Gibson	Laurel Gibson
-Candidate	Brian J. Todd	Brian J. Todd
-Candidate	Lisa Paglisotti	Lisa Paglisotti
-Candidate	Gregg Hirakawa	Gregg Hirakawa
-Candidate	Christine Rolfes	Christine Rolfes
-Candidate	Sherry V. Appleton	Sherry V. Appleton
-Candidate	Loretta Byrnes	Loretta Byrnes
-Candidate	Drew Hansen	Drew Hansen
-Candidate	Jesse L. Young	Jesse L. Young
-Candidate	Larry Seaquist	Larry Seaquist
-Candidate	Michelle Caldier	Michelle Caldier
-Candidate	Randy Spitzer	Randy Spitzer
-Candidate	Dan Griffey	Dan Griffey
-Candidate	Irene Bowling	Irene Bowling
-Candidate	Drew C. MacEwen	Drew C. MacEwen
-Candidate	Craig Patti	Craig Patti
-Candidate	Robert (Rob) Gelder	Robert (Rob) Gelder
-Candidate	Christopher J. Tibbs	Christopher J. Tibbs
-Candidate	Charlotte Garrido	Charlotte Garrido
-Candidate	Dale A. Magneson	Dale A. Magneson
-Candidate	Jeffrey P. Bassett	Jeffrey P. Bassett
-Candidate	Debra Lester	Debra Lester
-Candidate	John Armstrong	John Armstrong
-Candidate	Paul Jewell	Paul Jewell
-Candidate	Rob Fraser	Rob Fraser
-Candidate	Laura Osiadacz	Laura Osiadacz
-Candidate	Carl B. Nelson	Carl B. Nelson
-Candidate	Candace Hooper	Candace Hooper
-Candidate	Chris Herion	Chris Herion
-Candidate	Scott R. Sparks	Scott R. Sparks
-Candidate	Mike Lowe	Mike Lowe
-Candidate	Joe O'Leary	Joe O'Leary
-Candidate	Rex F. Johnston	Rex F. Johnston
-Candidate	Patricia (Pat) Arnold	Patricia (Pat) Arnold
-Candidate	Jim Sizemore	Jim Sizemore
-Candidate	Randall Krog	Randall Krog
-Candidate	Ray A. Mosbrucker	Ray A. Mosbrucker
-Candidate	Doug Miller	Doug Miller
-Candidate	Edna J. Fund	Edna J. Fund
-Candidate	Dan Keahey	Dan Keahey
-Candidate	Bobby Jackson	Bobby Jackson
-Candidate	Bob Bozarth	Bob Bozarth
-Candidate	Tim Cournyer	Tim Cournyer
-Candidate	Andrew Toynbee	Andrew Toynbee
-Candidate	James W. Lawler	James W. Lawler
-Candidate	Joely O'Rourke	Joely O'Rourke
-Candidate	Katherine Gulmert	Katherine Gulmert
-Candidate	Mark R. Stedman	Mark R. Stedman
-Candidate	Scott Hutsell	Scott Hutsell
-Candidate	Dan B. Johnson	Dan B. Johnson
-Candidate	John F. Strohmaier	John F. Strohmaier
-Candidate	Jerald Sheffels	Jerald Sheffels
-Candidate	Denny Heck	Denny Heck
-Candidate	Jim Postma	Jim Postma
-Candidate	Randy Neatherlin	Randy Neatherlin
-Candidate	Kelley McIntosh	Kelley McIntosh
-Candidate	Kevin Shutty	Kevin Shutty
-Candidate	Roslynne Reed	Roslynne Reed
-Candidate	Kris Klusman	Kris Klusman
-Candidate	Arvilla Ohlde	Arvilla Ohlde
-Candidate	Steve Van Denover	Steve Van Denover
-Candidate	Jesse Sims	Jesse Sims
-Candidate	Ken VanBuskirk	Ken VanBuskirk
-Candidate	Andrew Kinney	Andrew Kinney
-Candidate	Phil Wolff	Phil Wolff
-Candidate	Monte Warren Ritter	Monte Warren Ritter
-Candidate	Doug Sayan	Doug Sayan
-Candidate	Richard Hoss	Richard Hoss
-Candidate	John Piety	John Piety
-Candidate	John Johnson	John Johnson
-Candidate	Amber Louise Finlay	Amber Louise Finlay
-Candidate	Toni A Sheldon	Toni A Sheldon
-Candidate	Daniel L. Goodell	Daniel L. Goodell
-Candidate	Mike Sheetz	Mike Sheetz
-Candidate	Karl Denison	Karl Denison
-Candidate	Linda R. Gott	Linda R. Gott
-Candidate	Sheilah Kennedy	Sheilah Kennedy
-Candidate	Chris Branch	Chris Branch
-Candidate	Andy Hover	Andy Hover
-Candidate	Ashley W. Thrasher	Ashley W. Thrasher
-Candidate	Henry (Hank) Rawson	Henry (Hank) Rawson
-Candidate	Chris Culp	Chris Culp
-Candidate	Robert W. Grim	Robert W. Grim
-Candidate	Jerry D. Asmussen	Jerry D. Asmussen
-Candidate	Aaron Kester	Aaron Kester
-Candidate	Lisa Olsen	Lisa Olsen
-Candidate	Steve Rogers	Steve Rogers
-Candidate	Frank Wolfe	Frank Wolfe
-Candidate	Fred H. Hill	Fred H. Hill
-Candidate	Douglas E. Goelz	Douglas E. Goelz
-Candidate	Michael S. Turner	Michael S. Turner
-Candidate	Dick  Anderson	Dick  Anderson
-Candidate	Michael (Mike) Lignoski	Michael (Mike) Lignoski
-Candidate	Karen Skoog	Karen Skoog
-Candidate	Bob Eugene	Bob Eugene
-Candidate	Steve Kiss	Steve Kiss
-Candidate	RJ Hampton	RJ Hampton
-Candidate	Rick Larson	Rick Larson
-Candidate	Randi Becker	Randi Becker
-Candidate	Marilyn Rasmussen	Marilyn Rasmussen
-Candidate	Andrew Barkis	Andrew Barkis
-Candidate	Amy Pivetta Hoffman	Amy Pivetta Hoffman
-Candidate	JT Wilcox	JT Wilcox
-Candidate	Derek Maynes	Derek Maynes
-Candidate	Hans Zeiger	Hans Zeiger
-Candidate	Karl Mecklenburg	Karl Mecklenburg
-Candidate	Melanie Stambaugh	Melanie Stambaugh
-Candidate	Jamie Smith	Jamie Smith
-Candidate	Joyce McDonald	Joyce McDonald
-Candidate	Michelle Chatterton	Michelle Chatterton
-Candidate	Jeannie Darneille	Jeannie Darneille
-Candidate	Greg Taylor	Greg Taylor
-Candidate	Laurie Jinkins	Laurie Jinkins
-Candidate	Jake Fey	Jake Fey
-Candidate	Steve O'Ban	Steve O'Ban
-Candidate	Marisa Peloquin	Marisa Peloquin
-Candidate	Richard (Dick) Muri	Richard (Dick) Muri
-Candidate	Mari Leavitt	Mari Leavitt
-Candidate	Christine Kilduff	Christine Kilduff
-Candidate	Paul Wagemann	Paul Wagemann
-Candidate	David Sawyer	David Sawyer
-Candidate	Rick Thomas	Rick Thomas
-Candidate	Steve Kirby	Steve Kirby
-Candidate	Jessica Garcia	Jessica Garcia
-Candidate	Rick Talbert	Rick Talbert
-Candidate	Bruce Dammeier	Bruce Dammeier
-Candidate	Mike Lonergan	Mike Lonergan
-Candidate	Paul A. Pastor 	Paul A. Pastor 
-Candidate	Pam Roach	Pam Roach
-Candidate	Carolyn Edmonds	Carolyn Edmonds
-Candidate	Jim McCune	Jim McCune
-Candidate	Dennis Townsend	Dennis Townsend
-Candidate	Connie Ladenburg	Connie Ladenburg
-Candidate	Kit Burns	Kit Burns
-Candidate	Doug Richardson	Doug Richardson
-Candidate	Linda Farmer	Linda Farmer
-Candidate	Brad Maxa	Brad Maxa
-Candidate	Timothy L. Ashcraft	Timothy L. Ashcraft
-Candidate	Katherine M. Stolz	Katherine M. Stolz
-Candidate	Dominique L. Jinhong	Dominique L. Jinhong
-Candidate	Shelly K. Speir	Shelly K. Speir
-Candidate	Grant Blinn	Grant Blinn
-Candidate	Dwayne L. Christopher	Dwayne L. Christopher
-Candidate	Karena Kirkendoll	Karena Kirkendoll
-Candidate	Tom Quinlan	Tom Quinlan
-Candidate	Kevin Ranker 	Kevin Ranker 
-Candidate	Daniel R. Miller	Daniel R. Miller
-Candidate	Kristine Lytton	Kristine Lytton
-Candidate	Jeff Morris	Jeff Morris
-Candidate	Bill Watson	Bill Watson
-Candidate	Bob Jarman	Bob Jarman
-Candidate	Rick Hughes	Rick Hughes
-Candidate	Michael Durland	Michael Durland
-Candidate	Donald E. Eaton	Donald E. Eaton
-Candidate	Ron Wesen	Ron Wesen
-Candidate	Ken Dahlstedt	Ken Dahlstedt
-Candidate	Hayley L. Thompson	Hayley L. Thompson
-Candidate	Thomas L. Verge	Thomas L. Verge
-Candidate	Laura Riquelme	Laura Riquelme
-Candidate	David A. Svaren	David A. Svaren
-Candidate	Eron Berg	Eron Berg
-Candidate	Kevin Loy	Kevin Loy
-Candidate	Grace D. Cross	Grace D. Cross
-Candidate	Richard Mahar	Richard Mahar
-Candidate	Marie Perez-Gluesenkamp	Marie Perez-Gluesenkamp
-Candidate	Tom Lannen	Tom Lannen
-Candidate	Michael Johnson	Michael Johnson
-Candidate	Dave McKenzie	Dave McKenzie
-Candidate	Ted Salka	Ted Salka
-Candidate	MARC ROBINS	MARC ROBINS
-Candidate	BLAYNEY MYERS	BLAYNEY MYERS
-Candidate	ED LA MOTTE	ED LA MOTTE
-Candidate	ALICIA BEYER	ALICIA BEYER
-Candidate	BOB WITTENBERG	BOB WITTENBERG
-Candidate	Strom Peterson	Strom Peterson
-Candidate	Alex Hels	Alex Hels
-Candidate	Lillian Ortiz-Self	Lillian Ortiz-Self
-Candidate	Jeff Scherrer	Jeff Scherrer
-Candidate	June Robinson	June Robinson
-Candidate	Mike Sells	Mike Sells
-Candidate	Bert Johnson	Bert Johnson
-Candidate	John Lovick	John Lovick
-Candidate	Janice Huxford	Janice Huxford
-Candidate	Mark Harmsworth	Mark Harmsworth
-Candidate	Katrina Ondracek	Katrina Ondracek
-Candidate	Sam Low	Sam Low
-Candidate	Hans Dunshee	Hans Dunshee
-Candidate	Steve Dwyer	Steve Dwyer
-Candidate	Cindy Larsen	Cindy Larsen
-Candidate	Rico Tessandore	Rico Tessandore
-Candidate	Andy Billig	Andy Billig
-Candidate	James R. Apker	James R. Apker
-Candidate	Marcus Riccelli	Marcus Riccelli
-Candidate	Randy McGlenn II	Randy McGlenn II
-Candidate	Timm Ormsby	Timm Ormsby
-Candidate	Laura Carder	Laura Carder
-Candidate	Mike Padden	Mike Padden
-Candidate	Matt Shea	Matt Shea
-Candidate	Scott V. Stucker	Scott V. Stucker
-Candidate	Bob McCaslin	Bob McCaslin
-Candidate	Lynnette Vehrs	Lynnette Vehrs
-Candidate	Mike Volz	Mike Volz
-Candidate	Jeff Holy	Jeff Holy
-Candidate	Shar Lichty	Shar Lichty
-Candidate	Candace Mumm	Candace Mumm
-Candidate	Josh Kerns	Josh Kerns
-Candidate	Shelly O'Quinn	Shelly O'Quinn
-Candidate	Andrew Biviano	Andrew Biviano
-Candidate	Linda Tompkins	Linda Tompkins
-Candidate	Ward Andrews	Ward Andrews
-Candidate	Greg Sypolt	Greg Sypolt
-Candidate	Tim Fennessy	Tim Fennessy
-Candidate	Wade A. Carpenter	Wade A. Carpenter
-Candidate	Wes McCart	Wes McCart
-Candidate	Steve Parker	Steve Parker
-Candidate	Matt Wolohan	Matt Wolohan
-Candidate	Leslie Valz	Leslie Valz
-Candidate	Sam Hunt	Sam Hunt
-Candidate	Steve Owens	Steve Owens
-Candidate	Laurie Dolan	Laurie Dolan
-Candidate	Donald Austin	Donald Austin
-Candidate	Beth Doglio	Beth Doglio
-Candidate	Jim Cooper	Jim Cooper
-Candidate	John (Hutch) Hutchings	John (Hutch) Hutchings
-Candidate	Gary Edwards	Gary Edwards
-Candidate	Kelsey Hulse	Kelsey Hulse
-Candidate	Chris Lanese	Chris Lanese
-Candidate	Laura M. Murphy	Laura M. Murphy
-Candidate	John C. Skinder	John C. Skinder
-Candidate	Jim Foley	Jim Foley
-Candidate	Russ Olsen	Russ Olsen
-Candidate	Greg Prestegard 	Greg Prestegard 
-Candidate	Mike Backman 	Mike Backman 
-Candidate	Dan L. Cothren 	Dan L. Cothren 
-Candidate	Robert L. Jungers 	Robert L. Jungers 
-Candidate	Dennis R. Reid 	Dennis R. Reid 
-Candidate	Jim Johnson	Jim Johnson
-Candidate	Jared Frerichs	Jared Frerichs
-Candidate	Randal Son	Randal Son
-Candidate	Todd Kimball	Todd Kimball
-Candidate	John W. Lohrmann	John W. Lohrmann
-Candidate	M. Scott Wolfram	M. Scott Wolfram
-Candidate	Luanne Van Werven	Luanne Van Werven
-Candidate	Sharlaine LaClair	Sharlaine LaClair
-Candidate	Vincent Buys	Vincent Buys
-Candidate	Tracy Atwood	Tracy Atwood
-Candidate	Mike Murphy	Mike Murphy
-Candidate	Vern Yadon	Vern Yadon
-Candidate	Richard Whitson	Richard Whitson
-Candidate	Rebecca Boonstra	Rebecca Boonstra
-Candidate	Kelly Vogel	Kelly Vogel
-Candidate	Jessica Bee	Jessica Bee
-Candidate	Art Swannack	Art Swannack
-Candidate	Dean Kinzer	Dean Kinzer
-Candidate	Gary J. Libey	Gary J. Libey
-Candidate	Bruce Chandler	Bruce Chandler
-Candidate	David V. Taylor	David V. Taylor
-Candidate	AJ Cooper	AJ Cooper
-Candidate	Mike Leita	Mike Leita
-Candidate	Eric Geary	Eric Geary
-Candidate	Debra Manjarrez	Debra Manjarrez
-Candidate	Ron Anderson	Ron Anderson
-Candidate	Douglas L. Federspiel	Douglas L. Federspiel
-Candidate	Alex Newhouse	Alex Newhouse
-Candidate	Maria Cantwell	Maria Cantwell
-Candidate	Susan Hutchison	Susan Hutchison
-Candidate	Christine Brown	Christine Brown
-Candidate	Jenn Goulet	Jenn Goulet
-Candidate	Matthew Sutherland	Matthew Sutherland
-Candidate	Sherri L Brewer	Sherri L Brewer
-Candidate	Heidi K. Hunt	Heidi K. Hunt
-Candidate	Paulette J. Teske	Paulette J. Teske
-Candidate	Terry Thompson	Terry Thompson
-Candidate	Miguel A. &quot;Mike&quot; Garza	Miguel A. &quot;Mike&quot; Garza
-Candidate	Randy J. Flyckt	Randy J. Flyckt
-Candidate	Kayla M. Meise	Kayla M. Meise
-Candidate	Janet L. Manke	Janet L. Manke
-Candidate	Adalia A. Hille	Adalia A. Hille
-Candidate	Carolyn J. Benzel	Carolyn J. Benzel
-Candidate	Susan Owens	Susan Owens
-Candidate	Nathan Choi	Nathan Choi
-Candidate	Steve Gonzalez	Steve Gonzalez
-Candidate	Sheryl Gordon McCloud	Sheryl Gordon McCloud
-Candidate	Lisa Brown	Lisa Brown
-Candidate	Jenny L. Rynearson	Jenny L. Rynearson
-Candidate	Darla McKay	Darla McKay
-Candidate	McKenzie A. Kelley	McKenzie A. Kelley
-Candidate	James Jeffords	James Jeffords
-Candidate	Benjamin C. Nichols	Benjamin C. Nichols
-Candidate	John Hilderbrand	John Hilderbrand
-Candidate	Holly K Steiner	Holly K Steiner
-Candidate	Stephen (Steve) Becker	Stephen (Steve) Becker
-Candidate	Don Nuxoll	Don Nuxoll
-Candidate	Janet Hicks	Janet Hicks
-Candidate	Greg McCall	Greg McCall
-Candidate	Sharon Raye Brown	Sharon Raye Brown
-Candidate	Leo Perales	Leo Perales
-Candidate	Shir Regev	Shir Regev
-Candidate	Matt Boehnke	Matt Boehnke
-Candidate	Christopher Tracy	Christopher Tracy
-Candidate	Everett Maroon	Everett Maroon
-Candidate	Skyler Rude	Skyler Rude
-Candidate	Bill Spencer	Bill Spencer
-Candidate	Brenda Chilton	Brenda Chilton
-Candidate	Josie Delvin	Josie Delvin
-Candidate	Shon Small 	Shon Small 
-Candidate	William 'Bill' Leach	William 'Bill' Leach
-Candidate	Jamie Raebel	Jamie Raebel
-Candidate	Andy Miller	Andy Miller
-Candidate	Jerry Hatcher	Jerry Hatcher
-Candidate	Ken Spencer	Ken Spencer
-Candidate	Talesha &quot;Tali&quot; Sams	Talesha &quot;Tali&quot; Sams
-Candidate	Terry M. Tanner	Terry M. Tanner
-Candidate	Dan Kathren	Dan Kathren
-Candidate	John S. Ziobro	John S. Ziobro
-Candidate	Katy Butler (Rapacz)	Katy Butler (Rapacz)
-Candidate	Barry Bush	Barry Bush
-Candidate	Bob Bertsch	Bob Bertsch
-Candidate	Dino Rossi	Dino Rossi
-Candidate	Kim Schrier	Kim Schrier
-Candidate	Keith Goehner	Keith Goehner
-Candidate	Ann Diamond	Ann Diamond
-Candidate	Valerie Sarratt	Valerie Sarratt
-Candidate	Deanna Walter	Deanna Walter
-Candidate	Kevin Ohme 	Kevin Ohme 
-Candidate	Skip Moore	Skip Moore
-Candidate	Kim Morrison	Kim Morrison
-Candidate	Shon D. Smith	Shon D. Smith
-Candidate	Bob Bugert	Bob Bugert
-Candidate	Wayne E. Harris 	Wayne E. Harris 
-Candidate	Douglas J. Shae	Douglas J. Shae
-Candidate	Brian Burnett	Brian Burnett
-Candidate	Jennifer Tyler	Jennifer Tyler
-Candidate	David E. Griffiths	David E. Griffiths
-Candidate	Roy S. Fore 	Roy S. Fore 
-Candidate	Allen F. Blackmon	Allen F. Blackmon
-Candidate	Kyle Mott	Kyle Mott
-Candidate	Rob Lawrence-Berrey	Rob Lawrence-Berrey
-Candidate	Travis Brandt	Travis Brandt
-Candidate	Robert McSeveney	Robert McSeveney
-Candidate	Kristin Ferrera	Kristin Ferrera
-Candidate	Charles R Steinberg	Charles R Steinberg
-Candidate	Randy Smith	Randy Smith
-Candidate	Daryn Klinginsmith	Daryn Klinginsmith
-Candidate	Dennis Bolz	Dennis Bolz
-Candidate	Douglas Dightman	Douglas Dightman
-Candidate	Jodi Wilke	Jodi Wilke
-Candidate	Jim McEntire	Jim McEntire
-Candidate	Pamela Rushton	Pamela Rushton
-Candidate	Shoona Riggs	Shoona Riggs
-Candidate	Julie Gardiner	Julie Gardiner
-Candidate	Mary Ellen Winborn	Mary Ellen Winborn
-Candidate	Mark Nichols	Mark Nichols
-Candidate	Selinda Barkhuis	Selinda Barkhuis
-Candidate	James (Jim) McLaughlin	James (Jim) McLaughlin
-Candidate	Bill Benedict	Bill Benedict
-Candidate	Teresa Marchi	Teresa Marchi
-Candidate	Bill Peach	Bill Peach
-Candidate	"Howard (Mike) Doherty, Jr."	"Howard (Mike) Doherty, Jr."
-Candidate	Rebecca Glasgow	Rebecca Glasgow
-Candidate	Suzanne M.B. Hayden	Suzanne M.B. Hayden
-Candidate	John Black	John Black
-Candidate	Jim Waddell	Jim Waddell
-Candidate	Ted Simpson	Ted Simpson
-Candidate	Carolyn Long	Carolyn Long
-Candidate	Chris Corry	Chris Corry
-Candidate	Sasha Bentley	Sasha Bentley
-Candidate	Gina Mosbrucker	Gina Mosbrucker
-Candidate	Liz Hallock	Liz Hallock
-Candidate	Tanisha Harris	Tanisha Harris
-Candidate	"Damion E Jiles, Sr."	"Damion E Jiles, Sr."
-Candidate	Chris Thobaben	Chris Thobaben
-Candidate	Larry A. Hoff	Larry A. Hoff
-Candidate	John Thompson	John Thompson
-Candidate	Brennan Bailey	Brennan Bailey
-Candidate	Peter Van Nortwick	Peter Van Nortwick
-Candidate	Darren Wertz	Darren Wertz
-Candidate	Greg Kimsey	Greg Kimsey
-Candidate	Barbara L. Melton	Barbara L. Melton
-Candidate	Scott G Weber	Scott G Weber
-Candidate	Tony Golik	Tony Golik
-Candidate	Chuck E. Atkins	Chuck E. Atkins
-Candidate	Robert Hinds	Robert Hinds
-Candidate	Rich Melnick	Rich Melnick
-Candidate	Kristen L. Parcher	Kristen L. Parcher
-Candidate	Chad E. Sleight	Chad E. Sleight
-Candidate	Darvin J. Zimmerman	Darvin J. Zimmerman
-Candidate	Sonya Langsdorf	Sonya Langsdorf
-Candidate	Kelli E. Osler	Kelli E. Osler
-Candidate	John P. Hagensen	John P. Hagensen
-Candidate	Temple Lentz	Temple Lentz
-Candidate	Jeanne E. Stewart	Jeanne E. Stewart
-Candidate	Julie Olson	Julie Olson
-Candidate	Elisabeth Veneman	Elisabeth Veneman
-Candidate	Laurie Lebowsky	Laurie Lebowsky
-Candidate	Sarah Fox	Sarah Fox
-Candidate	Jim Malinowski	Jim Malinowski
-Candidate	Sherry Erickson	Sherry Erickson
-Candidate	CHRIS MILLS	CHRIS MILLS
-Candidate	ANNE HIGGINS	ANNE HIGGINS
-Candidate	SUSAN J MARINELLA	SUSAN J MARINELLA
-Candidate	Charles L Amerein	Charles L Amerein
-Candidate	Dain C. Nysoe	Dain C. Nysoe
-Candidate	C Dale Slack	C Dale Slack
-Candidate	Joe Helm	Joe Helm
-Candidate	JEFF JENKINS	JEFF JENKINS
-Candidate	Carla Rowe	Carla Rowe
-Candidate	Cathy Shochet	Cathy Shochet
-Candidate	G SCOTT MARINELLA	G SCOTT MARINELLA
-Candidate	Erin Frasier	Erin Frasier
-Candidate	Joel McEntire	Joel McEntire
-Candidate	Emily Wilcox	Emily Wilcox
-Candidate	Carolyn Fundingsland	Carolyn Fundingsland
-Candidate	Staci L. Myklebust	Staci L. Myklebust
-Candidate	Joe Gardner	Joe Gardner
-Candidate	Jerry Cooper	Jerry Cooper
-Candidate	Timothy J. Davidson	Timothy J. Davidson
-Candidate	Ryan P. Jurvakainen	Ryan P. Jurvakainen
-Candidate	Mark S. Nelson	Mark S. Nelson
-Candidate	Brad Thurman	Brad Thurman
-Candidate	Debra Gardner	Debra Gardner
-Candidate	Karen Walker	Karen Walker
-Candidate	Kevin G. Blondin	Kevin G. Blondin
-Candidate	Debra L. Burchett	Debra L. Burchett
-Candidate	Corey Larson	Corey Larson
-Candidate	M. Jamie Imboden	M. Jamie Imboden
-Candidate	Tom Ladouceur	Tom Ladouceur
-Candidate	John A. Hays	John A. Hays
-Candidate	Ned Piper	Ned Piper
-Candidate	Duane Dalgleish	Duane Dalgleish
-Candidate	Jim Ruud	Jim Ruud
-Candidate	Thad Duvall	Thad Duvall
-Candidate	Tristen Worthen	Tristen Worthen
-Candidate	Marc Straub	Marc Straub
-Candidate	Norman (Buck) Tupling	Norman (Buck) Tupling
-Candidate	Gordon Edgar	Gordon Edgar
-Candidate	Kevin W. Morris	Kevin W. Morris
-Candidate	Leeon Leyde	Leeon Leyde
-Candidate	Natalie R. Marx	Natalie R. Marx
-Candidate	Eric C. Biggar	Eric C. Biggar
-Candidate	Robert Hunter	Robert Hunter
-Candidate	Ron Skagen	Ron Skagen
-Candidate	Karen Hardy	Karen Hardy
-Candidate	Jacquelin Maycumber	Jacquelin Maycumber
-Candidate	Randall (Randy) Michaelis	Randall (Randy) Michaelis
-Candidate	Mike Bell	Mike Bell
-Candidate	Rachel D. Siracuse	Rachel D. Siracuse
-Candidate	Dianna Galvan	Dianna Galvan
-Candidate	Teresa Jenkins	Teresa Jenkins
-Candidate	Jean Bremner Booher	Jean Bremner Booher
-Candidate	Nathan Davis	Nathan Davis
-Candidate	Dixie Moore	Dixie Moore
-Candidate	Ray Maycumber	Ray Maycumber
-Candidate	Darin Odegaard	Darin Odegaard
-Candidate	Rochelle L. Rodak	Rochelle L. Rodak
-Candidate	Tom Brown	Tom Brown
-Candidate	Laurel Siddoway	Laurel Siddoway
-Candidate	Against	Against
-Candidate	Dan Fagerlie	Dan Fagerlie
-Candidate	Jerred Burbank	Jerred Burbank
-Candidate	Peter McEnderfer	Peter McEnderfer
-Candidate	Diana Izaguirre	Diana Izaguirre
-Candidate	Michael Killian	Michael Killian
-Candidate	Jackie Lopez Giddens	Jackie Lopez Giddens
-Candidate	Zahra Roach	Zahra Roach
-Candidate	Dan Blasdel	Dan Blasdel
-Candidate	Curtis McGary	Curtis McGary
-Candidate	Shawn P Sant	Shawn P Sant
-Candidate	Jim Raymond	Jim Raymond
-Candidate	Josie Koelzer	Josie Koelzer
-Candidate	Gerald F. &quot;Jerry&quot; Roach	Gerald F. &quot;Jerry&quot; Roach
-Candidate	Approved 	Approved 
-Candidate	Cynthia N. Parker	Cynthia N. Parker
-Candidate	Stu Nelson	Stu Nelson
-Candidate	Brian Bartels	Brian Bartels
-Candidate	Keshia Gilbert	Keshia Gilbert
-Candidate	Donna J. Deal	Donna J. Deal
-Candidate	Marie Gormsen	Marie Gormsen
-Candidate	Katie Ruchert Magill	Katie Ruchert Magill
-Candidate	Justin E. Dixon	Justin E. Dixon
-Candidate	Bennie W. Keller	Bennie W. Keller
-Candidate	Matt L. Newberg	Matt L. Newberg
-Candidate	Drew W. Hyer	Drew W. Hyer
-Candidate	Steven M. Krouse	Steven M. Krouse
-Candidate	Tereasa Summers	Tereasa Summers
-Candidate	Karen S. Roosevelt	Karen S. Roosevelt
-Candidate	Christopher Keatts Munoz	Christopher Keatts Munoz
-Candidate	Thomas W. Cox	Thomas W. Cox
-Candidate	Judy Warnick	Judy Warnick
-Candidate	Jesse Hegstrom Oakey	Jesse Hegstrom Oakey
-Candidate	Sylvia Hammond	Sylvia Hammond
-Candidate	Melissa McKnight	Melissa McKnight
-Candidate	Scott G Schmig	Scott G Schmig
-Candidate	Michele Jaderlund	Michele Jaderlund
-Candidate	James (Jim) Liebrecht	James (Jim) Liebrecht
-Candidate	Kimberly A Allen	Kimberly A Allen
-Candidate	Tyson R. Hill	Tyson R. Hill
-Candidate	Cindy Carter	Cindy Carter
-Candidate	Jeff Foster 	Jeff Foster 
-Candidate	Craig Morrison	Craig Morrison
-Candidate	Garth Dano	Garth Dano
-Candidate	Tom Jones	Tom Jones
-Candidate	Myriam Villagran Diaz	Myriam Villagran Diaz
-Candidate	Darryl Pheasant	Darryl Pheasant
-Candidate	Casey Cooper	Casey Cooper
-Candidate	Brian Barlow	Brian Barlow
-Candidate	Janis Whitener-Moberg	Janis Whitener-Moberg
-Candidate	Judy Wilson	Judy Wilson
-Candidate	Terry Brewer	Terry Brewer
-Candidate	Patti Paris	Patti Paris
-Candidate	Nelson Cox	Nelson Cox
-Candidate	Vickie L. Raines	Vickie L. Raines
-Candidate	Dan Lindgren	Dan Lindgren
-Candidate	Joe MacLean	Joe MacLean
-Candidate	Chris Thomas	Chris Thomas
-Candidate	Kimberly R Foster	Kimberly R Foster
-Candidate	Janice Louthan	Janice Louthan
-Candidate	Robert G. Kegel	Robert G. Kegel
-Candidate	Katie Svoboda	Katie Svoboda
-Candidate	Richard Scott	Richard Scott
-Candidate	Kenneth Albert	Kenneth Albert
-Candidate	Kyle L. Imler	Kyle L. Imler
-Candidate	Tom Copland	Tom Copland
-Candidate	Ray Kahler	Ray Kahler
-Candidate	Allen Werth	Allen Werth
-Candidate	Arie Callaghan	Arie Callaghan
-Candidate	Brian Luke	Brian Luke
-Candidate	Scott McMullen	Scott McMullen
-Candidate	Dave Paul	Dave Paul
-Candidate	Mary Wilson-Engle	Mary Wilson-Engle
-Candidate	Sheilah Crider	Sheilah Crider
-Candidate	Debra Van Pelt	Debra Van Pelt
-Candidate	Rick Hannold	Rick Hannold
-Candidate	Janet St. Clair	Janet St. Clair
-Candidate	Robert Bishop	Robert Bishop
-Candidate	Gregory Banks	Gregory Banks
-Candidate	Rick Felici	Rick Felici
-Candidate	Lane K. Campbell	Lane K. Campbell
-Candidate	Wanda J. Grone	Wanda J. Grone
-Candidate	Bill Hawkins	Bill Hawkins
-Candidate	Tom SeGuine	Tom SeGuine
-Candidate	Cecily Hazelrigg-Hernandez	Cecily Hazelrigg-Hernandez
-Candidate	Sidney (Sid) Logan	Sidney (Sid) Logan
-Candidate	Mary Rollins	Mary Rollins
-Candidate	Rebecca Wolfe	Rebecca Wolfe
-Candidate	David Chan	David Chan
-Candidate	Jeff Chapman	Jeff Chapman
-Candidate	Rose Ann Carroll	Rose Ann Carroll
-Candidate	Ruth Gordon	Ruth Gordon
-Candidate	Jon Cooke	Jon Cooke
-Candidate	Greg Brotherton	Greg Brotherton
-Candidate	James M. Kennedy	James M. Kennedy
-Candidate	Michael Haas	Michael Haas
-Candidate	Joe Nole	Joe Nole
-Candidate	David Stanko	David Stanko
-Candidate	Stacie Prada	Stacie Prada
-Candidate	Noah Harrison	Noah Harrison
-Candidate	Mindy Walker	Mindy Walker
-Candidate	Daniel Toepper	Daniel Toepper
-Candidate	Tom Brotherton	Tom Brotherton
-Candidate	Suzan DelBene	Suzan DelBene
-Candidate	Jeffrey Beeler	Jeffrey Beeler
-Candidate	Craig Keller	Craig Keller
-Candidate	Sarah Smith	Sarah Smith
-Candidate	Josh Colver	Josh Colver
-Candidate	Debra Blodgett	Debra Blodgett
-Candidate	Bill Ramos	Bill Ramos
-Candidate	Lisa Callan	Lisa Callan
-Candidate	Claire Wilson	Claire Wilson
-Candidate	Kristine M. Reeves	Kristine M. Reeves
-Candidate	Mark Greene	Mark Greene
-Candidate	Immaculate Ferreria	Immaculate Ferreria
-Candidate	Victoria Mena	Victoria Mena
-Candidate	Morgan Irwin	Morgan Irwin
-Candidate	Mark Boswell	Mark Boswell
-Candidate	Jesse Salomon	Jesse Salomon
-Candidate	Maralyn Chase	Maralyn Chase
-Candidate	Diodato (Dio) Boucsieguez	Diodato (Dio) Boucsieguez
-Candidate	Lauren Davis	Lauren Davis
-Candidate	Frank Deisler	Frank Deisler
-Candidate	Karen Keiser	Karen Keiser
-Candidate	Kun Wang	Kun Wang
-Candidate	Anthony L. Lamb	Anthony L. Lamb
-Candidate	Joe Nguyen	Joe Nguyen
-Candidate	Shannon Braddock	Shannon Braddock
-Candidate	Reuven M. Carlyle	Reuven M. Carlyle
-Candidate	Bryan Simonson	Bryan Simonson
-Candidate	Sydney Gillman Wissel	Sydney Gillman Wissel
-Candidate	Matt Dubin	Matt Dubin
-Candidate	Rebecca Saldana	Rebecca Saldana
-Candidate	Beth Broadway	Beth Broadway
-Candidate	Claus Joens	Claus Joens
-Candidate	Keith L. Wagoner	Keith L. Wagoner
-Candidate	Ivan Lewis	Ivan Lewis
-Candidate	Carolyn Eslick	Carolyn Eslick
-Candidate	Eric Halvorson	Eric Halvorson
-Candidate	Tim Cruickshank	Tim Cruickshank
-Candidate	My-Linh Thai	My-Linh Thai
-Candidate	Jamie Pedersen	Jamie Pedersen
-Candidate	Dan Harder	Dan Harder
-Candidate	John Peeples	John Peeples
-Candidate	Claire Torstenbo	Claire Torstenbo
-Candidate	Manka Dhingra	Manka Dhingra
-Candidate	Dale Fonk	Dale Fonk
-Candidate	Michael Curtis	Michael Curtis
-Candidate	Amber Krabach	Amber Krabach
-Candidate	David Frockt	David Frockt
-Candidate	Beth Daranciang	Beth Daranciang
-Candidate	Jeff Patton	Jeff Patton
-Candidate	Javier Valdez	Javier Valdez
-Candidate	Jerry Zeiger-Buccola	Jerry Zeiger-Buccola
-Candidate	Joe Fain	Joe Fain
-Candidate	Mona Das	Mona Das
-Candidate	Debra Entenman	Debra Entenman
-Candidate	Ted Cooke	Ted Cooke
-Candidate	Rodney Tom	Rodney Tom
-Candidate	Vandana Slatter	Vandana Slatter
-Candidate	Amy Walen	Amy Walen
-Candidate	Cindi Bright	Cindi Bright
-Candidate	Dan Satterberg	Dan Satterberg
-Candidate	Daron Morris	Daron Morris
-Candidate	Beth M. Andrus	Beth M. Andrus
-Candidate	Marlin Appelwick	Marlin Appelwick
-Candidate	Marcus Naylor	Marcus Naylor
-Candidate	Joshua Schaer	Joshua Schaer
-Candidate	Ketu Shah	Ketu Shah
-Candidate	Lisa O'Toole	Lisa O'Toole
-Candidate	Peter L. Nault	Peter L. Nault
-Candidate	David A. Steiner	David A. Steiner
-Candidate	Michael Finkle	Michael Finkle
-Candidate	Donna Tucker	Donna Tucker
-Candidate	Joe Campagna	Joe Campagna
-Candidate	Les Ponomarchuk	Les Ponomarchuk
-Candidate	Marcine Anderson	Marcine Anderson
-Candidate	Jason Poydras	Jason Poydras
-Candidate	Matthew York	Matthew York
-Candidate	"Nathaniel B. Green, Jr."	"Nathaniel B. Green, Jr."
-Candidate	Corinna Harn	Corinna Harn
-Candidate	Virginia M. Amato	Virginia M. Amato
-Candidate	Rhonda Laumann	Rhonda Laumann
-Candidate	David M. Christie	David M. Christie
-Candidate	Susan L. Mahoney	Susan L. Mahoney
-Candidate	D. Mark Eide	D. Mark Eide
-Candidate	Elizabeth D. Stephenson	Elizabeth D. Stephenson
-Candidate	Lisa A. Paglisotti	Lisa A. Paglisotti
-Candidate	Mark C. Chow	Mark C. Chow
-Candidate	Art Chapman	Art Chapman
-Candidate	Anne C. Harper	Anne C. Harper
-Candidate	Ed McKenna	Ed McKenna
-Candidate	Andrea Chin	Andrea Chin
-Candidate	Adam Eisenberg	Adam Eisenberg
-Candidate	Anita M. Crawford-Willis	Anita M. Crawford-Willis
-Candidate	Willie Gregory	Willie Gregory
-Candidate	Faye Chess	Faye Chess
-Candidate	Damon Shadid	Damon Shadid
-Candidate	Becky Erickson	Becky Erickson
-Candidate	Emily Randall	Emily Randall
-Candidate	Connie FitzPatrick	Connie FitzPatrick
-Candidate	Joy Stanford	Joy Stanford
-Candidate	Tim Sheldon	Tim Sheldon
-Candidate	James Thomas	James Thomas
-Candidate	David Daggett	David Daggett
-Candidate	Edward Wolfe	Edward Wolfe
-Candidate	Phil Cook	Phil Cook
-Candidate	Paul Andrews	Paul Andrews
-Candidate	Richard Huddy	Richard Huddy
-Candidate	Alison Sonntag	Alison Sonntag
-Candidate	Russ Reuther	Russ Reuther
-Candidate	Jeff Wallis	Jeff Wallis
-Candidate	Chad M. Enright	Chad M. Enright
-Candidate	Gary L. Simpson	Gary L. Simpson
-Candidate	Meredith Green	Meredith Green
-Candidate	Claire A. Bradley	Claire A. Bradley
-Candidate	Jeffrey J. Jahns	Jeffrey J. Jahns
-Candidate	Marilyn Paja	Marilyn Paja
-Candidate	Kevin P. Kelly	Kevin P. Kelly
-Candidate	Heather Pauley	Heather Pauley
-Candidate	Nate Andrews	Nate Andrews
-Candidate	Mike Hougardy	Mike Hougardy
-Candidate	Jerry Pettit	Jerry Pettit
-Candidate	Val Barschaw	Val Barschaw
-Candidate	Brett Wachsmith	Brett Wachsmith
-Candidate	Nicholas( Nick) Henderson	Nicholas( Nick) Henderson
-Candidate	Rick Tuckness	Rick Tuckness
-Candidate	Gene Dana	Gene Dana
-Candidate	Amy Cziske	Amy Cziske
-Candidate	Dovie Sigle	Dovie Sigle
-Candidate	Paul Sander	Paul Sander
-Candidate	Darrel Ellis	Darrel Ellis
-Candidate	Shan Rowbotham	Shan Rowbotham
-Candidate	Crista A. Schroder	Crista A. Schroder
-Candidate	Brenda Sorensen	Brenda Sorensen
-Candidate	Renea Campbell	Renea Campbell
-Candidate	David M. Sauter	David M. Sauter
-Candidate	Raymond Clough	Raymond Clough
-Candidate	David R. Quesnel	David R. Quesnel
-Candidate	Bob Songer	Bob Songer
-Candidate	Douglas Charters	Douglas Charters
-Candidate	Greg Gallagher	Greg Gallagher
-Candidate	Rick L. Hansen	Rick L. Hansen
-Candidate	Jeff Baker	Jeff Baker
-Candidate	Randy L. Knowles	Randy L. Knowles
-Candidate	Mikael Naramore	Mikael Naramore
-Candidate	Lloyd DeKay	Lloyd DeKay
-Candidate	Catherine Loke	Catherine Loke
-Candidate	Benjamin Briggs	Benjamin Briggs
-Candidate	Pamela Z. Morneault	Pamela Z. Morneault
-Candidate	Michael Oldfather	Michael Oldfather
-Candidate	Troy Witherrite	Troy Witherrite
-Candidate	Karen Skiles	Karen Skiles
-Candidate	Jan Brending	Jan Brending
-Candidate	Amanda Price	Amanda Price
-Candidate	Dianne Dorey	Dianne Dorey
-Candidate	Larry E Grove	Larry E Grove
-Candidate	Scott Tinney	Scott Tinney
-Candidate	Gary Stamper	Gary Stamper
-Candidate	Jerry Pratt	Jerry Pratt
-Candidate	Warren McLeod	Warren McLeod
-Candidate	Jonathan L. Meyer	Jonathan L. Meyer
-Candidate	Rob Snaza	Rob Snaza
-Candidate	Arny Davis	Arny Davis
-Candidate	Wade Samuelson	Wade Samuelson
-Candidate	R.W. Buzzard	R.W. Buzzard
-Candidate	Paul Crowner	Paul Crowner
-Candidate	Ron Averill	Ron Averill
-Candidate	Larry Kerschner	Larry Kerschner
-Candidate	Jeffrey D Robertson	Jeffrey D Robertson
-Candidate	Jami Lund	Jami Lund
-Candidate	Marc Guichard	Marc Guichard
-Candidate	TJ Williams	TJ Williams
-Candidate	Kurtis Engle	Kurtis Engle
-Candidate	Bob Berg	Bob Berg
-Candidate	Cory Elliott	Cory Elliott
-Candidate	Evan Fagerness	Evan Fagerness
-Candidate	Jennifer L West	Jennifer L West
-Candidate	Peter N. Lahmann Jr.	Peter N. Lahmann Jr.
-Candidate	Brian Mittge	Brian Mittge
-Candidate	Mark Anders	Mark Anders
-Candidate	Bill Schulte	Bill Schulte
-Candidate	Anthony Mixer	Anthony Mixer
-Candidate	David Morgan	David Morgan
-Candidate	Lindsey Pollock	Lindsey Pollock
-Candidate	Jen Slemp	Jen Slemp
-Candidate	Norman Forsyth	Norman Forsyth
-Candidate	Fred W Rider	Fred W Rider
-Candidate	Bob Russell	Bob Russell
-Candidate	Martha J. Hunt	Martha J. Hunt
-Candidate	Jerry Lord	Jerry Lord
-Candidate	Lola Toloba	Lola Toloba
-Candidate	Stan Bowman 	Stan Bowman 
-Candidate	Pete Hammer	Pete Hammer
-Candidate	F. Lee Grose	F. Lee Grose
-Candidate	Rodger Cool	Rodger Cool
-Candidate	Cynthia (Cindy) Colson	Cynthia (Cindy) Colson
-Candidate	Harry O Bhagwandin	Harry O Bhagwandin
-Candidate	Linda Williams	Linda Williams
-Candidate	Marty Hayes	Marty Hayes
-Candidate	Carolyn (Carol) Brock	Carolyn (Carol) Brock
-Candidate	Archie Smith	Archie Smith
-Candidate	Nicholas Bozarth	Nicholas Bozarth
-Candidate	Michael Messmore	Michael Messmore
-Candidate	Dean Dahlin	Dean Dahlin
-Candidate	J Scott Liebing	J Scott Liebing
-Candidate	Shelly Johnston	Shelly Johnston
-Candidate	Peggy A Semprimoznik	Peggy A Semprimoznik
-Candidate	Rob Coffman	Rob Coffman
-Candidate	Jeffrey S. Barkdull	Jeffrey S. Barkdull
-Candidate	Wade W. Magers	Wade W. Magers
-Candidate	Jody Howard	Jody Howard
-Candidate	Loren Rux	Loren Rux
-Candidate	Joseph Brumbles 	Joseph Brumbles 
-Candidate	Melody Peterson	Melody Peterson
-Candidate	Patti McLean	Patti McLean
-Candidate	Paddy McGuire	Paddy McGuire
-Candidate	Charles G. Rhodes	Charles G. Rhodes
-Candidate	Sharon (Moore) Fogo	Sharon (Moore) Fogo
-Candidate	Kevin Schmelzlen	Kevin Schmelzlen
-Candidate	Sharon Trask	Sharon Trask
-Candidate	Wes Stockwell	Wes Stockwell
-Candidate	Michael Dorcy	Michael Dorcy
-Candidate	Casey Salisbury	Casey Salisbury
-Candidate	Darin Holland	Darin Holland
-Candidate	Elisabeth (Lisa) Frazier	Elisabeth (Lisa) Frazier
-Candidate	George A. Steele	George A. Steele
-Candidate	Eric Valley	Eric Valley
-Candidate	Monty D. Cobb	Monty D. Cobb
-Candidate	Jack Janda	Jack Janda
-Candidate	Bruce E Jorgenson	Bruce E Jorgenson
-Candidate	Larry D. Gilman	Larry D. Gilman
-Candidate	Cari Hall	Cari Hall
-Candidate	Randy Gates	Randy Gates
-Candidate	Charleen Groomes	Charleen Groomes
-Candidate	Jim DeTro	Jim DeTro
-Candidate	Salley Bull	Salley Bull
-Candidate	David Rodriguez	David Rodriguez
-Candidate	Arian Noma	Arian Noma
-Candidate	Branden E. Platter	Branden E. Platter
-Candidate	Anthony (Tony) Hawley	Anthony (Tony) Hawley
-Candidate	Steve Brown	Steve Brown
-Candidate	Leah F. McCormack	Leah F. McCormack
-Candidate	Charles Short	Charles Short
-Candidate	William (Bill) Colyar	William (Bill) Colyar
-Candidate	Bruce P. Walker	Bruce P. Walker
-Candidate	Joyce Kidd	Joyce Kidd
-Candidate	Virginia A. Leach	Virginia A. Leach
-Candidate	Michael &quot;Hawk&quot; Runyon	Michael &quot;Hawk&quot; Runyon
-Candidate	Todd P. Stephens	Todd P. Stephens
-Candidate	Scott L. Johnson	Scott L. Johnson
-Candidate	Robin Souvenir	Robin Souvenir
-Candidate	RENEE GOODIN	RENEE GOODIN
-Candidate	Mark McClain	Mark McClain
-Candidate	Pam Nogueira Maneman	Pam Nogueira Maneman
-Candidate	Elizabeth Penoyar	Elizabeth Penoyar
-Candidate	Nancy R. McAllister	Nancy R. McAllister
-Candidate	Debbie Oakes	Debbie Oakes
-Candidate	Don Pape	Don Pape
-Candidate	James W. McCroskey	James W. McCroskey
-Candidate	Marianne Nichols	Marianne Nichols
-Candidate	Tammie A. Ownbey	Tammie A. Ownbey
-Candidate	Mike Manus	Mike Manus
-Candidate	Sheryl Miller	Sheryl Miller
-Candidate	Dolly Hunt	Dolly Hunt
-Candidate	Glenn Blakeslee	Glenn Blakeslee
-Candidate	Jon Carman	Jon Carman
-Candidate	Nicole Dice	Nicole Dice
-Candidate	Tom Watson	Tom Watson
-Candidate	Robin R. McCroskey	Robin R. McCroskey
-Candidate	Dan Peterson	Dan Peterson
-Candidate	Joe Onley	Joe Onley
-Candidate	Anneliese Feld	Anneliese Feld
-Candidate	Kelly Chambers	Kelly Chambers
-Candidate	Chris Gildon	Chris Gildon
-Candidate	Brian Duthie	Brian Duthie
-Candidate	Kyle Paskewitz	Kyle Paskewitz
-Candidate	Donald Golden	Donald Golden
-Candidate	Maia Espinoza	Maia Espinoza
-Candidate	Steve Conway	Steve Conway
-Candidate	Pierre Malebranche	Pierre Malebranche
-Candidate	Melanie Morgan	Melanie Morgan
-Candidate	Terry Harder	Terry Harder
-Candidate	Julie Anderson	Julie Anderson
-Candidate	Mary Robnett	Mary Robnett
-Candidate	Mark Lindquist	Mark Lindquist
-Candidate	Lorra Jackson	Lorra Jackson
-Candidate	Dave Morell	Dave Morell
-Candidate	Marty Campbell	Marty Campbell
-Candidate	Justin Van Dyk	Justin Van Dyk
-Candidate	Derek M. Young	Derek M. Young
-Candidate	David Olson	David Olson
-Candidate	Linda Lee	Linda Lee
-Candidate	Kevin McCann	Kevin McCann
-Candidate	Claire Sussman	Claire Sussman
-Candidate	Lizanne Padula	Lizanne Padula
-Candidate	Tim Lewis	Tim Lewis
-Candidate	Lloyd D. Oaks	Lloyd D. Oaks
-Candidate	Judy Rae Jasprica	Judy Rae Jasprica
-Candidate	Karl Williams	Karl Williams
-Candidate	John Sheeran	John Sheeran
-Candidate	Karla Buttorff	Karla Buttorff
-Candidate	Jeanette A. Lineberry	Jeanette A. Lineberry
-Candidate	David B. Ladenburg	David B. Ladenburg
-Candidate	Drew Ann Henke	Drew Ann Henke
-Candidate	Derek M. Smith	Derek M. Smith
-Candidate	Debra Lekanoff	Debra Lekanoff
-Candidate	Michael Petrish	Michael Petrish
-Candidate	Randall K. Gaylord	Randall K. Gaylord
-Candidate	Nicholas (Nick) Power	Nicholas (Nick) Power
-Candidate	John Kulseth	John Kulseth
-Candidate	F. Milene Henley	F. Milene Henley
-Candidate	Lisa A. Henderson	Lisa A. Henderson
-Candidate	Jamie Stephens	Jamie Stephens
-Candidate	Jeff Asher	Jeff Asher
-Candidate	Ronald Krebs	Ronald Krebs
-Candidate	Rhonda Pederson	Rhonda Pederson
-Candidate	Carolyn M. Jewett	Carolyn M. Jewett
-Candidate	Steve Brandli	Steve Brandli
-Candidate	Kathryn C. Loring	Kathryn C. Loring
-Candidate	Dave Thomas	Dave Thomas
-Candidate	Sandy Perkins	Sandy Perkins
-Candidate	Mike Urban	Mike Urban
-Candidate	Melissa Beaton	Melissa Beaton
-Candidate	Lisa Janicki	Lisa Janicki
-Candidate	Hayley Thompson	Hayley Thompson
-Candidate	Rich Weyrich	Rich Weyrich
-Candidate	Don McDermott	Don McDermott
-Candidate	Jackie Brunson	Jackie Brunson
-Candidate	Bradley Whaley	Bradley Whaley
-Candidate	Warren M. Gilbert	Warren M. Gilbert
-Candidate	Dianne Edmonds Goddard	Dianne Edmonds Goddard
-Candidate	Thomas Verge	Thomas Verge
-Candidate	Danielle M. Thomas	Danielle M. Thomas
-Candidate	Elizabeth (Liz) Lovelett	Elizabeth (Liz) Lovelett
-Candidate	Daniel Hagen	Daniel Hagen
-Candidate	John T. Burke	John T. Burke
-Candidate	Margery Hite	Margery Hite
-Candidate	Donald Clark	Donald Clark
-Candidate	Annie Lohman	Annie Lohman
-Candidate	David James Groves	David James Groves
-Candidate	Keith Rubin	Keith Rubin
-Candidate	Roger Mitchell	Roger Mitchell
-Candidate	Shani Taha	Shani Taha
-Candidate	Mark Hurd	Mark Hurd
-Candidate	Ken Goodwin	Ken Goodwin
-Candidate	Konrad Kurp	Konrad Kurp
-Candidate	John Doyle	John Doyle
-Candidate	Ed Stauffer	Ed Stauffer
-Candidate	Andrew Miller	Andrew Miller
-Candidate	Matt Miller	Matt Miller
-Candidate	&quot;ska je tah lo&quot; Lona Wilbur	&quot;ska je tah lo&quot; Lona Wilbur
-Candidate	Larry Wasserman	Larry Wasserman
-Candidate	Celia Ponce Sanchez	Celia Ponce Sanchez
-Candidate	Stephen (Steve) Orsini	Stephen (Steve) Orsini
-Candidate	Don McMoran	Don McMoran
-Candidate	Amanda Hubik	Amanda Hubik
-Candidate	Ryan Walters	Ryan Walters
-Candidate	Todd E. Gordon	Todd E. Gordon
-Candidate	Jack Galbraith	Jack Galbraith
-Candidate	Britta Eschete	Britta Eschete
-Candidate	Kirk S Duffy	Kirk S Duffy
-Candidate	Allen Rozema	Allen Rozema
-Candidate	Dale Ragan	Dale Ragan
-Candidate	Shelley Acero	Shelley Acero
-Candidate	Ron Wortham	Ron Wortham
-Candidate	Tammy Lanphere Oommen	Tammy Lanphere Oommen
-Candidate	Mark Hulst	Mark Hulst
-Candidate	Joe Bowen	Joe Bowen
-Candidate	Rob Janicki	Rob Janicki
-Candidate	Justin Hayton	Justin Hayton
-Candidate	Dick Reitsma	Dick Reitsma
-Candidate	Ellen Gray	Ellen Gray
-Candidate	George Eusterman	George Eusterman
-Candidate	Ken Winkes	Ken Winkes
-Candidate	Glenn Ash	Glenn Ash
-Candidate	Mary Hudson	Mary Hudson
-Candidate	Navor M. Tercero	Navor M. Tercero
-Candidate	Gary Wickman	Gary Wickman
-Candidate	John Boggs	John Boggs
-Candidate	Eric A. Johnson	Eric A. Johnson
-Candidate	Clyde G Williams	Clyde G Williams
-Candidate	Miguel Angel Gaitan	Miguel Angel Gaitan
-Candidate	Jeremy Harrison-Smith	Jeremy Harrison-Smith
-Candidate	Shaari King	Shaari King
-Candidate	Germaine Kornegay	Germaine Kornegay
-Candidate	Brian Lipscomb	Brian Lipscomb
-Candidate	Steve Sexton	Steve Sexton
-Candidate	Sharon D. Dillon	Sharon D. Dillon
-Candidate	Joe Franett	Joe Franett
-Candidate	John Janicki	John Janicki
-Candidate	Joseph A. Shea	Joseph A. Shea
-Candidate	Steve Garey	Steve Garey
-Candidate	Kathy Reim	Kathy Reim
-Candidate	Keith Wagoner	Keith Wagoner
-Candidate	Tonya Bieche	Tonya Bieche
-Candidate	James (Jim) Cook	James (Jim) Cook
-Candidate	Nan Monk	Nan Monk
-Candidate	Donald A. Pollock	Donald A. Pollock
-Candidate	Bill Pfeifer	Bill Pfeifer
-Candidate	Rosemary Kaholokula	Rosemary Kaholokula
-Candidate	Joe Lindquist	Joe Lindquist
-Candidate	Robbie Robertson	Robbie Robertson
-Candidate	Gabriel P. Spencer	Gabriel P. Spencer
-Candidate	Tom Dillon	Tom Dillon
-Candidate	Robert J. Waymire	Robert J. Waymire
-Candidate	Bob Hamlin	Bob Hamlin
-Candidate	Adam N. Kick	Adam N. Kick
-Candidate	Dan McGill	Dan McGill
-Candidate	Dave Brown	Dave Brown
-Candidate	Vickie Clelland	Vickie Clelland
-Candidate	Ron Reynier	Ron Reynier
-Candidate	Dan Boyes	Dan Boyes
-Candidate	Marie Gluesenkamp Perez	Marie Gluesenkamp Perez
-Candidate	Marko Liias	Marko Liias
-Candidate	Mario Lionel Lotmore	Mario Lionel Lotmore
-Candidate	Amy Schaper	Amy Schaper
-Candidate	Petra Bigea	Petra Bigea
-Candidate	John McCoy	John McCoy
-Candidate	Savio Pham	Savio Pham
-Candidate	Steve Hobbs	Steve Hobbs
-Candidate	Doug Roulstone	Doug Roulstone
-Candidate	Jeff Sax	Jeff Sax
-Candidate	Jared M. Mead	Jared M. Mead
-Candidate	Adam Cornell	Adam Cornell
-Candidate	Kristen Olbrechts	Kristen Olbrechts
-Candidate	Jennifer Rancourt	Jennifer Rancourt
-Candidate	Anthony E. Howard	Anthony E. Howard
-Candidate	Tam T. Bui	Tam T. Bui
-Candidate	Steve Clough	Steve Clough
-Candidate	Patricia Lyon	Patricia Lyon
-Candidate	Elizabeth (Beth) A. Fraser	Elizabeth (Beth) A. Fraser
-Candidate	Jeffrey D. Goodwin	Jeffrey D. Goodwin
-Candidate	Douglas J. Fair	Douglas J. Fair
-Candidate	Tyler Rourke	Tyler Rourke
-Candidate	Liz Vogeli	Liz Vogeli
-Candidate	Dave Lucas	Dave Lucas
-Candidate	Ted Cummings	Ted Cummings
-Candidate	Mary May	Mary May
-Candidate	Jessa Lewis	Jessa Lewis
-Candidate	Kay Murano	Kay Murano
-Candidate	Dave Wilson	Dave Wilson
-Candidate	Jenny Graham	Jenny Graham
-Candidate	Mary Kuney	Mary Kuney
-Candidate	Rob Chase	Rob Chase
-Candidate	Robbi Katherine Anthony	Robbi Katherine Anthony
-Candidate	Al French	Al French
-Candidate	Leonard Christian	Leonard Christian
-Candidate	Tom Konis	Tom Konis
-Candidate	Vicky M. Dalton	Vicky M. Dalton
-Candidate	Tim Fitzgerald	Tim Fitzgerald
-Candidate	Michael A. Kirk	Michael A. Kirk
-Candidate	Larry Haskell	Larry Haskell
-Candidate	Ozzie Knezovich	Ozzie Knezovich
-Candidate	Dumpozzie Dot Com	Dumpozzie Dot Com
-Candidate	Michael Baumgartner	Michael Baumgartner
-Candidate	David Green	David Green
-Candidate	Patrick T. Johnson	Patrick T. Johnson
-Candidate	Randy Arnold Brandt	Randy Arnold Brandt
-Candidate	Jeffrey R. Smith	Jeffrey R. Smith
-Candidate	Donna Wilson	Donna Wilson
-Candidate	Patti Connolly Walker	Patti Connolly Walker
-Candidate	Jennifer Fassbender	Jennifer Fassbender
-Candidate	Debra R. Hayes	Debra R. Hayes
-Candidate	Aimee Maurer	Aimee Maurer
-Candidate	Richard M. Leland	Richard M. Leland
-Candidate	Dennis (DC) Cronin	Dennis (DC) Cronin
-Candidate	Michelle (Shelley) Szambelan	Michelle (Shelley) Szambelan
-Candidate	Dwight Morgan	Dwight Morgan
-Candidate	John Olson	John Olson
-Candidate	Rick Johnson	Rick Johnson
-Candidate	Lori Larsen	Lori Larsen
-Candidate	Tim Gray	Tim Gray
-Candidate	Julie C. James	Julie C. James
-Candidate	Don Dashiell	Don Dashiell
-Candidate	Jeffery Charvet	Jeffery Charvet
-Candidate	Lorrie Sampson	Lorrie Sampson
-Candidate	Brent Hellie	Brent Hellie
-Candidate	Brad Manke	Brad Manke
-Candidate	Mike Berry	Mike Berry
-Candidate	Trina R. Cox	Trina R. Cox
-Candidate	Tim Rasmussen	Tim Rasmussen
-Candidate	Gina A. Tveit	Gina A. Tveit
-Candidate	Lech Radzimski	Lech Radzimski
-Candidate	C Davis	C Davis
-Candidate	Allen Acosta	Allen Acosta
-Candidate	Steven J. Drew	Steven J. Drew
-Candidate	Mary Hall	Mary Hall
-Candidate	Stuart Holmes	Stuart Holmes
-Candidate	Linda Enlow	Linda Enlow
-Candidate	Bud Blake	Bud Blake
-Candidate	Tye Menser	Tye Menser
-Candidate	Gary Warnock	Gary Warnock
-Candidate	Jon Tunheim	Jon Tunheim
-Candidate	Victor M. Minjares	Victor M. Minjares
-Candidate	John D. Snaza	John D. Snaza
-Candidate	Jeff Gadman	Jeff Gadman
-Candidate	Kalo Wilcox	Kalo Wilcox
-Candidate	Sam Meyer	Sam Meyer
-Candidate	Brett Buckley	Brett Buckley
-Candidate	Linda L. Oosterman	Linda L. Oosterman
-Candidate	Andrew Saturn	Andrew Saturn
-Candidate	Brian McClain 	Brian McClain 
-Candidate	Bill Coons	Bill Coons
-Candidate	Nicci Bergseng 	Nicci Bergseng 
-Candidate	Matt Kuhl 	Matt Kuhl 
-Candidate	Kay M. Holland	Kay M. Holland
-Candidate	Blair H. Brady 	Blair H. Brady 
-Candidate	Eugene C &quot;Gene&quot; Strong 	Eugene C &quot;Gene&quot; Strong 
-Candidate	Heidi Heywood	Heidi Heywood
-Candidate	Dan Bigelow	Dan Bigelow
-Candidate	Stewart D. Feil	Stewart D. Feil
-Candidate	Mark C. Howie 	Mark C. Howie 
-Candidate	Graham Phalen 	Graham Phalen 
-Candidate	Tammy Peterson 	Tammy Peterson 
-Candidate	Robert L. Jungers	Robert L. Jungers
-Candidate	Debra Antes	Debra Antes
-Candidate	Karen Martin	Karen Martin
-Candidate	Kathy Martin 	Kathy Martin 
-Candidate	Kathy Mulkerin	Kathy Mulkerin
-Candidate	Jim Duncan	Jim Duncan
-Candidate	Richard Greenwood	Richard Greenwood
-Candidate	James L. Nagle	James L. Nagle
-Candidate	Mark Crider	Mark Crider
-Candidate	Matthew J Stroe	Matthew J Stroe
-Candidate	Gordon R. Heimbigner	Gordon R. Heimbigner
-Candidate	Kristian E. Hedine	Kristian E. Hedine
-Candidate	John Knowlton	John Knowlton
-Candidate	Doug Ericksen	Doug Ericksen
-Candidate	Pinky Vargas	Pinky Vargas
-Candidate	Justin Boneau	Justin Boneau
-Candidate	Sharon Shewmake	Sharon Shewmake
-Candidate	Eric Richey	Eric Richey
-Candidate	James Erb	James Erb
-Candidate	David Grant	David Grant
-Candidate	Matthew Elich	Matthew Elich
-Candidate	Carol Frazey	Carol Frazey
-Candidate	Mike Peetoom	Mike Peetoom
-Candidate	Atul Deshmane	Atul Deshmane
-Candidate	Paul D. Kenner	Paul D. Kenner
-Candidate	Michael Largent	Michael Largent
-Candidate	John-Mark Mahnkey	John-Mark Mahnkey
-Candidate	ROBIN JONES	ROBIN JONES
-Candidate	SANDY JAMISON	SANDY JAMISON
-Candidate	Eric Fejeran	Eric Fejeran
-Candidate	Jill E. Whelchel	Jill E. Whelchel
-Candidate	Annie Pillers	Annie Pillers
-Candidate	John Hart	John Hart
-Candidate	Rob Rembert	Rob Rembert
-Candidate	Denis P. Tracy	Denis P. Tracy
-Candidate	Brett J. Myers	Brett J. Myers
-Candidate	Christina (Chris) Nelson	Christina (Chris) Nelson
-Candidate	Mark Clinton	Mark Clinton
-Candidate	Jim Honeyford	Jim Honeyford
-Candidate	Bengie Aguilar	Bengie Aguilar
-Candidate	Jack McEntire	Jack McEntire
-Candidate	Jeremie Dufault	Jeremie Dufault
-Candidate	A.J. Cooper	A.J. Cooper
-Candidate	Dave Cook	Dave Cook
-Candidate	Charles Ross	Charles Ross
-Candidate	Tracey Slagle	Tracey Slagle
-Candidate	Janelle Riddle	Janelle Riddle
-Candidate	Jack B. Hawkins	Jack B. Hawkins
-Candidate	James (Jim) Curtice	James (Jim) Curtice
-Candidate	Joseph A. Brusic	Joseph A. Brusic
-Candidate	Robert C. Udell	Robert C. Udell
-Candidate	Nolan Wentz	Nolan Wentz
-Candidate	Ilene Thomson	Ilene Thomson
-Candidate	Norm Childress	Norm Childress
-Candidate	Kevin M. Roy	Kevin M. Roy
-Candidate	Brian Sanderson	Brian Sanderson
-Candidate	Donald W. Engel	Donald W. Engel
-Candidate	Alfred G. Schweppe	Alfred G. Schweppe
-Candidate	Michael Bennet	Michael Bennet
-Candidate	Joseph R. Biden	Joseph R. Biden
-Candidate	Michael Bloomberg	Michael Bloomberg
-Candidate	Cory Booker	Cory Booker
-Candidate	Pete Buttigieg	Pete Buttigieg
-Candidate	John Delaney	John Delaney
-Candidate	Tulsi Gabbard	Tulsi Gabbard
-Candidate	Amy Klobuchar	Amy Klobuchar
-Candidate	Deval Patrick	Deval Patrick
-Candidate	Bernie Sanders	Bernie Sanders
-Candidate	Tom Steyer	Tom Steyer
-Candidate	Elizabeth Warren	Elizabeth Warren
-Candidate	Andrew Yang	Andrew Yang
-Candidate	Donald J. Trump	Donald J. Trump
-Candidate	Ryan Cooper	Ryan Cooper
-Candidate	Tracy &quot;Justice&quot; Wright	Tracy &quot;Justice&quot; Wright
-Candidate	Douglas E. McKinley	Douglas E. McKinley
-Candidate	Evan Jones	Evan Jones
-Candidate	Sarena Sloot	Sarena Sloot
-Candidate	WRITE-IN	WRITE-IN
-Candidate	Alex Tsimerman	Alex Tsimerman
-Candidate	Ryan Ryals	Ryan Ryals
-Candidate	Leon Aaron Lawson	Leon Aaron Lawson
-Candidate	Henry Clay Dennison	Henry Clay Dennison
-Candidate	Tim Eyman	Tim Eyman
-Candidate	Goodspaceguy	Goodspaceguy
-Candidate	Omari Tahir Garrett	Omari Tahir Garrett
-Candidate	Don L. Rivers	Don L. Rivers
-Candidate	Martin L. 'Iceman' Wheeler	Martin L. 'Iceman' Wheeler
-Candidate	Raul Garcia	Raul Garcia
-Candidate	Tylor Grow	Tylor Grow
-Candidate	Winston Wilkes	Winston Wilkes
-Candidate	Brian R. Weed	Brian R. Weed
-Candidate	Thor Amundson	Thor Amundson
-Candidate	Gene Hart	Gene Hart
-Candidate	William (Bill) Miller	William (Bill) Miller
-Candidate	Matthew Murray	Matthew Murray
-Candidate	Dylan B. Nails	Dylan B. Nails
-Candidate	Cameron M. Vessey	Cameron M. Vessey
-Candidate	David W. Blomstrom	David W. Blomstrom
-Candidate	Anton Sakharov	Anton Sakharov
-Candidate	Craig Campbell	Craig Campbell
-Candidate	Nate Herzog	Nate Herzog
-Candidate	Cregan M. Newhouse	Cregan M. Newhouse
-Candidate	Ian Gonzales	Ian Gonzales
-Candidate	Cairo D'Almeida	Cairo D'Almeida
-Candidate	Elaina J. Gonzalez	Elaina J. Gonzalez
-Candidate	Joshua Freed	Joshua Freed
-Candidate	David Voltz	David Voltz
-Candidate	Joshua Wolf	Joshua Wolf
-Candidate	Loren Culp	Loren Culp
-Candidate	Richard L. Carpenter	Richard L. Carpenter
-Candidate	Bill Hirt	Bill Hirt
-Candidate	Joseph Brumbles	Joseph Brumbles
-Candidate	Ann Davison Sattler	Ann Davison Sattler
-Candidate	James R. Rafferty	James R. Rafferty
-Candidate	Matt Seymour	Matt Seymour
-Candidate	Michelle Jasmer	Michelle Jasmer
-Candidate	Bill Penor	Bill Penor
-Candidate	Ed Minger	Ed Minger
-Candidate	Gentry Lange	Gentry Lange
-Candidate	Duane A. Davidson	Duane A. Davidson
-Candidate	Joshua Casey	Joshua Casey
-Candidate	Chris Leyba	Chris Leyba
-Candidate	Matt Larkin	Matt Larkin
-Candidate	Mike Vaska	Mike Vaska
-Candidate	Brett Rogers	Brett Rogers
-Candidate	Cameron Whitney	Cameron Whitney
-Candidate	Steve Sharon	Steve Sharon
-Candidate	Kelsey Reyes	Kelsey Reyes
-Candidate	Maryam Abasbarzy	Maryam Abasbarzy
-Candidate	Frank Wallbrown	Frank Wallbrown
-Candidate	Ron Higgins	Ron Higgins
-Candidate	Stan Lippmann	Stan Lippmann
-Candidate	David Spring	David Spring
-Candidate	Dennis Wick	Dennis Wick
-Candidate	Anthony Welti	Anthony Welti
-Candidate	Chirayu Avinash Patel	Chirayu Avinash Patel
-Candidate	Brett Borden	Brett Borden
-Candidate	John N Marshall	John N Marshall
-Candidate	Dan Blankenship	Dan Blankenship
-Candidate	Glen R Stockwell	Glen R Stockwell
-Candidate	Jay R Weise	Jay R Weise
-Candidate	Ken Johnson	Ken Johnson
-Candidate	Phillip Peterson	Phillip Peterson
-Candidate	John E Faure	John E Faure
-Candidate	Chris Armitage	Chris Armitage
-Candidate	Brendan O'Regan	Brendan O'Regan
-Candidate	Stephen T. Major	Stephen T. Major
-Candidate	Clee Manchester	Clee Manchester
-Candidate	Brad Gary	Brad Gary
-Candidate	Dennis Plunkett	Dennis Plunkett
-Candidate	Michael (Mike) Henze	Michael (Mike) Henze
-Candidate	Chuck Whitman	Chuck Whitman
-Candidate	Brooke J. Burns	Brooke J. Burns
-Candidate	G. Scott Marinella	G. Scott Marinella
-Candidate	R. Victor Bottomly	R. Victor Bottomly
-Candidate	Larry Stanley	Larry Stanley
-Candidate	Perry Dozier	Perry Dozier
-Candidate	Danielle Garbe Reser	Danielle Garbe Reser
-Candidate	William &quot;Bill&quot; Jenkin	William &quot;Bill&quot; Jenkin
-Candidate	Frances Chvatal	Frances Chvatal
-Candidate	Mark Klicker	Mark Klicker
-Candidate	Carly Coburn	Carly Coburn
-Candidate	Donnie Landsman	Donnie Landsman
-Candidate	Jeff J Smart	Jeff J Smart
-Candidate	Justin Raffa	Justin Raffa
-Candidate	Michael Alvarez	Michael Alvarez
-Candidate	Will McKay	Will McKay
-Candidate	Joe Lusignan	Joe Lusignan
-Candidate	Shelley A. Ajax	Shelley A. Ajax
-Candidate	Bronson J. Brown	Bronson J. Brown
-Candidate	Dave Petersen	Dave Petersen
-Candidate	Sharon Brown	Sharon Brown
-Candidate	Shawn P. Sant	Shawn P. Sant
-Candidate	Shane Fast	Shane Fast
-Candidate	Richard Bilskis	Richard Bilskis
-Candidate	Josh Skipper	Josh Skipper
-Candidate	Paula S Nolte	Paula S Nolte
-Candidate	Jerame Clough	Jerame Clough
-Candidate	Tracey Krogstad	Tracey Krogstad
-Candidate	Duane Morton	Duane Morton
-Candidate	Austine Wilson	Austine Wilson
-Candidate	Deidre Holmberg	Deidre Holmberg
-Candidate	Ragan Faylor	Ragan Faylor
-Candidate	Dori L Luzzo Gilmour	Dori L Luzzo Gilmour
-Candidate	Steve Goheen	Steve Goheen
-Candidate	BOB PARAZIN	BOB PARAZIN
-Candidate	DAVID HARVEY	DAVID HARVEY
-Candidate	James Mitchell	James Mitchell
-Candidate	Corey Bailey	Corey Bailey
-Candidate	Jesse Jensen	Jesse Jensen
-Candidate	Ryan Dean Burkett	Ryan Dean Burkett
-Candidate	Dave Saulibio	Dave Saulibio
-Candidate	Keith Arnold	Keith Arnold
-Candidate	Keith R. Swank	Keith R. Swank
-Candidate	Adrianne Moore	Adrianne Moore
-Candidate	Tiffany Gering	Tiffany Gering
-Candidate	Brandt Cappell	Brandt Cappell
-Candidate	Dale England	Dale England
-Candidate	Robert Sealby	Robert Sealby
-Candidate	James W Wiggs	James W Wiggs
-Candidate	Suzanne Tomassi	Suzanne Tomassi
-Candidate	Emma Anderson	Emma Anderson
-Candidate	Elizabeth Kreiselmaier	Elizabeth Kreiselmaier
-Candidate	Chris Welton	Chris Welton
-Candidate	Rebecca Parson	Rebecca Parson
-Candidate	Stephan Brodhead	Stephan Brodhead
-Candidate	Johny Alberg	Johny Alberg
-Candidate	Connie Beauvais	Connie Beauvais
-Candidate	Sue Forde	Sue Forde
-Candidate	Daniel Charles Svoboda	Daniel Charles Svoboda
-Candidate	Darren Corcoran	Darren Corcoran
-Candidate	Brian Pruiett	Brian Pruiett
-Candidate	Patti Morris	Patti Morris
-Candidate	Marty Michaelis	Marty Michaelis
-Candidate	Neil Knutson	Neil Knutson
-Candidate	Rick Paschall	Rick Paschall
-Candidate	Maury A. Modine	Maury A. Modine
-Candidate	Jodi Riker	Jodi Riker
-Candidate	Tom (Logger) Larkin	Tom (Logger) Larkin
-Candidate	William White	William White
-Candidate	Diane Haffner	Diane Haffner
-Candidate	Rose Marschall	Rose Marschall
-Candidate	David Smith	David Smith
-Candidate	Lyn Lawson Wheeler	Lyn Lawson Wheeler
-Candidate	Bill Parkin	Bill Parkin
-Candidate	Deb Cooke	Deb Cooke
-Candidate	Vass Shantalov	Vass Shantalov
-Candidate	Martha M. Ireland	Martha M. Ireland
-Candidate	Martin D. Hash	Martin D. Hash
-Candidate	Davy Ray	Davy Ray
-Candidate	Devin C. Gray	Devin C. Gray
-Candidate	Curtis P. King	Curtis P. King
-Candidate	Tracy Rushing	Tracy Rushing
-Candidate	William Razey	William Razey
-Candidate	Daniel Smith	Daniel Smith
-Candidate	Bryan White	Bryan White
-Candidate	John Ley	John Ley
-Candidate	Rick Bell	Rick Bell
-Candidate	Kassandra Bessert	Kassandra Bessert
-Candidate	Donna L. Sinclair	Donna L. Sinclair
-Candidate	Larry Hoff	Larry Hoff
-Candidate	Timothy Zahn	Timothy Zahn
-Candidate	Peter Abbarno	Peter Abbarno
-Candidate	Brian Lange	Brian Lange
-Candidate	Will Rollet	Will Rollet
-Candidate	Rey Reynolds	Rey Reynolds
-Candidate	Kelli Danielle Fiskum	Kelli Danielle Fiskum
-Candidate	Justin Forsman	Justin Forsman
-Candidate	Park Llafet	Park Llafet
-Candidate	Monica Stonier	Monica Stonier
-Candidate	Troy Potter	Troy Potter
-Candidate	Jesse James	Jesse James
-Candidate	Karen Dill Bowerman	Karen Dill Bowerman
-Candidate	Gary Medvigy	Gary Medvigy
-Candidate	Matt Little	Matt Little
-Candidate	Kathy McDonald	Kathy McDonald
-Candidate	Gloria Matthews	Gloria Matthews
-Candidate	Kathleen (Kasey) Cote	Kathleen (Kasey) Cote
-Candidate	Mike Calhoun	Mike Calhoun
-Candidate	Peter Harrison	Peter Harrison
-Candidate	Brian Leahy	Brian Leahy
-Candidate	Chris Goodwin	Chris Goodwin
-Candidate	Kim D. Harless	Kim D. Harless
-Candidate	Tom Lineham	Tom Lineham
-Candidate	Robin J. Schotter	Robin J. Schotter
-Candidate	Michael Herron	Michael Herron
-Candidate	Judith Tiffany	Judith Tiffany
-Candidate	Will Perkel	Will Perkel
-Candidate	Kiki Bittner	Kiki Bittner
-Candidate	Austin Lehtonen	Austin Lehtonen
-Candidate	Jennifer Hawks	Jennifer Hawks
-Candidate	James P. Donahue	James P. Donahue
-Candidate	Will Amorin	Will Amorin
-Candidate	Tony Ray Fox	Tony Ray Fox
-Candidate	David R. Gellatly	David R. Gellatly
-Candidate	Mark Engleman	Mark Engleman
-Candidate	Parker Truax	Parker Truax
-Candidate	Steve Prastka	Steve Prastka
-Candidate	Mark Medina	Mark Medina
-Candidate	Cynthia Powers	Cynthia Powers
-Candidate	Vicki Work	Vicki Work
-Candidate	Maggie Bomber	Maggie Bomber
-Candidate	David Funk	David Funk
-Candidate	Jan Bowers	Jan Bowers
-Candidate	Kala Madugula	Kala Madugula
-Candidate	John M. Acken	John M. Acken
-Candidate	Norene Kuhn	Norene Kuhn
-Candidate	Nathan White	Nathan White
-Candidate	Carolyn Crain	Carolyn Crain
-Candidate	Eric Jenks	Eric Jenks
-Candidate	Vanessa Amundson	Vanessa Amundson
-Candidate	Robert Ewart	Robert Ewart
-Candidate	Mary Pekkala	Mary Pekkala
-Candidate	Jay Lokan	Jay Lokan
-Candidate	Skyler Amato	Skyler Amato
-Candidate	Roy Pulver	Roy Pulver
-Candidate	Doug Wilson	Doug Wilson
-Candidate	Dorothy Gasque	Dorothy Gasque
-Candidate	Nathan Pershall	Nathan Pershall
-Candidate	Julie Laterza	Julie Laterza
-Candidate	Levi Gellatly	Levi Gellatly
-Candidate	Brad Mongrain	Brad Mongrain
-Candidate	Jonah Barnes	Jonah Barnes
-Candidate	Carol L. Brown	Carol L. Brown
-Candidate	Tracy Reilly Kelly	Tracy Reilly Kelly
-Candidate	Dale Gaskill	Dale Gaskill
-Candidate	Jon (Mike) Gaston	Jon (Mike) Gaston
-Candidate	Cornel Ardeleanu	Cornel Ardeleanu
-Candidate	Stephen Sechrist	Stephen Sechrist
-Candidate	Benjamin Brewer	Benjamin Brewer
-Candidate	David Dumas	David Dumas
-Candidate	Pam Peiper	Pam Peiper
-Candidate	Nicole Wubben	Nicole Wubben
-Candidate	Joel Mattila	Joel Mattila
-Candidate	Juan Gamboa	Juan Gamboa
-Candidate	Marlene Adams	Marlene Adams
-Candidate	Daniel A. Fernandez	Daniel A. Fernandez
-Candidate	Garret Hergert	Garret Hergert
-Candidate	Mandy Brown	Mandy Brown
-Candidate	Scott Daniels	Scott Daniels
-Candidate	Priscilla Moynihan	Priscilla Moynihan
-Candidate	Paul McKinley	Paul McKinley
-Candidate	Lester Stenersen	Lester Stenersen
-Candidate	Jeffery Merritt	Jeffery Merritt
-Candidate	Sean Emerson	Sean Emerson
-Candidate	Peter Silliman	Peter Silliman
-Candidate	Jack Holtz	Jack Holtz
-Candidate	Robert Stearns	Robert Stearns
-Candidate	Karl Johnson	Karl Johnson
-Candidate	Mary Nevius	Mary Nevius
-Candidate	Inna Matson	Inna Matson
-Candidate	Roger W. Christopher	Roger W. Christopher
-Candidate	Dave Stiles	Dave Stiles
-Candidate	Douglas M. Smith	Douglas M. Smith
-Candidate	Thomas A. Schenk	Thomas A. Schenk
-Candidate	Nancy Miranda Schimschok	Nancy Miranda Schimschok
-Candidate	Tom Mielke	Tom Mielke
-Candidate	Linda Ford	Linda Ford
-Candidate	Paul Questad	Paul Questad
-Candidate	Luann Lakemeyer	Luann Lakemeyer
-Candidate	Wayne W. Lindberg	Wayne W. Lindberg
-Candidate	Larry R. Slattery	Larry R. Slattery
-Candidate	Russell Bartausky	Russell Bartausky
-Candidate	Joey Gibson	Joey Gibson
-Candidate	Jeremiah Romano	Jeremiah Romano
-Candidate	Deborah Larner	Deborah Larner
-Candidate	Andrew Gnaneswaran	Andrew Gnaneswaran
-Candidate	Ed Hamilton Rosales	Ed Hamilton Rosales
-Candidate	Lisa Henry	Lisa Henry
-Candidate	Karen Bussey	Karen Bussey
-Candidate	Philip Kelley	Philip Kelley
-Candidate	Nathan Veneman	Nathan Veneman
-Candidate	Pat Weidenaar	Pat Weidenaar
-Candidate	Warren Randall White	Warren Randall White
-Candidate	Colby Kenneth Viola	Colby Kenneth Viola
-Candidate	Brian Stoops	Brian Stoops
-Candidate	Janet Lodge	Janet Lodge
-Candidate	William Griffin	William Griffin
-Candidate	Jordan J. Olin	Jordan J. Olin
-Candidate	Sharon Murphin	Sharon Murphin
-Candidate	"Richard W. Rylander, Jr."	"Richard W. Rylander, Jr."
-Candidate	Joe L. Scott	Joe L. Scott
-Candidate	Igor Rybkin	Igor Rybkin
-Candidate	Robin Rulffes	Robin Rulffes
-Candidate	Rowan Samuelson	Rowan Samuelson
-Candidate	Joshua VanGelder	Joshua VanGelder
-Candidate	Mark Kelly	Mark Kelly
-Candidate	Keith Mathison	Keith Mathison
-Candidate	Wendy Rush	Wendy Rush
-Candidate	James A. Groth	James A. Groth
-Candidate	Penny L. Ross	Penny L. Ross
-Candidate	Sandy White	Sandy White
-Candidate	Jordan Hillstrom	Jordan Hillstrom
-Candidate	Edward Jeremy Dawson	Edward Jeremy Dawson
-Candidate	George Hacker	George Hacker
-Candidate	Jordan Seppala	Jordan Seppala
-Candidate	Rick Halle	Rick Halle
-Candidate	Ben Seppala	Ben Seppala
-Candidate	Donald E. Carlson	Donald E. Carlson
-Candidate	Greg Zilker	Greg Zilker
-Candidate	Janna Meyer	Janna Meyer
-Candidate	Tracy Lepro	Tracy Lepro
-Candidate	Colette Abrahamson	Colette Abrahamson
-Candidate	Jill Marie Sieloff	Jill Marie Sieloff
-Candidate	Jessica C. McCollum	Jessica C. McCollum
-Candidate	Brian Rohan	Brian Rohan
-Candidate	Kristopher Smith	Kristopher Smith
-Candidate	Peter Tapio	Peter Tapio
-Candidate	Sergey Dmitriyev	Sergey Dmitriyev
-Candidate	Brian W. Clemetson	Brian W. Clemetson
-Candidate	Steve Jacobson	Steve Jacobson
-Candidate	David W. Sisco	David W. Sisco
-Candidate	Nathanael J. Chace	Nathanael J. Chace
-Candidate	Doug Parker	Doug Parker
-Candidate	David Nelson	David Nelson
-Candidate	Allen Rogers	Allen Rogers
-Candidate	James Billington	James Billington
-Candidate	Ken Lounsbury	Ken Lounsbury
-Candidate	Julie Longoria	Julie Longoria
-Candidate	Barry Weyhrauch	Barry Weyhrauch
-Candidate	Jesse Gellatly	Jesse Gellatly
-Candidate	Cerisse Wilson	Cerisse Wilson
-Candidate	Maria Nicacio	Maria Nicacio
-Candidate	Michael A. Teefy	Michael A. Teefy
-Candidate	Carol Turgeon	Carol Turgeon
-Candidate	Martin Hogan	Martin Hogan
-Candidate	Stephanie Turlay	Stephanie Turlay
-Candidate	Wesley Nordlund	Wesley Nordlund
-Candidate	Mary L. Morris	Mary L. Morris
-Candidate	Maria Elena Dailey	Maria Elena Dailey
-Candidate	Alan Svehaug	Alan Svehaug
-Candidate	James L. Judkins	James L. Judkins
-Candidate	Sarah Akey	Sarah Akey
-Candidate	Andrew Brewer	Andrew Brewer
-Candidate	Mike Pond	Mike Pond
-Candidate	Karissa Sears	Karissa Sears
-Candidate	Kris Disbrow	Kris Disbrow
-Candidate	Marsh Warren	Marsh Warren
-Candidate	Dan Barnes	Dan Barnes
-Candidate	Louise Fowles	Louise Fowles
-Candidate	John Leben	John Leben
-Candidate	Gunnar Metzger	Gunnar Metzger
-Candidate	Jeffery M. Bunker	Jeffery M. Bunker
-Candidate	Debra A. Miles	Debra A. Miles
-Candidate	Lawrence Cook	Lawrence Cook
-Candidate	Sherrie Baxter	Sherrie Baxter
-Candidate	Andrew McColley	Andrew McColley
-Candidate	Chris King	Chris King
-Candidate	Maksim Bykov	Maksim Bykov
-Candidate	Brian Spitulski	Brian Spitulski
-Candidate	Charles Orlen Price	Charles Orlen Price
-Candidate	Sherry Rebman	Sherry Rebman
-Candidate	Bonnie L. Bruce	Bonnie L. Bruce
-Candidate	Chris Baird	Chris Baird
-Candidate	Mark Deason	Mark Deason
-Candidate	Piper McEwen	Piper McEwen
-Candidate	Devin Shaw	Devin Shaw
-Candidate	Tom Tangen	Tom Tangen
-Candidate	Derrick J. Kephart	Derrick J. Kephart
-Candidate	John Hynds	John Hynds
-Candidate	Mark Forbes	Mark Forbes
-Candidate	David Paolo	David Paolo
-Candidate	Raymond A. Kutch	Raymond A. Kutch
-Candidate	Kat Delavar	Kat Delavar
-Candidate	Connie Jo Freeman	Connie Jo Freeman
-Candidate	Jenny Dayley	Jenny Dayley
-Candidate	David Knight	David Knight
-Candidate	Steve Nahas	Steve Nahas
-Candidate	Chuck Miller	Chuck Miller
-Candidate	Noah Alandt	Noah Alandt
-Candidate	Richard Rogers	Richard Rogers
-Candidate	Larry Miller	Larry Miller
-Candidate	Wesley Finchum	Wesley Finchum
-Candidate	Frank Alonzo	Frank Alonzo
-Candidate	Geoerl W. Niles	Geoerl W. Niles
-Candidate	Mike Stupak	Mike Stupak
-Candidate	Daniel Gardner	Daniel Gardner
-Candidate	Brook Pell	Brook Pell
-Candidate	Lauri C. Hudson	Lauri C. Hudson
-Candidate	Mary Jo Harrison	Mary Jo Harrison
-Candidate	Candy Herrera	Candy Herrera
-Candidate	Melanie Wheeler MacPherson	Melanie Wheeler MacPherson
-Candidate	David Hedrick	David Hedrick
-Candidate	Ryan R. Rundell	Ryan R. Rundell
-Candidate	Marty Hall	Marty Hall
-Candidate	James Timothy Quade	James Timothy Quade
-Candidate	Wilfred Eric Thorn	Wilfred Eric Thorn
-Candidate	Jeff Wilson	Jeff Wilson
-Candidate	Marianna Everson	Marianna Everson
-Candidate	Clint Bryson	Clint Bryson
-Candidate	Rosemary Brinson Siipola	Rosemary Brinson Siipola
-Candidate	Will Finn	Will Finn
-Candidate	Kurt A. Anagnostou	Kurt A. Anagnostou
-Candidate	Jack Hansen	Jack Hansen
-Candidate	Dennis P. Weber	Dennis P. Weber
-Candidate	Nathan D. Hockett - REP	Nathan D. Hockett - REP
-Candidate	Richard Dahl - REP	Richard Dahl - REP
-Candidate	Bobby Shaffer - REP	Bobby Shaffer - REP
-Candidate	Barbara Skreen - REP	Barbara Skreen - REP
-Candidate	Quincey Ann Shinnick - DEM	Quincey Ann Shinnick - DEM
-Candidate	Carla Tolle - DEM	Carla Tolle - DEM
-Candidate	David L. Morrison - REP	David L. Morrison - REP
-Candidate	Rayleen Aguirre - REP	Rayleen Aguirre - REP
-Candidate	Carol Bales - REP	Carol Bales - REP
-Candidate	Darrell Smith - REP	Darrell Smith - REP
-Candidate	Kenneth Roberts - DEM	Kenneth Roberts - DEM
-Candidate	Rhonda Walker - DEM	Rhonda Walker - DEM
-Candidate	Deborah Idlett - DEM	Deborah Idlett - DEM
-Candidate	R. W. &quot;Ric&quot; King - DEM	R. W. &quot;Ric&quot; King - DEM
-Candidate	Christine Myers - DEM	Christine Myers - DEM
-Candidate	Jerry Marston - REP	Jerry Marston - REP
-Candidate	Jeff Nading - REP	Jeff Nading - REP
-Candidate	Theresa Newman - REP	Theresa Newman - REP
-Candidate	Ella Christine Masters - REP	Ella Christine Masters - REP
-Candidate	Kadie Lynn Haggan - REP	Kadie Lynn Haggan - REP
-Candidate	Jill Johanson - DEM	Jill Johanson - DEM
-Candidate	George Brajcich - DEM	George Brajcich - DEM
-Candidate	Susan Lee Schwartz - DEM	Susan Lee Schwartz - DEM
-Candidate	Joann Law - DEM	Joann Law - DEM
-Candidate	David W. Ashley - REP	David W. Ashley - REP
-Candidate	Chris Ledford - REP	Chris Ledford - REP
-Candidate	Melissa Mathison	Melissa Mathison
-Candidate	Joe Hinkle	Joe Hinkle
-Candidate	Larry Auvil	Larry Auvil
-Candidate	Betsy Irmer	Betsy Irmer
-Candidate	Georgia D. Davenport	Georgia D. Davenport
-Candidate	JJ Wandler	JJ Wandler
-Candidate	Shawn Davis	Shawn Davis
-Candidate	Rick Diamond	Rick Diamond
-Candidate	Derek Gianukakis	Derek Gianukakis
-Candidate	Howard (Howie) Hambleton	Howard (Howie) Hambleton
-Candidate	Michael Heath	Michael Heath
-Candidate	Roy Eslick	Roy Eslick
-Candidate	Theresa Disque	Theresa Disque
-Candidate	Kim Lehrman	Kim Lehrman
-Candidate	Rocky Mullen	Rocky Mullen
-Candidate	Cliff MacHugh	Cliff MacHugh
-Candidate	Ana Ruiz Peralta	Ana Ruiz Peralta
-Candidate	Terry Ryan Cissne	Terry Ryan Cissne
-Candidate	Bill Gordon	Bill Gordon
-Candidate	Curtis DeWoody	Curtis DeWoody
-Candidate	Casey Cochrane	Casey Cochrane
-Candidate	Gary Chapton	Gary Chapton
-Candidate	Kendra Palomarez	Kendra Palomarez
-Candidate	Marianna Polyukh	Marianna Polyukh
-Candidate	Jimmie Winter	Jimmie Winter
-Candidate	Michelle M. Andres	Michelle M. Andres
-Candidate	Daniel Hatch	Daniel Hatch
-Candidate	Patrick Guettner	Patrick Guettner
-Candidate	David G. Milne	David G. Milne
-Candidate	Bob Bass	Bob Bass
-Candidate	Larry Curtright	Larry Curtright
-Candidate	Marcus Conner	Marcus Conner
-Candidate	John Logue	John Logue
-Candidate	Lared Whitby	Lared Whitby
-Candidate	Brock Wells	Brock Wells
-Candidate	Pamela J Gaudet	Pamela J Gaudet
-Candidate	Julie Ann Campos	Julie Ann Campos
-Candidate	Vonni (Vonda) Mulrony	Vonni (Vonda) Mulrony
-Candidate	Jim Nelson	Jim Nelson
-Candidate	Larry Ledgerwood	Larry Ledgerwood
-Candidate	Eduardo Castaneda-D&#237;az	Eduardo Castaneda-D&#237;az
-Candidate	John 'the man' Malan	John 'the man' Malan
-Candidate	Alex Ybarra	Alex Ybarra
-Candidate	Danny Stone	Danny Stone
-Candidate	Mark S Wanke	Mark S Wanke
-Candidate	Earl Romig	Earl Romig
-Candidate	Rob Jones	Rob Jones
-Candidate	Susan Freeman	Susan Freeman
-Candidate	Dayna Dent	Dayna Dent
-Candidate	Rae Anne Journey	Rae Anne Journey
-Candidate	Pete Knittle	Pete Knittle
-Candidate	Wesley Hayes	Wesley Hayes
-Candidate	Lucinda West	Lucinda West
-Candidate	John (Jack) Dwyer	John (Jack) Dwyer
-Candidate	Chris Miller	Chris Miller
-Candidate	JILL WARNE	JILL WARNE
-Candidate	Jim Sorensen	Jim Sorensen
-Candidate	John Shaw	John Shaw
-Candidate	Kevin R Pine	Kevin R Pine
-Candidate	Chris Lowder	Chris Lowder
-Candidate	David E Day	David E Day
-Candidate	Chey Thurman	Chey Thurman
-Candidate	Timothy S. Hazelo	Timothy S. Hazelo
-Candidate	Tim Uy	Tim Uy
-Candidate	Kari Ilonummi	Kari Ilonummi
-Candidate	James Dean Golder	James Dean Golder
-Candidate	Carrie R. Kennedy	Carrie R. Kennedy
-Candidate	Cody Hart	Cody Hart
-Candidate	Jason Call	Jason Call
-Candidate	Ron Muzzall	Ron Muzzall
-Candidate	Greg Gilday	Greg Gilday
-Candidate	Suzanne Woodard	Suzanne Woodard
-Candidate	Taylor Zimmermann	Taylor Zimmermann
-Candidate	Bill Bruch	Bill Bruch
-Candidate	Bruce  King	Bruce  King
-Candidate	Charles Cheshvan Sias	Charles Cheshvan Sias
-Candidate	Rob Toyer	Rob Toyer
-Candidate	Ed Jenkins	Ed Jenkins
-Candidate	Curt Gordon	Curt Gordon
-Candidate	Damian Greene	Damian Greene
-Candidate	Melanie Bacon	Melanie Bacon
-Candidate	Nathan Howard	Nathan Howard
-Candidate	Dan Evans	Dan Evans
-Candidate	Stephenie (Fe) Mischo	Stephenie (Fe) Mischo
-Candidate	Jill D. Johnson	Jill D. Johnson
-Candidate	Chris Reed	Chris Reed
-Candidate	Rick Kiser	Rick Kiser
-Candidate	Seth Miller	Seth Miller
-Candidate	Matthew Blanchard	Matthew Blanchard
-Candidate	James D. Golder	James D. Golder
-Candidate	Jim Adsley	Jim Adsley
-Candidate	Kelsey Tennison	Kelsey Tennison
-Candidate	Lee J. Rebman	Lee J. Rebman
-Candidate	Morgan Anne Cooper	Morgan Anne Cooper
-Candidate	Garth Stephen	Garth Stephen
-Candidate	Sandi Peterson	Sandi Peterson
-Candidate	Jesse J. Eldred	Jesse J. Eldred
-Candidate	Alex Bennett	Alex Bennett
-Candidate	Larry Pucci	Larry Pucci
-Candidate	Gazel M. Campbell	Gazel M. Campbell
-Candidate	Barbara Lee Thompson Armes	Barbara Lee Thompson Armes
-Candidate	William G. (Bill) Burnett	William G. (Bill) Burnett
-Candidate	Brian Jones	Brian Jones
-Candidate	Timothy Hazelo	Timothy Hazelo
-Candidate	Ronda Rae Franklin	Ronda Rae Franklin
-Candidate	Ted J. Mansikka	Ted J. Mansikka
-Candidate	Shannon Williams	Shannon Williams
-Candidate	Robert Paul Crain II	Robert Paul Crain II
-Candidate	Carl Trebino	Carl Trebino
-Candidate	Steve Thompson	Steve Thompson
-Candidate	Ryan McCarthy	Ryan McCarthy
-Candidate	Richard Cantrell	Richard Cantrell
-Candidate	Heidi Eisenhour	Heidi Eisenhour
-Candidate	Lorna Smith	Lorna Smith
-Candidate	Amanda Rae Funaro	Amanda Rae Funaro
-Candidate	Ruth W. Ross	Ruth W. Ross
-Candidate	Marty Gilmore	Marty Gilmore
-Candidate	Beth Stroh-Stern	Beth Stroh-Stern
-Candidate	Patricia Jones	Patricia Jones
-Candidate	M.B. Peacock	M.B. Peacock
-Candidate	Jean Ball	Jean Ball
-Candidate	Jeff Graham	Jeff Graham
-Candidate	Bethel Prescott	Bethel Prescott
-Candidate	Celeste Bennett	Celeste Bennett
-Candidate	Martin Ivers	Martin Ivers
-Candidate	Cynthia Koan	Cynthia Koan
-Candidate	Joshua Bartman	Joshua Bartman
-Candidate	Otto Smith	Otto Smith
-Candidate	Bruce Cowan	Bruce Cowan
-Candidate	John Collins	John Collins
-Candidate	Tyler Myles Vega	Tyler Myles Vega
-Candidate	Libby Urner Wennstrom	Libby Urner Wennstrom
-Candidate	David E Johnson	David E Johnson
-Candidate	Lori Bernstein	Lori Bernstein
-Candidate	Lynette Jennings	Lynette Jennings
-Candidate	Steven Skelton	Steven Skelton
-Candidate	Robert Dean Mair	Robert Dean Mair
-Candidate	Matthew Heines	Matthew Heines
-Candidate	Justin Smoak	Justin Smoak
-Candidate	Derek Chartrand	Derek Chartrand
-Candidate	"Jeffrey Beeler, Sr."	"Jeffrey Beeler, Sr."
-Candidate	Scott Sutherland	Scott Sutherland
-Candidate	Jack Hughes-Hageman	Jack Hughes-Hageman
-Candidate	Rick Lewis	Rick Lewis
-Candidate	Jorge Besada	Jorge Besada
-Candidate	Joshua Campbell	Joshua Campbell
-Candidate	Art Coday	Art Coday
-Candidate	Adam Bartholomew	Adam Bartholomew
-Candidate	Davina Duerr	Davina Duerr
-Candidate	Jeb Brewer	Jeb Brewer
-Candidate	Gary Morgan	Gary Morgan
-Candidate	Ingrid Anderson	Ingrid Anderson
-Candidate	Cyrus Krohn	Cyrus Krohn
-Candidate	Ken Moninski	Ken Moninski
-Candidate	Jay Stark	Jay Stark
-Candidate	David Hackney	David Hackney
-Candidate	Sean Atchison	Sean Atchison
-Candidate	Cheryl Hurst	Cheryl Hurst
-Candidate	Janis Clark	Janis Clark
-Candidate	Martin A. Moore	Martin A. Moore
-Candidate	Jamila Taylor	Jamila Taylor
-Candidate	Jack Walsh	Jack Walsh
-Candidate	Chris Dowllar	Chris Dowllar
-Candidate	Jesse Johnson	Jesse Johnson
-Candidate	Zach Stover	Zach Stover
-Candidate	Katie Young	Katie Young
-Candidate	Thomas R. Clark	Thomas R. Clark
-Candidate	Eric E. Robertson	Eric E. Robertson
-Candidate	Jerimy Kirschner	Jerimy Kirschner
-Candidate	Shirley Sutton	Shirley Sutton
-Candidate	Keith Smith	Keith Smith
-Candidate	Gray Petersen	Gray Petersen
-Candidate	Marliza Melzer	Marliza Melzer
-Candidate	Sarah Reyneveld	Sarah Reyneveld
-Candidate	Liz Berry	Liz Berry
-Candidate	Jeffrey M. Cohen	Jeffrey M. Cohen
-Candidate	John Stafford	John Stafford
-Candidate	William Burroughs	William Burroughs
-Candidate	Stephen Richter	Stephen Richter
-Candidate	Andrea Caupain	Andrea Caupain
-Candidate	Kathy M. Woodward	Kathy M. Woodward
-Candidate	Kirsten Harris-Talley	Kirsten Harris-Talley
-Candidate	Andy Goeres	Andy Goeres
-Candidate	Chukundi Salisbury	Chukundi Salisbury
-Candidate	Robert Redwine	Robert Redwine
-Candidate	Kathryn A. Lewandowsky	Kathryn A. Lewandowsky
-Candidate	Sandy Mesenbrink	Sandy Mesenbrink
-Candidate	Ryan Johnson	Ryan Johnson
-Candidate	Mike Nykreim	Mike Nykreim
-Candidate	Aaron Leedham	Aaron Leedham
-Candidate	Harlan Gallinger	Harlan Gallinger
-Candidate	Al Rosenthal	Al Rosenthal
-Candidate	Leslie Klein	Leslie Klein
-Candidate	Brandon Franklin	Brandon Franklin
-Candidate	Sherae Lascelles	Sherae Lascelles
-Candidate	Jessi Murray	Jessi Murray
-Candidate	John P. Gibbons	John P. Gibbons
-Candidate	Eric J. Brown	Eric J. Brown
-Candidate	Kyle Lyebyedyev	Kyle Lyebyedyev
-Candidate	"Peter Thompson, Jr."	"Peter Thompson, Jr."
-Candidate	"Joseph Cimaomo, Jr."	"Joseph Cimaomo, Jr."
-Candidate	Scott Dusenbery	Scott Dusenbery
-Candidate	Victor H. Bishop	Victor H. Bishop
-Candidate	Morgan Puchek	Morgan Puchek
-Candidate	Tim J. Hickey	Tim J. Hickey
-Candidate	Levi Sweeney	Levi Sweeney
-Candidate	Keith Emery Gregory Jr.	Keith Emery Gregory Jr.
-Candidate	Conrad Roseburg	Conrad Roseburg
-Candidate	Kevin M. Johnson	Kevin M. Johnson
-Candidate	Krystal S. Marx	Krystal S. Marx
-Candidate	Erik W. Ferrel	Erik W. Ferrel
-Candidate	Kaleb Rosa	Kaleb Rosa
-Candidate	James D. Langston	James D. Langston
-Candidate	Terri Bates	Terri Bates
-Candidate	Todd Mitchell	Todd Mitchell
-Candidate	Ruth Perez	Ruth Perez
-Candidate	Mark Lewis	Mark Lewis
-Candidate	Jon Culver	Jon Culver
-Candidate	Nigel G. Herbig	Nigel G. Herbig
-Candidate	Richard Bosworth Andrews	Richard Bosworth Andrews
-Candidate	Michael Brunson	Michael Brunson
-Candidate	Carl Schwartz	Carl Schwartz
-Candidate	Frank Ronneburg	Frank Ronneburg
-Candidate	Daniel Peterson	Daniel Peterson
-Candidate	Maddie Hanhardt	Maddie Hanhardt
-Candidate	Crystal Fincher	Crystal Fincher
-Candidate	Carol Anne Maiers	Carol Anne Maiers
-Candidate	Louise Pathe	Louise Pathe
-Candidate	Matt Bellamy	Matt Bellamy
-Candidate	Claude Burfect	Claude Burfect
-Candidate	Curn J. Domingo	Curn J. Domingo
-Candidate	LaBasha Alexander	LaBasha Alexander
-Candidate	Rob MacArthur	Rob MacArthur
-Candidate	Dwight A. Thompson	Dwight A. Thompson
-Candidate	Erik Moen	Erik Moen
-Candidate	Kevin Hockley	Kevin Hockley
-Candidate	Dave Myerson	Dave Myerson
-Candidate	Wendy Weiker	Wendy Weiker
-Candidate	Tahmina Watson	Tahmina Watson
-Candidate	Roger Crew	Roger Crew
-Candidate	Diane Barrett Tien	Diane Barrett Tien
-Candidate	Gabriela Condrea	Gabriela Condrea
-Candidate	Betsy Robertson	Betsy Robertson
-Candidate	Maren Norton	Maren Norton
-Candidate	Susan White	Susan White
-Candidate	Lorie Lucky	Lorie Lucky
-Candidate	Winter Cashman	Winter Cashman
-Candidate	David Fleetwood	David Fleetwood
-Candidate	Christopher Weiss	Christopher Weiss
-Candidate	Taylor Atkinson	Taylor Atkinson
-Candidate	Janine Anzalota	Janine Anzalota
-Candidate	Rocco DeVito	Rocco DeVito
-Candidate	Sonia G. Foss	Sonia G. Foss
-Candidate	Christina Kelly	Christina Kelly
-Candidate	Jim Hutchins	Jim Hutchins
-Candidate	Tamika Moss	Tamika Moss
-Candidate	Lillian B. Hawkins	Lillian B. Hawkins
-Candidate	Raphael Baltuth	Raphael Baltuth
-Candidate	Kurt Lee Price	Kurt Lee Price
-Candidate	Jeff Keever	Jeff Keever
-Candidate	Colleen Hinton	Colleen Hinton
-Candidate	Estey Chen	Estey Chen
-Candidate	Samantha Isis Souffront	Samantha Isis Souffront
-Candidate	Heather Post	Heather Post
-Candidate	Maurice Connon	Maurice Connon
-Candidate	Joel Manning	Joel Manning
-Candidate	Mike Mead	Mike Mead
-Candidate	Maria Guadalupe Ramirez	Maria Guadalupe Ramirez
-Candidate	Danielle K. Slota	Danielle K. Slota
-Candidate	David Kunselman	David Kunselman
-Candidate	Isaac Shelby	Isaac Shelby
-Candidate	Amber Rose Jimenez	Amber Rose Jimenez
-Candidate	Tyler Mesman	Tyler Mesman
-Candidate	David Perk	David Perk
-Candidate	Stephanie Celt	Stephanie Celt
-Candidate	Chris Connolly	Chris Connolly
-Candidate	Enrico Doan	Enrico Doan
-Candidate	John Rhodes	John Rhodes
-Candidate	Shaun Scott	Shaun Scott
-Candidate	Marcy Bowers	Marcy Bowers
-Candidate	Joseph Rouse	Joseph Rouse
-Candidate	John Birnel	John Birnel
-Candidate	Frances Merenda	Frances Merenda
-Candidate	John A. Hoglund	John A. Hoglund
-Candidate	Chuck Ayers	Chuck Ayers
-Candidate	Ana Jamborcic	Ana Jamborcic
-Candidate	Robin Gold	Robin Gold
-Candidate	Rian Watt	Rian Watt
-Candidate	Julia Buck	Julia Buck
-Candidate	MariLyn Yim	MariLyn Yim
-Candidate	Christina Rocks	Christina Rocks
-Candidate	Annabelle Backman	Annabelle Backman
-Candidate	Annie Hayward	Annie Hayward
-Candidate	James Apa	James Apa
-Candidate	Morgan Rose VanFleet	Morgan Rose VanFleet
-Candidate	Jaella Levien	Jaella Levien
-Candidate	Amy Tower	Amy Tower
-Candidate	Josh Fomon	Josh Fomon
-Candidate	Barbara Kaykas	Barbara Kaykas
-Candidate	Ariana Dapra	Ariana Dapra
-Candidate	Debby Nissen	Debby Nissen
-Candidate	Catherine Carey	Catherine Carey
-Candidate	Aly Tibbetts	Aly Tibbetts
-Candidate	Marcia Herivel	Marcia Herivel
-Candidate	Deborah Rosen	Deborah Rosen
-Candidate	Robert Gutierrez Fuentes	Robert Gutierrez Fuentes
-Candidate	John Grant Llewellyn	John Grant Llewellyn
-Candidate	Norman Sigler	Norman Sigler
-Candidate	Zach Seikel	Zach Seikel
-Candidate	Charles Herndon	Charles Herndon
-Candidate	Jeffrey Fatora	Jeffrey Fatora
-Candidate	Heather Engel	Heather Engel
-Candidate	Adam Hall	Adam Hall
-Candidate	Leila Reynolds	Leila Reynolds
-Candidate	Michael Wolfe	Michael Wolfe
-Candidate	Jim Bernthal	Jim Bernthal
-Candidate	Rory O'Sullivan	Rory O'Sullivan
-Candidate	Phyllis Porter	Phyllis Porter
-Candidate	Tandy Williams	Tandy Williams
-Candidate	Morgan Flake	Morgan Flake
-Candidate	Nilofar Ganjaie	Nilofar Ganjaie
-Candidate	John Persak	John Persak
-Candidate	Rashad El-Amin	Rashad El-Amin
-Candidate	Abraham Epton	Abraham Epton
-Candidate	Roger Klorese	Roger Klorese
-Candidate	Karla Esquivel	Karla Esquivel
-Candidate	Reed Schuler	Reed Schuler
-Candidate	Vanna Orecchio	Vanna Orecchio
-Candidate	Devin Glaser	Devin Glaser
-Candidate	Abdi Isaak	Abdi Isaak
-Candidate	Nicole Grant	Nicole Grant
-Candidate	Hassan Diis	Hassan Diis
-Candidate	Justin J. Roll	Justin J. Roll
-Candidate	Vallerie Fisher	Vallerie Fisher
-Candidate	Dieter Klippstein	Dieter Klippstein
-Candidate	Andrew J. Lewis	Andrew J. Lewis
-Candidate	Laura J. Baird	Laura J. Baird
-Candidate	Sophia Danenberg	Sophia Danenberg
-Candidate	John Creighton	John Creighton
-Candidate	Blaine Jensen	Blaine Jensen
-Candidate	Martha Reyneveld	Martha Reyneveld
-Candidate	Gabriel Marcus	Gabriel Marcus
-Candidate	Jefferey Vu	Jefferey Vu
-Candidate	Gabrielle Newgent	Gabrielle Newgent
-Candidate	Charles Webster	Charles Webster
-Candidate	Ingrid Elliott	Ingrid Elliott
-Candidate	Avi Shapiro	Avi Shapiro
-Candidate	Robert Whitehorn	Robert Whitehorn
-Candidate	Sara Vaezy	Sara Vaezy
-Candidate	Mary Wallon	Mary Wallon
-Candidate	Alec Block	Alec Block
-Candidate	John R. Kane	John R. Kane
-Candidate	Kirstin Haugen	Kirstin Haugen
-Candidate	J. Peter Shapiro	J. Peter Shapiro
-Candidate	Sam Harris	Sam Harris
-Candidate	Ian Mitchell	Ian Mitchell
-Candidate	Andre Stackhouse	Andre Stackhouse
-Candidate	Keelcy Perez Woolley	Keelcy Perez Woolley
-Candidate	Clayton Evans	Clayton Evans
-Candidate	Patricia J. Fong	Patricia J. Fong
-Candidate	Andy Buffelen	Andy Buffelen
-Candidate	Shireen Tabrizi	Shireen Tabrizi
-Candidate	Crystal Chindavongsa	Crystal Chindavongsa
-Candidate	Scott Devon Glenn	Scott Devon Glenn
-Candidate	Cathy Sims	Cathy Sims
-Candidate	Fernando Miguel Jimenez	Fernando Miguel Jimenez
-Candidate	Daniel Lugo	Daniel Lugo
-Candidate	Sabrina Bolieu	Sabrina Bolieu
-Candidate	Eric Gonzalez	Eric Gonzalez
-Candidate	Rosie Cullen	Rosie Cullen
-Candidate	Sharon Crowley	Sharon Crowley
-Candidate	Cody Olsen	Cody Olsen
-Candidate	Charity Ranger	Charity Ranger
-Candidate	Steven Beck	Steven Beck
-Candidate	Sean Butterfield	Sean Butterfield
-Candidate	Beth Brunton	Beth Brunton
-Candidate	Cameron Birge	Cameron Birge
-Candidate	Carol D. McRoberts	Carol D. McRoberts
-Candidate	Janice Van Cleve	Janice Van Cleve
-Candidate	Derek Flora	Derek Flora
-Candidate	Seferiana Day	Seferiana Day
-Candidate	Stefan Schachtell	Stefan Schachtell
-Candidate	Mary Pat DiLeva	Mary Pat DiLeva
-Candidate	Penny Lipsou	Penny Lipsou
-Candidate	Jack Holland	Jack Holland
-Candidate	Jabriel A. Donohue	Jabriel A. Donohue
-Candidate	Grayson Goms	Grayson Goms
-Candidate	Roxana Gomez	Roxana Gomez
-Candidate	Christine Psyk	Christine Psyk
-Candidate	Alexander Gray	Alexander Gray
-Candidate	Laura Van Tosh	Laura Van Tosh
-Candidate	Joe Scott	Joe Scott
-Candidate	Michael Connolly	Michael Connolly
-Candidate	James Beveridge	James Beveridge
-Candidate	Matthias Linnenkamp	Matthias Linnenkamp
-Candidate	Michele Frix Dassel	Michele Frix Dassel
-Candidate	Marietta Zintak	Marietta Zintak
-Candidate	Roy Zuniga	Roy Zuniga
-Candidate	Tanya M. Bagley	Tanya M. Bagley
-Candidate	Kevin Stuckey	Kevin Stuckey
-Candidate	Tiffany Truong Sevilla	Tiffany Truong Sevilla
-Candidate	Michael Charles	Michael Charles
-Candidate	Ali	Ali
-Candidate	Olivia Mathiesen Sarriugarte	Olivia Mathiesen Sarriugarte
-Candidate	Emily Knudsen	Emily Knudsen
-Candidate	Thomas Turnure	Thomas Turnure
-Candidate	Charla Jennings	Charla Jennings
-Candidate	Rob Dolin	Rob Dolin
-Candidate	Tatiana Zolotareva	Tatiana Zolotareva
-Candidate	Nicole Willis	Nicole Willis
-Candidate	Rachel E. Alger	Rachel E. Alger
-Candidate	Rod Palmquist	Rod Palmquist
-Candidate	Rita Smith	Rita Smith
-Candidate	Quinn Rao	Quinn Rao
-Candidate	Ashlei Goodman	Ashlei Goodman
-Candidate	Doug Nellis	Doug Nellis
-Candidate	Amy Madden	Amy Madden
-Candidate	Marshall Bender	Marshall Bender
-Candidate	Matthew Porter	Matthew Porter
-Candidate	DJ Roberts	DJ Roberts
-Candidate	Jeff Berner	Jeff Berner
-Candidate	Scott Forbes	Scott Forbes
-Candidate	Timothy Mackie	Timothy Mackie
-Candidate	Michael Hooning	Michael Hooning
-Candidate	Nina Crocker	Nina Crocker
-Candidate	Chessie Rebecca Snider	Chessie Rebecca Snider
-Candidate	Jay Johnson	Jay Johnson
-Candidate	Janel Kempf	Janel Kempf
-Candidate	Charmila Ajmera	Charmila Ajmera
-Candidate	Evan Eggerud-Bozorth	Evan Eggerud-Bozorth
-Candidate	Sawyer Morgan	Sawyer Morgan
-Candidate	Alice MacLean	Alice MacLean
-Candidate	Brad Renton	Brad Renton
-Candidate	Kiana Scott	Kiana Scott
-Candidate	Scott L. Seramur	Scott L. Seramur
-Candidate	Lori Shelden	Lori Shelden
-Candidate	Elena Rumiantseva	Elena Rumiantseva
-Candidate	Carlos Curran	Carlos Curran
-Candidate	Sarah Greene	Sarah Greene
-Candidate	Adam Collegeman	Adam Collegeman
-Candidate	Thomas T. Cunningham	Thomas T. Cunningham
-Candidate	Kate Hoffman	Kate Hoffman
-Candidate	Brian Berry	Brian Berry
-Candidate	Lori Lynn Mahieu	Lori Lynn Mahieu
-Candidate	Ruth Williams	Ruth Williams
-Candidate	Jillian R. Allibone	Jillian R. Allibone
-Candidate	Emily Simpson	Emily Simpson
-Candidate	John P. Webber	John P. Webber
-Candidate	Pamela Dalan	Pamela Dalan
-Candidate	Paul Bell	Paul Bell
-Candidate	Joseph P. Weiler	Joseph P. Weiler
-Candidate	Len Reid	Len Reid
-Candidate	Kevin Shelton	Kevin Shelton
-Candidate	Eric K. Evans	Eric K. Evans
-Candidate	Sonja Ross	Sonja Ross
-Candidate	Dorothy Willard	Dorothy Willard
-Candidate	Patti Aro	Patti Aro
-Candidate	Franki Jacobs	Franki Jacobs
-Candidate	Yvette Z. Vandermolen	Yvette Z. Vandermolen
-Candidate	Scott Alspach	Scott Alspach
-Candidate	Marc Oommen	Marc Oommen
-Candidate	Amanda Sorell	Amanda Sorell
-Candidate	Brad Forbes	Brad Forbes
-Candidate	Danielle Davis	Danielle Davis
-Candidate	Mizan Rahman	Mizan Rahman
-Candidate	Guriqbal Singh	Guriqbal Singh
-Candidate	Erin Albanese	Erin Albanese
-Candidate	Tom Odell	Tom Odell
-Candidate	Mitchell Hansen	Mitchell Hansen
-Candidate	Ilani Nurick	Ilani Nurick
-Candidate	Alycia Barrow	Alycia Barrow
-Candidate	Adam White	Adam White
-Candidate	Maha Jahshan	Maha Jahshan
-Candidate	Jim Maher	Jim Maher
-Candidate	Jeffrey J. Crider	Jeffrey J. Crider
-Candidate	Nicole Palczewski	Nicole Palczewski
-Candidate	Terique Scott	Terique Scott
-Candidate	Dian Ferguson	Dian Ferguson
-Candidate	Ubah Aden	Ubah Aden
-Candidate	Becca Everts	Becca Everts
-Candidate	Ronald Snell	Ronald Snell
-Candidate	Scott McDonald	Scott McDonald
-Candidate	Paul Quaintance	Paul Quaintance
-Candidate	Stefan Hahn	Stefan Hahn
-Candidate	Robert V. Swain	Robert V. Swain
-Candidate	Rebekah Fonden	Rebekah Fonden
-Candidate	Kjersten Gmeiner	Kjersten Gmeiner
-Candidate	Michael E. Eeds	Michael E. Eeds
-Candidate	Jane Taylor	Jane Taylor
-Candidate	Philip A. Smith	Philip A. Smith
-Candidate	Courtney Hans	Courtney Hans
-Candidate	K. C. Shankland	K. C. Shankland
-Candidate	Brooke Williams	Brooke Williams
-Candidate	Aaron Perrine	Aaron Perrine
-Candidate	Amrik Singh Kamoh	Amrik Singh Kamoh
-Candidate	Ram Hariharan	Ram Hariharan
-Candidate	Kristen Johnson	Kristen Johnson
-Candidate	Ami Nguyen	Ami Nguyen
-Candidate	Sheila Butterfield	Sheila Butterfield
-Candidate	Chela Rosales	Chela Rosales
-Candidate	Edward Hodapp	Edward Hodapp
-Candidate	Celia Wu	Celia Wu
-Candidate	Felicia Bailey	Felicia Bailey
-Candidate	Ian D. Lefcourte	Ian D. Lefcourte
-Candidate	Beth Bazley	Beth Bazley
-Candidate	Richard Smith	Richard Smith
-Candidate	Julie Badgley	Julie Badgley
-Candidate	Bob Seel	Bob Seel
-Candidate	Epiphany Nick	Epiphany Nick
-Candidate	Alicia Morgan	Alicia Morgan
-Candidate	Richard James Smith	Richard James Smith
-Candidate	John Wilde	John Wilde
-Candidate	Ed Barney	Ed Barney
-Candidate	Ahmed Scego	Ahmed Scego
-Candidate	Yasmine Scego	Yasmine Scego
-Candidate	Rahel Ambachew	Rahel Ambachew
-Candidate	Tawfik Maudah	Tawfik Maudah
-Candidate	David Musick	David Musick
-Candidate	Lydia Assefa-Dawson	Lydia Assefa-Dawson
-Candidate	Tosh Sharp	Tosh Sharp
-Candidate	Kate Kruller	Kate Kruller
-Candidate	Michael Riley	Michael Riley
-Candidate	Sandy Hargrove	Sandy Hargrove
-Candidate	Becka Johnson	Becka Johnson
-Candidate	John Phillips	John Phillips
-Candidate	Meghan Allen	Meghan Allen
-Candidate	Tanesha Roberson	Tanesha Roberson
-Candidate	Erin Thompson	Erin Thompson
-Candidate	Guadalupe Corona	Guadalupe Corona
-Candidate	Laura M. R. Bammer	Laura M. R. Bammer
-Candidate	Sande Lien	Sande Lien
-Candidate	Caitlin Lee	Caitlin Lee
-Candidate	Sarah Sedky	Sarah Sedky
-Candidate	Ryan Peterson	Ryan Peterson
-Candidate	Christopher M. Gipson	Christopher M. Gipson
-Candidate	Michal Raney Gipson	Michal Raney Gipson
-Candidate	Briana B. Durham	Briana B. Durham
-Candidate	Carol Lynn Harp	Carol Lynn Harp
-Candidate	Shalena Edmunson	Shalena Edmunson
-Candidate	Veronica Valdez	Veronica Valdez
-Candidate	Emily Hazelton	Emily Hazelton
-Candidate	Olga Laskin	Olga Laskin
-Candidate	Clarence Gunn	Clarence Gunn
-Candidate	Shawn Nowlan	Shawn Nowlan
-Candidate	Asad Hassan	Asad Hassan
-Candidate	Meryn Shetye	Meryn Shetye
-Candidate	Justin Phillips	Justin Phillips
-Candidate	Michael Welty	Michael Welty
-Candidate	Jeff Piecewicz	Jeff Piecewicz
-Candidate	Stephen L. Alcini	Stephen L. Alcini
-Candidate	Ira Thomas III	Ira Thomas III
-Candidate	Todd Smelcer	Todd Smelcer
-Candidate	Mike Saltz	Mike Saltz
-Candidate	Cindy Gross	Cindy Gross
-Candidate	Chris Franco	Chris Franco
-Candidate	Kevin Wilmot	Kevin Wilmot
-Candidate	Andrew Estep	Andrew Estep
-Candidate	Jon Mannella	Jon Mannella
-Candidate	David Kirichenko	David Kirichenko
-Candidate	Pete Lazzaretti	Pete Lazzaretti
-Candidate	Mohamed-Deeq Olow	Mohamed-Deeq Olow
-Candidate	David R. Daly	David R. Daly
-Candidate	Charlotte Lunday	Charlotte Lunday
-Candidate	Krista Steuben	Krista Steuben
-Candidate	Brandon Hersey	Brandon Hersey
-Candidate	Ashley Smith	Ashley Smith
-Candidate	Sam Mendez	Sam Mendez
-Candidate	Michael Zetterberg	Michael Zetterberg
-Candidate	Joseph D. Anderson	Joseph D. Anderson
-Candidate	Omaha Sternberg	Omaha Sternberg
-Candidate	Andrea H. Reay	Andrea H. Reay
-Candidate	Linh Thai	Linh Thai
-Candidate	Madison Grossan	Madison Grossan
-Candidate	Pam Madden-Boyer	Pam Madden-Boyer
-Candidate	Lou Krukar	Lou Krukar
-Candidate	James Beall	James Beall
-Candidate	Leslie J. Daugs	Leslie J. Daugs
-Candidate	Tarra Simmons	Tarra Simmons
-Candidate	April Ferguson	April Ferguson
-Candidate	Elaina Gonzales-Blanton	Elaina Gonzales-Blanton
-Candidate	Drew Darsow	Drew Darsow
-Candidate	Carrie Hesch	Carrie Hesch
-Candidate	Alisha Beeler	Alisha Beeler
-Candidate	Colton Myers	Colton Myers
-Candidate	Earl W. Burt	Earl W. Burt
-Candidate	Darcy Huffman	Darcy Huffman
-Candidate	Scott Henden	Scott Henden
-Candidate	Paul Nuchims	Paul Nuchims
-Candidate	Oran R. Root	Oran R. Root
-Candidate	Bob Perkins	Bob Perkins
-Candidate	Stacey (Spencer) Smith	Stacey (Spencer) Smith
-Candidate	Marcus Carter	Marcus Carter
-Candidate	Franklin Meade	Franklin Meade
-Candidate	Dave Peterson	Dave Peterson
-Candidate	Ashley Goodrich	Ashley Goodrich
-Candidate	Dean M Hough	Dean M Hough
-Candidate	Mary Lou Long	Mary Lou Long
-Candidate	Khristian Cardenas	Khristian Cardenas
-Candidate	David M Harris	David M Harris
-Candidate	Bill Bauer	Bill Bauer
-Candidate	Jessica L Andersen	Jessica L Andersen
-Candidate	Suzanne G Griffith	Suzanne G Griffith
-Candidate	Summer Rose-Ostrander	Summer Rose-Ostrander
-Candidate	Sarah Spargur	Sarah Spargur
-Candidate	TaVaun Woodruff	TaVaun Woodruff
-Candidate	Ken Erickson	Ken Erickson
-Candidate	David Hardison	David Hardison
-Candidate	Kenneth Day	Kenneth Day
-Candidate	Barbara Schultz	Barbara Schultz
-Candidate	Susan J Yake	Susan J Yake
-Candidate	Ron Vaughn	Ron Vaughn
-Candidate	Douglas Kitchens	Douglas Kitchens
-Candidate	David P. Meyering	David P. Meyering
-Candidate	Sandra LaCelle	Sandra LaCelle
-Candidate	John Howry	John Howry
-Candidate	Tabitha Carter	Tabitha Carter
-Candidate	Tim Matthes	Tim Matthes
-Candidate	Maria Apodaca	Maria Apodaca
-Candidate	Cheryl Rawlins	Cheryl Rawlins
-Candidate	Petero Peapea	Petero Peapea
-Candidate	Kathleen S Matthews	Kathleen S Matthews
-Candidate	Jeffrey Leon Heeb	Jeffrey Leon Heeb
-Candidate	David Nickolos Kyle Kirby	David Nickolos Kyle Kirby
-Candidate	Randall B Garner	Randall B Garner
-Candidate	Jennifer Sherman	Jennifer Sherman
-Candidate	Matthew Ward	Matthew Ward
-Candidate	Daniel Smallwood	Daniel Smallwood
-Candidate	Kalee Clardy	Kalee Clardy
-Candidate	Evelyn L. Baker	Evelyn L. Baker
-Candidate	Jessie Rude	Jessie Rude
-Candidate	Virginia Paul	Virginia Paul
-Candidate	Shirley Olsen	Shirley Olsen
-Candidate	Thomas R Greene	Thomas R Greene
-Candidate	Terrence Golden	Terrence Golden
-Candidate	Teris A. Sinclair	Teris A. Sinclair
-Candidate	Robert Hollett	Robert Hollett
-Candidate	Holly Brewer	Holly Brewer
-Candidate	Erin Phillips	Erin Phillips
-Candidate	Chris Valenta	Chris Valenta
-Candidate	Rand Hein	Rand Hein
-Candidate	Colin Beisley	Colin Beisley
-Candidate	James Oas	James Oas
-Candidate	Shannon Beddo	Shannon Beddo
-Candidate	Joyce Fiess	Joyce Fiess
-Candidate	Dan Birnel	Dan Birnel
-Candidate	William Almond	William Almond
-Candidate	Johnny Walker	Johnny Walker
-Candidate	Joan W Gorner	Joan W Gorner
-Candidate	William Miller	William Miller
-Candidate	Elizabeth Ann Burdyshaw	Elizabeth Ann Burdyshaw
-Candidate	Chiara D'Angelo	Chiara D'Angelo
-Candidate	Shirley C Sax	Shirley C Sax
-Candidate	Jan Kelly	Jan Kelly
-Candidate	Jeremy R. Duplissey	Jeremy R. Duplissey
-Candidate	Shirley Brown	Shirley Brown
-Candidate	David B Lindquist	David B Lindquist
-Candidate	Brian Stengele	Brian Stengele
-Candidate	Ronald Luke	Ronald Luke
-Candidate	Matthew C Ogard	Matthew C Ogard
-Candidate	Howard W Feinstein	Howard W Feinstein
-Candidate	Clay Myers	Clay Myers
-Candidate	Bart Olson	Bart Olson
-Candidate	Kristin Ashley	Kristin Ashley
-Candidate	Cory Wright	Cory Wright
-Candidate	Jerry Martens	Jerry Martens
-Candidate	Jessica Karraker	Jessica Karraker
-Candidate	Rick Catlin	Rick Catlin
-Candidate	Jim Henderson	Jim Henderson
-Candidate	Ron V Mitchell	Ron V Mitchell
-Candidate	Patrick Kelleher	Patrick Kelleher
-Candidate	Tom Morris	Tom Morris
-Candidate	Ruthi Roth Erdman	Ruthi Roth Erdman
-Candidate	Fennelle Miler	Fennelle Miler
-Candidate	Steve Rossman	Steve Rossman
-Candidate	Susie Weis	Susie Weis
-Candidate	Joanna Turner	Joanna Turner
-Candidate	Jacob Anderson	Jacob Anderson
-Candidate	Miland Walling	Miland Walling
-Candidate	Dan Christopher	Dan Christopher
-Candidate	Kathryn Moco	Kathryn Moco
-Candidate	Trevor Hicks	Trevor Hicks
-Candidate	Sean Swope	Sean Swope
-Candidate	Lindsey Remund Pollock	Lindsey Remund Pollock
-Candidate	Steve Grega	Steve Grega
-Candidate	Michael Kelly	Michael Kelly
-Candidate	Ben Kostick	Ben Kostick
-Candidate	Yvonne Ensley	Yvonne Ensley
-Candidate	Carol Kearns	Carol Kearns
-Candidate	Elizabeth Rohr	Elizabeth Rohr
-Candidate	Douglas Peterson	Douglas Peterson
-Candidate	John Wickert	John Wickert
-Candidate	Josiah Beresford	Josiah Beresford
-Candidate	Janice L. Averill	Janice L. Averill
-Candidate	Jackson Maynard	Jackson Maynard
-Candidate	Todd Buckley	Todd Buckley
-Candidate	Nancy Dailey Slotnick	Nancy Dailey Slotnick
-Candidate	Joshua Collins	Joshua Collins
-Candidate	Rian Ingrim	Rian Ingrim
-Candidate	Gordon Allen Pross	Gordon Allen Pross
-Candidate	Richard Boyce	Richard Boyce
-Candidate	Mary Bacon	Mary Bacon
-Candidate	Don Hewett	Don Hewett
-Candidate	Phil Gardner	Phil Gardner
-Candidate	Eric LeMay	Eric LeMay
-Candidate	Marilyn Strickland	Marilyn Strickland
-Candidate	Dean Johnson	Dean Johnson
-Candidate	Ryan Tate	Ryan Tate
-Candidate	Ralph Johnson	Ralph Johnson
-Candidate	Sam Wright	Sam Wright
-Candidate	Randolph (Randy) Bell	Randolph (Randy) Bell
-Candidate	Ted Jackson	Ted Jackson
-Candidate	Sarah Fleshman	Sarah Fleshman
-Candidate	Ross Gallagher	Ross Gallagher
-Candidate	Coco Chang	Coco Chang
-Candidate	Astrid Pearson	Astrid Pearson
-Candidate	Shauna Beeman	Shauna Beeman
-Candidate	Katie Haven	Katie Haven
-Candidate	Don Davidson	Don Davidson
-Candidate	Annette Daniels	Annette Daniels
-Candidate	Darrell Moudry	Darrell Moudry
-Candidate	Jon Lind	Jon Lind
-Candidate	Dan Driscoll	Dan Driscoll
-Candidate	Donna Lands	Donna Lands
-Candidate	Devin Beach	Devin Beach
-Candidate	Phyllis Jean Kardos	Phyllis Jean Kardos
-Candidate	John Gentle	John Gentle
-Candidate	Brian Smiley	Brian Smiley
-Candidate	Paul F Mahre	Paul F Mahre
-Candidate	Christina Baumgardner	Christina Baumgardner
-Candidate	Diane Brunotte	Diane Brunotte
-Candidate	Dustin Jolly	Dustin Jolly
-Candidate	Matthew Smith	Matthew Smith
-Candidate	Josh Penner	Josh Penner
-Candidate	Ronda Litzenberger	Ronda Litzenberger
-Candidate	Rick Payne	Rick Payne
-Candidate	Gina Blanchard-Reed	Gina Blanchard-Reed
-Candidate	Veronica Whitcher Rockett	Veronica Whitcher Rockett
-Candidate	Matt Marshall	Matt Marshall
-Candidate	Emmett Smith	Emmett Smith
-Candidate	Julie Door	Julie Door
-Candidate	Cyndy Jacobsen	Cyndy Jacobsen
-Candidate	Ryan Talen	Ryan Talen
-Candidate	Twina Nobles	Twina Nobles
-Candidate	Kevin Ballard	Kevin Ballard
-Candidate	Jamie Michaud	Jamie Michaud
-Candidate	Dan Bronoske	Dan Bronoske
-Candidate	Chris Nye	Chris Nye
-Candidate	Koshin Mohamed Fidaar	Koshin Mohamed Fidaar
-Candidate	Sharlett Mena	Sharlett Mena
-Candidate	Darin G. Harris	Darin G. Harris
-Candidate	Ed Troyer	Ed Troyer
-Candidate	Cyndie Fajardo	Cyndie Fajardo
-Candidate	Sarah Rumbaugh	Sarah Rumbaugh
-Candidate	Amy Cruver	Amy Cruver
-Candidate	Yanah G. Cook	Yanah G. Cook
-Candidate	Marcus Young	Marcus Young
-Candidate	Joe Zaichkin	Joe Zaichkin
-Candidate	Preston Anderson	Preston Anderson
-Candidate	Ryan Mello	Ryan Mello
-Candidate	Tim Farrell	Tim Farrell
-Candidate	Javier H. Figueroa	Javier H. Figueroa
-Candidate	Jason Whalen	Jason Whalen
-Candidate	Jani Hitchen	Jani Hitchen
-Candidate	Christina Ainsworth Johnson	Christina Ainsworth Johnson
-Candidate	Randy Laumb	Randy Laumb
-Candidate	Shelly Smith	Shelly Smith
-Candidate	James Seibert	James Seibert
-Candidate	Angela Wambaugh	Angela Wambaugh
-Candidate	Joan Cronk	Joan Cronk
-Candidate	Caleb Mesquita	Caleb Mesquita
-Candidate	Giovanni Vendetti	Giovanni Vendetti
-Candidate	Sandy Rozumny	Sandy Rozumny
-Candidate	Tim Tooker	Tim Tooker
-Candidate	Joyce Alvarez	Joyce Alvarez
-Candidate	Neal Van Der Voorn	Neal Van Der Voorn
-Candidate	Alex Wenman	Alex Wenman
-Candidate	Elissa Larson	Elissa Larson
-Candidate	Steven M. Nielson	Steven M. Nielson
-Candidate	Greg Pate	Greg Pate
-Candidate	Robin Fry	Robin Fry
-Candidate	Scott Harden	Scott Harden
-Candidate	Randy Boss	Randy Boss
-Candidate	Natalie Samuelson	Natalie Samuelson
-Candidate	Erik Dumas	Erik Dumas
-Candidate	Jessy Ang	Jessy Ang
-Candidate	Deborah Townsend	Deborah Townsend
-Candidate	Jim Myers	Jim Myers
-Candidate	Anders Ibsen	Anders Ibsen
-Candidate	Brett Johnson	Brett Johnson
-Candidate	Lisa Borkowski	Lisa Borkowski
-Candidate	Jim Williams	Jim Williams
-Candidate	James Rolph	James Rolph
-Candidate	Bill Johnston	Bill Johnston
-Candidate	Peter Bennett	Peter Bennett
-Candidate	Jarel Sanders	Jarel Sanders
-Candidate	Anita Latch	Anita Latch
-Candidate	Tom O'Kelley	Tom O'Kelley
-Candidate	Jen Otis	Jen Otis
-Candidate	Kathy Lawhon	Kathy Lawhon
-Candidate	Jeffrey Sargent	Jeffrey Sargent
-Candidate	Tony Ivey	Tony Ivey
-Candidate	Thomas McCarthy	Thomas McCarthy
-Candidate	Nic Van Putten	Nic Van Putten
-Candidate	Sean Arent	Sean Arent
-Candidate	Steven Ketelsen	Steven Ketelsen
-Candidate	Melissa Hollon	Melissa Hollon
-Candidate	Patrick Casados	Patrick Casados
-Candidate	Shannon Ergun	Shannon Ergun
-Candidate	Hope Bixby	Hope Bixby
-Candidate	Traci Kelly	Traci Kelly
-Candidate	Laura Miles	Laura Miles
-Candidate	Corwin R. Scott	Corwin R. Scott
-Candidate	Russell P. Parks	Russell P. Parks
-Candidate	Twylia Westling	Twylia Westling
-Candidate	Lika Smith	Lika Smith
-Candidate	John Mischo	John Mischo
-Candidate	Jenny M. Reed	Jenny M. Reed
-Candidate	Barbara Church	Barbara Church
-Candidate	Jayne Berglund	Jayne Berglund
-Candidate	Nathan Still Schumer	Nathan Still Schumer
-Candidate	Jessica Gavre	Jessica Gavre
-Candidate	Laura Fielding	Laura Fielding
-Candidate	Mark Baker	Mark Baker
-Candidate	Paul (P.K.) Thumbi	Paul (P.K.) Thumbi
-Candidate	Amelia Isabel Escobedo	Amelia Isabel Escobedo
-Candidate	Gary Barton	Gary Barton
-Candidate	Joe Bushnell	Joe Bushnell
-Candidate	Danielle Hennigan	Danielle Hennigan
-Candidate	Kimber Starr	Kimber Starr
-Candidate	Chris Winters	Chris Winters
-Candidate	Ronan Houston	Ronan Houston
-Candidate	Bonny Jo Peterson	Bonny Jo Peterson
-Candidate	Nikie Walters	Nikie Walters
-Candidate	Ralph K. Rodriguez	Ralph K. Rodriguez
-Candidate	Dorian Waller	Dorian Waller
-Candidate	Jordan Waits	Jordan Waits
-Candidate	Austin Beiermann	Austin Beiermann
-Candidate	Mark Craypo	Mark Craypo
-Candidate	Melissa Gill	Melissa Gill
-Candidate	Tyler Brady	Tyler Brady
-Candidate	Noah Douglas	Noah Douglas
-Candidate	Todd McKellips	Todd McKellips
-Candidate	Tessa Carder	Tessa Carder
-Candidate	Carri Norris	Carri Norris
-Candidate	Reva Miller	Reva Miller
-Candidate	Charles Carrell	Charles Carrell
-Candidate	Alex Ramel	Alex Ramel
-Candidate	Russ Dzialo	Russ Dzialo
-Candidate	Ryan T. Palmateer	Ryan T. Palmateer
-Candidate	Steve Wehrly	Steve Wehrly
-Candidate	Christine Minney	Christine Minney
-Candidate	Sharon Kivisto	Sharon Kivisto
-Candidate	Daniel Miller	Daniel Miller
-Candidate	Cindy Wolf	Cindy Wolf
-Candidate	Johnny Archibald	Johnny Archibald
-Candidate	Mark Lundsten	Mark Lundsten
-Candidate	Mary A Hudson	Mary A Hudson
-Candidate	Peter Browning	Peter Browning
-Candidate	Kenneth A Dahlstedt	Kenneth A Dahlstedt
-Candidate	Tom Seguine	Tom Seguine
-Candidate	Heather D. Shand Perkins	Heather D. Shand Perkins
-Candidate	Elizabeth Yost Neidzwski	Elizabeth Yost Neidzwski
-Candidate	Wim Houppermans	Wim Houppermans
-Candidate	Bryce Nickel	Bryce Nickel
-Candidate	Kenneth Goodwin	Kenneth Goodwin
-Candidate	Rick Pitt	Rick Pitt
-Candidate	Micheal Bauter	Micheal Bauter
-Candidate	Haley McNealey	Haley McNealey
-Candidate	Michael Lytton	Michael Lytton
-Candidate	Robert J. Doll	Robert J. Doll
-Candidate	Chuck Jerman	Chuck Jerman
-Candidate	Jamal K Rabieh	Jamal K Rabieh
-Candidate	Lorena Perez	Lorena Perez
-Candidate	David Waterman	David Waterman
-Candidate	Jeremy Bechtel	Jeremy Bechtel
-Candidate	Strom H. Peterson	Strom H. Peterson
-Candidate	Gant Diede	Gant Diede
-Candidate	Brian Thompson	Brian Thompson
-Candidate	Willie Russell	Willie Russell
-Candidate	Kelly M. Fox	Kelly M. Fox
-Candidate	Bernard Moody	Bernard Moody
-Candidate	Jorge Garrido	Jorge Garrido
-Candidate	Lacey Sauvageau	Lacey Sauvageau
-Candidate	Emily Wicks	Emily Wicks
-Candidate	David Wiley	David Wiley
-Candidate	John T. Kartak	John T. Kartak
-Candidate	Mark A. James	Mark A. James
-Candidate	Anne Anderson	Anne Anderson
-Candidate	April Berg	April Berg
-Candidate	Delia O'Malley	Delia O'Malley
-Candidate	Amber King	Amber King
-Candidate	Brenda Carrington	Brenda Carrington
-Candidate	Jared Mead	Jared Mead
-Candidate	Randy Tendering	Randy Tendering
-Candidate	Natalie Fuller	Natalie Fuller
-Candidate	Elizabeth (Liz) Curran	Elizabeth (Liz) Curran
-Candidate	Derek Fike	Derek Fike
-Candidate	Othman Riad	Othman Riad
-Candidate	Adrienne Fraley Monillas	Adrienne Fraley Monillas
-Candidate	Mo Pannier	Mo Pannier
-Candidate	Jenna Nand	Jenna Nand
-Candidate	Ron Harrell	Ron Harrell
-Candidate	Ronald Lundberg	Ronald Lundberg
-Candidate	Paul Ferrari	Paul Ferrari
-Candidate	Heather Damron	Heather Damron
-Candidate	Andrea Vaughn	Andrea Vaughn
-Candidate	Charles J. Mister	Charles J. Mister
-Candidate	Jonathan C. Peebles	Jonathan C. Peebles
-Candidate	Skyler Clary	Skyler Clary
-Candidate	Hayden Jones	Hayden Jones
-Candidate	Victor C. Harris	Victor C. Harris
-Candidate	Charles Adkins	Charles Adkins
-Candidate	Moh Kilani	Moh Kilani
-Candidate	Leri Lee Harper	Leri Lee Harper
-Candidate	Paul Benz	Paul Benz
-Candidate	Fred Plappert	Fred Plappert
-Candidate	Patricia Mercer	Patricia Mercer
-Candidate	Seth Pilkey	Seth Pilkey
-Candidate	Ron Berry	Ron Berry
-Candidate	Stephanie Schindler	Stephanie Schindler
-Candidate	Larry McIntosh	Larry McIntosh
-Candidate	Dave Kranz	Dave Kranz
-Candidate	Polagaya McLaughlin	Polagaya McLaughlin
-Candidate	Micah Rowland	Micah Rowland
-Candidate	Sandi Bond	Sandi Bond
-Candidate	Jessica Gonzalez	Jessica Gonzalez
-Candidate	Tyler Kelson	Tyler Kelson
-Candidate	Joyce Copley	Joyce Copley
-Candidate	Elizabeth Coelho	Elizabeth Coelho
-Candidate	Jeff Craig	Jeff Craig
-Candidate	Christopher McTee	Christopher McTee
-Candidate	Mark Buse	Mark Buse
-Candidate	Carl Aardsma	Carl Aardsma
-Candidate	Anita Shad	Anita Shad
-Candidate	Dan Williams	Dan Williams
-Candidate	James Trefry	James Trefry
-Candidate	Marylou Eckart	Marylou Eckart
-Candidate	Mike Eckart	Mike Eckart
-Candidate	Jon Lyons	Jon Lyons
-Candidate	Lisa Utter	Lisa Utter
-Candidate	Warren Palmer	Warren Palmer
-Candidate	Elizabeth Ann Lunsford	Elizabeth Ann Lunsford
-Candidate	Raymond (Ray) Miller	Raymond (Ray) Miller
-Candidate	Kelly Wright	Kelly Wright
-Candidate	Andrew Dial	Andrew Dial
-Candidate	Teresa Myer	Teresa Myer
-Candidate	Jeffery Denton	Jeffery Denton
-Candidate	Michael Rainey	Michael Rainey
-Candidate	Shirlee Kippen	Shirlee Kippen
-Candidate	Mary D. Collins	Mary D. Collins
-Candidate	Bruce Ellis	Bruce Ellis
-Candidate	Kaare K. Ness	Kaare K. Ness
-Candidate	Derick DeWitt	Derick DeWitt
-Candidate	Nicholas Swett	Nicholas Swett
-Candidate	Karen Meredith	Karen Meredith
-Candidate	Grace Lindsley	Grace Lindsley
-Candidate	Lael Catherine White	Lael Catherine White
-Candidate	Gwyn Higginbotham	Gwyn Higginbotham
-Candidate	Marguerite Dekker	Marguerite Dekker
-Candidate	Kate Miyasato	Kate Miyasato
-Candidate	Nicolas Quijano	Nicolas Quijano
-Candidate	Christopher Dingle	Christopher Dingle
-Candidate	Kerrie McLaughlin	Kerrie McLaughlin
-Candidate	James Kline	James Kline
-Candidate	Henry Herbert	Henry Herbert
-Candidate	Bob McCaughan	Bob McCaughan
-Candidate	Don Baldwin	Don Baldwin
-Candidate	Michael Albrecht	Michael Albrecht
-Candidate	Tim Bendokas	Tim Bendokas
-Candidate	Roland Cave	Roland Cave
-Candidate	Sarah Brannon	Sarah Brannon
-Candidate	Bret Chiafalo	Bret Chiafalo
-Candidate	Darla Varrenti	Darla Varrenti
-Candidate	Ed Osgood	Ed Osgood
-Candidate	Debra J. Idso	Debra J. Idso
-Candidate	Rubin Jackson	Rubin Jackson
-Candidate	John Agyapong	John Agyapong
-Candidate	Laura D Carder	Laura D Carder
-Candidate	Bob Apple	Bob Apple
-Candidate	John Roskelley	John Roskelley
-Candidate	Ann Marie Danimus	Ann Marie Danimus
-Candidate	Dave Whitehead	Dave Whitehead
-Candidate	Mike Conrad	Mike Conrad
-Candidate	Lori Feagan	Lori Feagan
-Candidate	Nathan R Sybrandy	Nathan R Sybrandy
-Candidate	Lance Gurel	Lance Gurel
-Candidate	Zack Zappone	Zack Zappone
-Candidate	Christian M McLachlan	Christian M McLachlan
-Candidate	Tom McGarry	Tom McGarry
-Candidate	Jeremy Thornton	Jeremy Thornton
-Candidate	Jeremiah William Paparazzo	Jeremiah William Paparazzo
-Candidate	Christina Momono	Christina Momono
-Candidate	Cassidy Brady	Cassidy Brady
-Candidate	William (Bill) Forman	William (Bill) Forman
-Candidate	Victor Azar	Victor Azar
-Candidate	Bruce Steele	Bruce Steele
-Candidate	Patty Irvin	Patty Irvin
-Candidate	Skyler Jackson Reep	Skyler Jackson Reep
-Candidate	Mariah Martin	Mariah Martin
-Candidate	Dean Moorehouse	Dean Moorehouse
-Candidate	Candy Galvan	Candy Galvan
-Candidate	Stephen Kirby	Stephen Kirby
-Candidate	Donald Dover	Donald Dover
-Candidate	Jacob W Thompson	Jacob W Thompson
-Candidate	Paul Hyndman	Paul Hyndman
-Candidate	Carla Shafer	Carla Shafer
-Candidate	Jackie Murray	Jackie Murray
-Candidate	Wes Ivers	Wes Ivers
-Candidate	Malcolm Haworth	Malcolm Haworth
-Candidate	Kirk A Smith	Kirk A Smith
-Candidate	Shannon Ross	Shannon Ross
-Candidate	Rick Gill	Rick Gill
-Candidate	Kia'i Gill	Kia'i Gill
-Candidate	Michael Sabota	Michael Sabota
-Candidate	John Calkins	John Calkins
-Candidate	George Tveden	George Tveden
-Candidate	Grace Chiquette	Grace Chiquette
-Candidate	Carol Snyder	Carol Snyder
-Candidate	Shane Boehm	Shane Boehm
-Candidate	Alene Lindstrand	Alene Lindstrand
-Candidate	Matt Hawkins	Matt Hawkins
-Candidate	Sue Welsh	Sue Welsh
-Candidate	James Grisafi	James Grisafi
-Candidate	Stephen W. Keener	Stephen W. Keener
-Candidate	Bob Wright	Bob Wright
-Candidate	Carolyn Gallion	Carolyn Gallion
-Candidate	Rebekah Mason	Rebekah Mason
-Candidate	Brody Creighton	Brody Creighton
-Candidate	Everett E Wilson Jr	Everett E Wilson Jr
-Candidate	Dan Fling	Dan Fling
-Candidate	Gilbert Gary Mendoza	Gilbert Gary Mendoza
-Candidate	Denny Kuespert	Denny Kuespert
-Candidate	Bryce Robbert	Bryce Robbert
-Candidate	Edward B Pace	Edward B Pace
-Candidate	Stephen Richardson	Stephen Richardson
-Candidate	William (Doug) Jonas	William (Doug) Jonas
-Candidate	Timothy E Hill	Timothy E Hill
-Candidate	Chad Peetz	Chad Peetz
-Candidate	William Breakey	William Breakey
-Candidate	Laura Padden	Laura Padden
-Candidate	Jim Ogden	Jim Ogden
-Candidate	Lauren Mazzola	Lauren Mazzola
-Candidate	Pam Haley	Pam Haley
-Candidate	Ben Wick	Ben Wick
-Candidate	Bruce E Foreman	Bruce E Foreman
-Candidate	Jennifer Hanson	Jennifer Hanson
-Candidate	Cynthia Hamilton	Cynthia Hamilton
-Candidate	Mila Joy Wasicek	Mila Joy Wasicek
-Candidate	Anthony DiMauro	Anthony DiMauro
-Candidate	Maggie DiMauro	Maggie DiMauro
-Candidate	Adam Macomber	Adam Macomber
-Candidate	Jeff Irish	Jeff Irish
-Candidate	Ann E Gillum	Ann E Gillum
-Candidate	Brian Desautels	Brian Desautels
-Candidate	Andy Tomsic	Andy Tomsic
-Candidate	Glen Frappier	Glen Frappier
-Candidate	Joseph Swart	Joseph Swart
-Candidate	James F Sanderson	James F Sanderson
-Candidate	Charles Thomas	Charles Thomas
-Candidate	Sandra Altshuler	Sandra Altshuler
-Candidate	Will Neville	Will Neville
-Candidate	Garrett Havens	Garrett Havens
-Candidate	Francesca Castillo	Francesca Castillo
-Candidate	Nicole Burrow	Nicole Burrow
-Candidate	Riley Smith	Riley Smith
-Candidate	Kandys Dygert	Kandys Dygert
-Candidate	Skyler Strahl	Skyler Strahl
-Candidate	Derrick Lancaster	Derrick Lancaster
-Candidate	Dave Michaud	Dave Michaud
-Candidate	Steve Corker	Steve Corker
-Candidate	Terri A Zalevits	Terri A Zalevits
-Candidate	Patricia Shadden	Patricia Shadden
-Candidate	Evan Erick Briggs	Evan Erick Briggs
-Candidate	Bailey K Bressler	Bailey K Bressler
-Candidate	Stephanie Elie-Martin	Stephanie Elie-Martin
-Candidate	Kenneth Lance Barton	Kenneth Lance Barton
-Candidate	Mary F Porter	Mary F Porter
-Candidate	Rebecca Mossbarger	Rebecca Mossbarger
-Candidate	John Ott	John Ott
-Candidate	Kirk Neumann	Kirk Neumann
-Candidate	Jay Pounder	Jay Pounder
-Candidate	Troy Smith	Troy Smith
-Candidate	Garith W Krause	Garith W Krause
-Candidate	Kayce A Neumann	Kayce A Neumann
-Candidate	Cliff Borns	Cliff Borns
-Candidate	Michael R Bell	Michael R Bell
-Candidate	Christal Olivia Irwin	Christal Olivia Irwin
-Candidate	Malcolm R Friedman	Malcolm R Friedman
-Candidate	Greg J Young	Greg J Young
-Candidate	Dewey &quot;Dude&quot; Simmons	Dewey &quot;Dude&quot; Simmons
-Candidate	Jack Sandberg	Jack Sandberg
-Candidate	Mykle Arvidson	Mykle Arvidson
-Candidate	John Smith	John Smith
-Candidate	Scott W Johannes	Scott W Johannes
-Candidate	Sharon A Crump	Sharon A Crump
-Candidate	Dan Wallace	Dan Wallace
-Candidate	Kathleen Fradl Stone	Kathleen Fradl Stone
-Candidate	Dave Robinson	Dave Robinson
-Candidate	Troy T. Johnsen	Troy T. Johnsen
-Candidate	Lisa Wolfe	Lisa Wolfe
-Candidate	Melinda Keeley	Melinda Keeley
-Candidate	Kevin Young	Kevin Young
-Candidate	Garry Holland	Garry Holland
-Candidate	J. D. Ingram	J. D. Ingram
-Candidate	Jonny Meade	Jonny Meade
-Candidate	Anthony Novack	Anthony Novack
-Candidate	Mary Ellen Biggerstaff	Mary Ellen Biggerstaff
-Candidate	Jessica Bateman	Jessica Bateman
-Candidate	Dusty Pierpoint	Dusty Pierpoint
-Candidate	Glenda Breiler	Glenda Breiler
-Candidate	Thomas (Tom) Bolender	Thomas (Tom) Bolender
-Candidate	David Gaw	David Gaw
-Candidate	Carolina Mejia	Carolina Mejia
-Candidate	Rory Summerson	Rory Summerson
-Candidate	Michael R. Steadman	Michael R. Steadman
-Candidate	David M. Hankins	David M. Hankins
-Candidate	Scott Ahlf	Scott Ahlf
-Candidate	Jonathan A. Sprouffske	Jonathan A. Sprouffske
-Candidate	Sharonda D. Amamilo	Sharonda D. Amamilo
-Candidate	Sherry Y Beardslee	Sherry Y Beardslee
-Candidate	Thomas Holm	Thomas Holm
-Candidate	Michaelross Sherrer	Michaelross Sherrer
-Candidate	John Baldridge	John Baldridge
-Candidate	Jim Knight	Jim Knight
-Candidate	John Tucker Neilson	John Tucker Neilson
-Candidate	Kim M. Dobson	Kim M. Dobson
-Candidate	Justin R. Puckett	Justin R. Puckett
-Candidate	Ken Morse	Ken Morse
-Candidate	Joseph Beaulieu	Joseph Beaulieu
-Candidate	Dianna Torres Angulo	Dianna Torres Angulo
-Candidate	Zach Forrest	Zach Forrest
-Candidate	Kate Severson	Kate Severson
-Candidate	Laura Dunham	Laura Dunham
-Candidate	Ted May	Ted May
-Candidate	Rick Forcier	Rick Forcier
-Candidate	Elizabeth Storey	Elizabeth Storey
-Candidate	Gabriela Alejandra Hyre	Gabriela Alejandra Hyre
-Candidate	Trevor R. Sandison	Trevor R. Sandison
-Candidate	Mikhail Cherniske	Mikhail Cherniske
-Candidate	Leslie Wolff	Leslie Wolff
-Candidate	Keoki Kauanoe	Keoki Kauanoe
-Candidate	Cheryl L. Selby	Cheryl L. Selby
-Candidate	Joanne T. McCaughan	Joanne T. McCaughan
-Candidate	Richard Fellows	Richard Fellows
-Candidate	Susan Herring	Susan Herring
-Candidate	Dana Walker	Dana Walker
-Candidate	Dale Bright	Dale Bright
-Candidate	Brian Pratt	Brian Pratt
-Candidate	Peggy Bruton Edwards	Peggy Bruton Edwards
-Candidate	Lisa Riener	Lisa Riener
-Candidate	Monica Baxter	Monica Baxter
-Candidate	Rick Stence	Rick Stence
-Candidate	Jocelyn Wood	Jocelyn Wood
-Candidate	Joshua Chambers	Joshua Chambers
-Candidate	Walt Bowen	Walt Bowen
-Candidate	Pam Lovinger	Pam Lovinger
-Candidate	John Newman	John Newman
-Candidate	Jeff DeLuca	Jeff DeLuca
-Candidate	Sarah J. Rawlings	Sarah J. Rawlings
-Candidate	Jessica Ryan	Jessica Ryan
-Candidate	Zachary Smith	Zachary Smith
-Candidate	Tracey Carlos	Tracey Carlos
-Candidate	Brenden Clerget	Brenden Clerget
-Candidate	Kathy Myers	Kathy Myers
-Candidate	Glenda S. Breiler	Glenda S. Breiler
-Candidate	April Messenger	April Messenger
-Candidate	Sandia Slaby	Sandia Slaby
-Candidate	John Looysen	John Looysen
-Candidate	Bruce W. Runyon	Bruce W. Runyon
-Candidate	Lance Ramsay	Lance Ramsay
-Candidate	Lynda N. Zeman	Lynda N. Zeman
-Candidate	Robin C. Vazquez	Robin C. Vazquez
-Candidate	Sarah Tonge	Sarah Tonge
-Candidate	Crystal Pettit	Crystal Pettit
-Candidate	Shelley Chisholm	Shelley Chisholm
-Candidate	Dalten Hansen-White	Dalten Hansen-White
-Candidate	Doris E. Atkinson	Doris E. Atkinson
-Candidate	Clay Johnson	Clay Johnson
-Candidate	Christopher Stegman	Christopher Stegman
-Candidate	Mike Backman	Mike Backman
-Candidate	Lee Tischer	Lee Tischer
-Candidate	Tim Lawry	Tim Lawry
-Candidate	Dan L Cothren	Dan L Cothren
-Candidate	Tom Cooper	Tom Cooper
-Candidate	Roger Esparza	Roger Esparza
-Candidate	Jenny Mayberry	Jenny Mayberry
-Candidate	Todd L Kimball	Todd L Kimball
-Candidate	Beth Call	Beth Call
-Candidate	Judith S Johnson	Judith S Johnson
-Candidate	Lance Henderson	Lance Henderson
-Candidate	Claire Valente	Claire Valente
-Candidate	Tim Justice	Tim Justice
-Candidate	Beth Swanson	Beth Swanson
-Candidate	Pam Ray	Pam Ray
-Candidate	Laurie Wolfram	Laurie Wolfram
-Candidate	Esther Duncan	Esther Duncan
-Candidate	Mark Stroh	Mark Stroh
-Candidate	Alicia Rule	Alicia Rule
-Candidate	Jennifer Sefzik	Jennifer Sefzik
-Candidate	Lisa Keeler	Lisa Keeler
-Candidate	David E. Freeman	David E. Freeman
-Candidate	Carl Munson	Carl Munson
-Candidate	Eileen Sobjack	Eileen Sobjack
-Candidate	Larry Douglas	Larry Douglas
-Candidate	Luke Harrison	Luke Harrison
-Candidate	Matthew Hickey	Matthew Hickey
-Candidate	Natalie McClendon	Natalie McClendon
-Candidate	Scott A. Sanderson	Scott A. Sanderson
-Candidate	Fredrick Lane	Fredrick Lane
-Candidate	Thess Fenner	Thess Fenner
-Candidate	Theresa Sygitowicz	Theresa Sygitowicz
-Candidate	Stephen Hadeen	Stephen Hadeen
-Candidate	Jack McBride	Jack McBride
-Candidate	Anna Melillo	Anna Melillo
-Candidate	Deborah Parker	Deborah Parker
-Candidate	Mary Rogers-Studebaker	Mary Rogers-Studebaker
-Candidate	Mary K. Walker	Mary K. Walker
-Candidate	Brian Estes	Brian Estes
-Candidate	Jeannine Tater	Jeannine Tater
-Candidate	Mike Estes	Mike Estes
-Candidate	Ilana Baron Knudsen	Ilana Baron Knudsen
-Candidate	Aimee Powell	Aimee Powell
-Candidate	Joel Jordan	Joel Jordan
-Candidate	Laurel Cook	Laurel Cook
-Candidate	Danielle Rosellison	Danielle Rosellison
-Candidate	Todd Lagestee	Todd Lagestee
-Candidate	Samantha Zilly	Samantha Zilly
-Candidate	Patricia MacDonald	Patricia MacDonald
-Candidate	Darcy Allen	Darcy Allen
-Candidate	Hue Beattie	Hue Beattie
-Candidate	Levi Rickards	Levi Rickards
-Candidate	Connor Urcuyo	Connor Urcuyo
-Candidate	Alex McLean	Alex McLean
-Candidate	Matthew Durkee	Matthew Durkee
-Candidate	Dennis Tucker	Dennis Tucker
-Candidate	Tom Handy	Tom Handy
-Candidate	Grace Hendrickson	Grace Hendrickson
-Candidate	Jhordin Prescott	Jhordin Prescott
-Candidate	Sina Sam	Sina Sam
-Candidate	Duncan Thomson	Duncan Thomson
-Candidate	Amanda McKinney	Amanda McKinney
-Candidate	Cindy O'Halloran	Cindy O'Halloran
-Candidate	Vicki Baker	Vicki Baker
-Candidate	James House	James House
-Candidate	Andrew P. Glanville	Andrew P. Glanville
-Candidate	Jake Mayson	Jake Mayson
-Candidate	Kenton Gartrell	Kenton Gartrell
-Candidate	JASON CLARK	JASON CLARK
-Candidate	Jim Bell	Jim Bell
-Candidate	Philip Ostriem	Philip Ostriem
-Candidate	Susan Holbrook Fenich	Susan Holbrook Fenich
-Candidate	Brad Sinsel	Brad Sinsel
-Candidate	Deanna Roy	Deanna Roy
-Candidate	Jason White	Jason White
-Candidate	Steve Painter	Steve Painter
-Candidate	"Reynaldo Garza, Jr."	"Reynaldo Garza, Jr."
-Candidate	Gary Hintze	Gary Hintze
-Candidate	Todd McClaskey	Todd McClaskey
-Candidate	TROY CLEMENTS	TROY CLEMENTS
-Candidate	Zach Stambaugh	Zach Stambaugh
-Candidate	Thereasa Trujillo	Thereasa Trujillo
-Candidate	Anna Schroeder	Anna Schroeder
-Candidate	Charles Reed	Charles Reed
-Candidate	Craig Westbrook	Craig Westbrook
-Candidate	Matt Rigby	Matt Rigby
-Candidate	Harold H. Byers	Harold H. Byers
-Candidate	Garth McKinney	Garth McKinney
-Candidate	Laura Pickett	Laura Pickett
-Candidate	Jim Stevens	Jim Stevens
-Candidate	Matthew Brown	Matthew Brown
-Candidate	Kyle Curtis	Kyle Curtis
-Candidate	JOHN PUCCINELLI	JOHN PUCCINELLI
-Candidate	Sandi Belzer	Sandi Belzer
-Candidate	Tim Dufault	Tim Dufault
-Candidate	Mark Johnson	Mark Johnson
-Candidate	Kevin Cox	Kevin Cox
-Candidate	Samual Carman	Samual Carman
-Candidate	Karly Almon	Karly Almon
-Candidate	DAVID LARSON	DAVID LARSON
-Candidate	Chelsea Snodgrass	Chelsea Snodgrass
-Candidate	Marshal Murray	Marshal Murray
-Candidate	Elizabeth A. Marquis	Elizabeth A. Marquis
-Candidate	Leanna Luloff	Leanna Luloff
-Candidate	John Hodkinson	John Hodkinson
-Candidate	Julie Schilling	Julie Schilling
-Candidate	Eric Miller	Eric Miller
-Candidate	John Mayo	John Mayo
-Candidate	Kathy Backstrom	Kathy Backstrom
-Candidate	Don Prest	Don Prest
-Candidate	GARY SCOTT PETERSON	GARY SCOTT PETERSON
-Candidate	Brad Bergener	Brad Bergener
-Candidate	Matthew M Bower	Matthew M Bower
-Candidate	Pamela D. Robson	Pamela D. Robson
-Candidate	Gregory A Swart	Gregory A Swart
-Candidate	Mia Wise	Mia Wise
-Candidate	Mickey Nielsen	Mickey Nielsen
-Candidate	Brian Morton	Brian Morton
-Candidate	Phil Bird	Phil Bird
-Candidate	Jose Rocha	Jose Rocha
-Candidate	Lars Hanson	Lars Hanson
-Candidate	KATHLEEN ALTICK	KATHLEEN ALTICK
-Candidate	Lauri Palmer	Lauri Palmer
-Candidate	"David R. Weyeneth, Sr."	"David R. Weyeneth, Sr."
-Candidate	Joseph R. Biden / Kamala D. Harris	Joseph R. Biden / Kamala D. Harris
-Candidate	Jo Jorgensen / Jeremy &quot;Spike&quot; Cohen	Jo Jorgensen / Jeremy &quot;Spike&quot; Cohen
-Candidate	Howie Hawkins / Angela Walker	Howie Hawkins / Angela Walker
-Candidate	Gloria La Riva / Sunil Freeman	Gloria La Riva / Sunil Freeman
-Candidate	Alyson Kennedy / Malcolm M. Jarrett	Alyson Kennedy / Malcolm M. Jarrett
-CountItemType	total	total
-ReportingUnit	Washington;Adams County	Adams
-ReportingUnit	Washington;Asotin County	Asotin
-ReportingUnit	Washington;Benton County	Benton
-ReportingUnit	Washington;Chelan County	Chelan
-ReportingUnit	Washington;Clallam County	Clallam
-ReportingUnit	Washington;Clark County	Clark
-ReportingUnit	Washington;Columbia County	Columbia
-ReportingUnit	Washington;Cowlitz County	Cowlitz
-ReportingUnit	Washington;Douglas County	Douglas
-ReportingUnit	Washington;Ferry County	Ferry
-ReportingUnit	Washington;Franklin County	Franklin
-ReportingUnit	Washington;Garfield County	Garfield
-ReportingUnit	Washington;Grant County	Grant
-ReportingUnit	Washington;Grays Harbor County	Grays Harbor
-ReportingUnit	Washington;Island County	Island
-ReportingUnit	Washington;Jefferson County	Jefferson
-ReportingUnit	Washington;King County	King
-ReportingUnit	Washington;Kitsap County	Kitsap
-ReportingUnit	Washington;Kittitas County	Kittitas
-ReportingUnit	Washington;Klickitat County	Klickitat
-ReportingUnit	Washington;Lewis County	Lewis
-ReportingUnit	Washington;Lincoln County	Lincoln
-ReportingUnit	Washington;Mason County	Mason
-ReportingUnit	Washington;Okanogan County	Okanogan
-ReportingUnit	Washington;Pacific County	Pacific
-ReportingUnit	Washington;Pend Oreille County	Pend Oreille
-ReportingUnit	Washington;Pierce County	Pierce
-ReportingUnit	Washington;San Juan County	San Juan
-ReportingUnit	Washington;Skagit County	Skagit
-ReportingUnit	Washington;Skamania County	Skamania
-ReportingUnit	Washington;Snohomish County	Snohomish
-ReportingUnit	Washington;Spokane County	Spokane
-ReportingUnit	Washington;Stevens County	Stevens
-ReportingUnit	Washington;Thurston County	Thurston
-ReportingUnit	Washington;Wahkiakum County	Wahkiakum
-ReportingUnit	Washington;Walla Walla County	Walla Walla
-ReportingUnit	Washington;Whatcom County	Whatcom
-ReportingUnit	Washington;Whitman County	Whitman
-=======
 cdf_element	cdf_internal_name	raw_identifier_value
 CandidateContest	WA House District 1	Legislative District 1 State Representative Pos. 1
 CandidateContest	WA House District 2	Legislative District 2 State Representative Pos. 1
@@ -6826,5 +3408,4 @@
 ReportingUnit	Washington;Walla Walla County	Walla Walla
 ReportingUnit	Washington;Whatcom County	Whatcom
 ReportingUnit	Washington;Whitman County	Whitman
->>>>>>> d8a995bc
 ReportingUnit	Washington;Yakima County	Yakima