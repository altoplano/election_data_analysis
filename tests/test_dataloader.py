from election_data_analysis import database as db
from election_data_analysis import user_interface as ui
from election_data_analysis import Analyzer
import pandas as pd
import os
from psycopg2 import sql
import pytest

def get_analyzer(p_path: str = None):
    one_up = os.path.dirname(os.getcwd())
    if p_path:
        param_file = p_path
    else:
        param_file = os.path.join(one_up, "src", "run_time.ini")
    a = Analyzer(param_file)
    return a


def aggregate_results(election, jurisdiction, contest_type, by_vote_type):
    # using the analyzer gives us access to DB session
    empty_df_with_good_cols = pd.DataFrame(columns=['contest','count'])
    a = get_analyzer()
    election_id = db.name_to_id(a.session, "Election", election)
    if not election_id:
        return empty_df_with_good_cols
    connection = a.session.bind.raw_connection()
    cursor = connection.cursor()

    datafile_list, e = db.data_file_list(cursor, election_id, by="Id")
    if e:
        print(e)
        return empty_df_with_good_cols
    if len(datafile_list) == 0:
        print(f"No datafiles found for Election_Id {election_id}")
        return empty_df_with_good_cols

    df, err_str = db.export_rollup_from_db(
        cursor,
        jurisdiction,
        "county",
        contest_type,
        datafile_list,
        by="Id",
        exclude_total=True,
        by_vote_type=True,
    )
    if df.empty:
        # TODO better logic? This is like throwing spaghetti at the wall
        # try without excluding total
        df, err_str = db.export_rollup_from_db(
            cursor,
            jurisdiction,
            "county",
            contest_type,
            datafile_list,
            by="Id",
            exclude_total=False,
            by_vote_type=True,
        )
    if err_str:
        return empty_df_with_good_cols
    return df


def data_exists(election, jurisdiction, p_path=None):
    a = get_analyzer(p_path=p_path)
    election_id = db.name_to_id(a.session, "Election", election)
    jurisdiction_id = db.name_to_id(a.session, "ReportingUnit", jurisdiction)
    con = a.session.bind.raw_connection()
    cur = con.cursor()
    q = sql.SQL('SELECT "Id" FROM _datafile WHERE "Election_Id" = %s AND "ReportingUnit_Id" = %s')
    cur.execute(q,(election_id,jurisdiction_id))

    answer = cur.fetchall()
    if len(answer) > 0:
        return True
    else:
        return False


def check_totals_match_vote_types(election, jurisdiction):
    df_candidate = aggregate_results(election, jurisdiction, "Candidate", False)
    df_ballot = aggregate_results(election, jurisdiction, "BallotMeasure", False)
    df_by_ttl = pd.concat([df_candidate, df_ballot])

    df_candidate = aggregate_results(election, jurisdiction, "Candidate", True)
    df_ballot = aggregate_results(election, jurisdiction, "BallotMeasure", True)
    df_by_type = pd.concat([df_candidate, df_ballot])
    return df_by_ttl["count"].sum() == df_by_type["count"].sum()


# A couple random contests
def check_contest_totals(election, jurisdiction, contest):
    df_candidate = aggregate_results(election, jurisdiction, "Candidate", False)
    df_ballot = aggregate_results(election, jurisdiction, "BallotMeasure", False)
    df = pd.concat([df_candidate, df_ballot])
    df = df[df["contest"] == contest]
    return df["count"].sum()


def check_count_type_totals(election, jurisdiction, contest, count_item_type):
    df_candidate = aggregate_results(election, jurisdiction, "Candidate", False)
    df_ballot = aggregate_results(election, jurisdiction, "BallotMeasure", False)
    df = pd.concat([df_candidate, df_ballot])
    df = df[df["contest"] == contest]
    df = df[df["count_item_type"] == count_item_type]
    return df["count"].sum()


# #### Tests start below #### #
# For each state, run at least 6 tests:
# 1. Presidential
# 2. One statewide chosen at random
# 3. One senate
# 4. One rep
# 5. If vote type is available, slice one of the above by vote type
# 6. If vote type is available, check that totals match vote type sums


### North Carolina Data Loading Tests ###
#constants
ok = {"nc": data_exists('2018 General','North Carolina')}

print(ok)

@pytest.mark.skipif(not ok["nc"], reason="No NC data")
def test_nc_presidential():
    # No presidential contests in 2018
    assert True == True


@pytest.mark.skipif(not ok["nc"], reason="No NC data")
def test_nc_statewide_totals():
    assert (
        check_contest_totals(
            "2018 General",
            "North Carolina",
            "US House NC District 3",
        )
        == 187901
    )


# @pytest.mark.skipif(not ok["nc"],"No NC data")
def test_nc_senate_totals():
    assert (
        check_contest_totals(
            "2018 General",
            "North Carolina",
            "NC Senate District 15",
        )
        == 83175
    )


@pytest.mark.skipif(not ok["nc"], reason="No NC data")
def test_nc_house_totals():
    assert (
        check_contest_totals(
            "2018 General",
            "North Carolina",
            "NC House District 1",
        )
        == 27775
    )


@pytest.mark.skipif(not ok["nc"], reason="No NC data")
def test_nc_contest_by_vote_type():
    assert (
        check_count_type_totals(
            "2018 General",
            "North Carolina",
            "US House NC District 4",
            "absentee-mail",
        )
        == 10778
    )


@pytest.mark.skipif(not ok["nc"], reason="No NC data")
def test_nc_totals_match_vote_type():
    assert check_totals_match_vote_types("2018 General", "North Carolina") == True

### Florida Data Loading Tests ###
def test_fl_presidential():
    assert (
        check_contest_totals(
            "2016 General",
            "Florida",
            "US President (FL)",
        )
        == 9420039
    )


def test_fl_statewide_totals():
    assert (
        check_contest_totals(
            "2016 General",
            "Florida",
            "US Senate FL",
        )
        == 9301820
    )


def test_fl_senate_totals():
    assert (
        check_contest_totals(
            "2016 General",
            "Florida",
            "FL Senate District 3",
        )
        == 236480
    )


def test_fl_house_totals():
    assert (
        check_contest_totals(
            "2016 General",
            "Florida",
            "US House FL District 10",
        )
        == 305989
    )


def test_fl_contest_by_vote_type():
    # Vote type not available
    assert True == True


def test_fl_totals_match_vote_type():
    # Vote type not available
    assert True == True



### Pennsylvania Data Loading Tests ###
def test_pa_presidential():
    assert (
        check_contest_totals(
            "2016 General",
            "Pennsylvania",
            "US President (PA)",
        )
        == 6115402
    )


def test_pa_statewide_totals():
    assert (
        check_contest_totals(
            "2016 General",
            "Pennsylvania",
<<<<<<< HEAD
            "PA Auditor General",
=======
            "PA Attorney General",
>>>>>>> 846198e3
        )
        == 5916931
    )


def test_pa_senate_totals():
    assert (
        check_contest_totals(
            "2016 General",
            "Pennsylvania",
            "PA Senate District 41",
        )
        == 112283
    )


def test_pa_house_totals():
    assert (
        check_contest_totals(
            "2016 General",
            "Pennsylvania",
            "PA House District 21",
        )
        == 26453
    )


def test_pa_contest_by_vote_type():
    # Vote type not available
    assert True == True


def test_pa_totals_match_vote_type():
    # Vote type not available
    assert True == True



### Georgia Data Loading Tests ###
def test_ga_presidential():
    #no presidential contests in 2018
    assert True == True


def test_ga_statewide_totals():
    assert (
        check_contest_totals(
            "2018 General",
            "Georgia",
            "GA Governor",
        )
        == 3939328
    )


def test_ga_senate_totals():
    assert (
        check_contest_totals(
            "2018 General",
            "Georgia",
            "GA Senate District 5",
        )
        == 34429
    )
<<<<<<< HEAD

=======
    
>>>>>>> 846198e3

def test_ga_house_totals():
    assert (
        check_contest_totals(
            "2018 General",
            "Georgia",
            "US House GA District 2",
        )
        == 229171
    )


def test_ga_contest_by_vote_type():
    assert (
        check_count_type_totals(
            "2018 General",
            "Georgia",
            "GA Senate District 5",
            "Absentee by Mail",
        )
        == 2335
    )


def test_ga_totals_match_vote_type():
    assert check_totals_match_vote_types("2018 General", "Georgia") == True



### South Carolina Data Loading Tests ###
def test_sc_presidential():
    #only 2020 democratic presidental primary results loaded
    assert True == True


def test_sc_statewide_totals():
    #only 2020 democratic presidental primary results loaded
    assert True == True

def test_sc_senate_totals():
    #only 2020 democratic presidental primary results loaded
    assert True == True
<<<<<<< HEAD

=======
    
>>>>>>> 846198e3

def test_sc_house_totals():
    #only 2020 democratic presidental primary results loaded
    assert True == True


def test_sc_contest_by_vote_type():
    #only 2020 democratic presidental primary results loaded
    assert True == True


def test_sc_totals_match_vote_type():
    #only 2020 democratic presidental primary results loaded
    assert True == True


### Indiana Data Loading Tests ###
def test_in_presidential():
    assert (
        check_contest_totals(
            "2016 General",
            "Indiana",
            "US President (IN)",
        )
        == 2728138
    )


def test_in_statewide_totals():
    assert (
        check_contest_totals(
            "2016 General",
            "Indiana",
            "IN Attorney General",
        )
        == 2635832
    )


def test_in_senate_totals():
    assert (
        check_contest_totals(
            "2016 General",
            "Indiana",
            "IN Senate District 7",
        )
        == 50622
    )


def test_in_house_totals():
    assert (
        check_contest_totals(
            "2016 General",
            "Indiana",
            "IN House District 13",
        )
        == 26712
    )


def test_in_contest_by_vote_type():
    # Vote type not available
    assert True == True


def test_in_totals_match_vote_type():
    # Vote type not available
    assert True == True


### Arkansas Data Loading Tests ###
def test_ar_presidential():
    #no presidential contests in 2018
    assert True == True


def test_ar_statewide_totals():
    assert (
        check_contest_totals(
            "2018 General",
            "Arkansas",
            "AR Governor",
        )
        == 891509
    )


def test_ar_senate_totals():
    assert (
        check_contest_totals(
            "2018 General",
            "Arkansas",
            "AR Senate District 5",
        )
        == 27047
    )
<<<<<<< HEAD

=======
    
>>>>>>> 846198e3

def test_ar_house_totals():
    assert (
        check_contest_totals(
            "2018 General",
            "Arkansas",
            "AR House District 19",
        )
        == 7927
    )


def test_ar_contest_by_vote_type():
    assert (
        check_count_type_totals(
            "2018 General",
            "Arkansas",
            "AR Senate District 5",
            "Absentee",
        )
        == 453
    )


def test_ar_totals_match_vote_type():
    assert check_totals_match_vote_types("2018 General", "Arkansas") == True


### Michigan Data Loading Tests ###
def test_ar_presidential():
    #no presidential contests in 2018
    assert True == True


def test_mi_statewide_totals():
    assert (
        check_contest_totals(
            "2018 General",
            "Michigan",
            "MI Governor",
        )
        == 4250585
    )


def test_mi_senate_totals():
    assert (
        check_contest_totals(
            "2018 General",
            "Michigan",
            "MI Senate District 37",
        )
        == 124414
    )
<<<<<<< HEAD

=======
    
>>>>>>> 846198e3

def test_mi_house_totals():
    assert (
        check_contest_totals(
            "2018 General",
            "Michigan",
            "MI House District 8",
        )
        == 341593
    )


def test_mi_contest_by_vote_type():
    # Vote type not available
    assert True == True
<<<<<<< HEAD

=======
    
>>>>>>> 846198e3


def test_mi_totals_match_vote_type():
    # Vote type not available
    assert True == True<|MERGE_RESOLUTION|>--- conflicted
+++ resolved
@@ -255,11 +255,7 @@
         check_contest_totals(
             "2016 General",
             "Pennsylvania",
-<<<<<<< HEAD
             "PA Auditor General",
-=======
-            "PA Attorney General",
->>>>>>> 846198e3
         )
         == 5916931
     )
@@ -324,11 +320,7 @@
         )
         == 34429
     )
-<<<<<<< HEAD
-
-=======
-    
->>>>>>> 846198e3
+
 
 def test_ga_house_totals():
     assert (
@@ -371,11 +363,6 @@
 def test_sc_senate_totals():
     #only 2020 democratic presidental primary results loaded
     assert True == True
-<<<<<<< HEAD
-
-=======
-    
->>>>>>> 846198e3
 
 def test_sc_house_totals():
     #only 2020 democratic presidental primary results loaded
@@ -473,11 +460,7 @@
         )
         == 27047
     )
-<<<<<<< HEAD
-
-=======
-    
->>>>>>> 846198e3
+
 
 def test_ar_house_totals():
     assert (
@@ -532,11 +515,6 @@
         )
         == 124414
     )
-<<<<<<< HEAD
-
-=======
-    
->>>>>>> 846198e3
 
 def test_mi_house_totals():
     assert (
@@ -552,11 +530,6 @@
 def test_mi_contest_by_vote_type():
     # Vote type not available
     assert True == True
-<<<<<<< HEAD
-
-=======
-    
->>>>>>> 846198e3
 
 
 def test_mi_totals_match_vote_type():
