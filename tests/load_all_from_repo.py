import os
import datetime
from pathlib import Path
import shutil
from typing import Optional
import election_data_analysis as e
from election_data_analysis import database as d
from election_data_analysis import user_interface as ui


def get_testing_data(url: str, target: str = "TestingData"):
    # if there is no testing data directory
    if not os.path.isdir(target):
        # create a shallow copy of the git directory in current directory
        cmd = f"git clone --depth 1 -b main {url}"
        os.system(cmd)
        # remove the git information
        shutil.rmtree(os.path.join(target, ".git"), ignore_errors=True)
        os.remove(os.path.join(target, ".gitignore"))

        print(f"Files downloaded from {url} into {Path(target).absolute()}")
    else:
        print(f"Tests will use data in existing directory: {Path(target).absolute()}")
    return


def run_tests(test_dir: str, test_param_file: str, db_params: dict):
    """ move to tests directory, run tests, move back
    db_params must have host, user, pass, db_name"""
<<<<<<< HEAD

    # note current directory
    original_dir = os.getcwd()

    # move to tests directory
    os.chdir(test_dir)

    # create run_time.ini for testing routines to use
    # default port is 5432; default password is ""
    if "port" not in db_params.keys():
        db_params["port"] = "5432"
    if "password" not in db_params.keys():
        db_params["password"] = ""

    new_parameter_text = f"[postgresql]\n" \
                         f"host={db_params['host']}\n" \
                         f"port={db_params['port']}\n" \
                         f"dbname={db_params['dbname']}\n" \
                         f"user={db_params['user']}\n" \
                         f"password={db_params['password']}"
    with open(test_param_file, "w") as f:
        f.write(new_parameter_text)

    # run pytest
    os.system("pytest")

    # move back to original directory
    os.chdir(original_dir)
    return


def create_param_file(db_params: dict, multi_data_loader_pars: dict, target_dir: str) -> Optional[str]:
    err_str = None
    if not os.path.isdir(target_dir):
        return f"Directory not found: {target_dir}"
    db_params_str = "\n".join([f"{s}={db_params[s]}" for s in db_params.keys()])
    mdlp_str = "\n".join([f"{s}={multi_data_loader_pars[s]}" for s in multi_data_loader_pars.keys()])

    with open(os.path.join(target_dir,"run_time.ini"),"w") as f:
        f.write("[postgresql]\n" + db_params_str + "\n\n[election_data_analysis]\n" + mdlp_str)

    return err_str
=======

    # note current directory
    original_dir = os.getcwd()

    # move to tests directory
    os.chdir(test_dir)

    # create run_time.ini for testing routines to use
    # default port is 5432; default password is ""
    if "port" not in db_params.keys():
        db_params["port"] = "5432"
    if "password" not in db_params.keys():
        db_params["password"] = ""

    new_parameter_text = f"[postgresql]\n" \
                         f"host={db_params['host']}\n" \
                         f"port={db_params['port']}\n" \
                         f"dbname={db_params['dbname']}\n" \
                         f"user={db_params['user']}\n" \
                         f"password={db_params['password']}"
    with open(test_param_file, "w") as f:
        f.write(new_parameter_text)

    # run pytest
    os.system("pytest")

    # move back to original directory
    os.chdir(original_dir)
    return


def create_param_file(db_params: dict, multi_data_loader_pars: dict, target_dir: str) -> Optional[str]:
    err_str = None
    if not os.path.isdir(target_dir):
        return f"Directory not found: {target_dir}"
    db_params_str = "\n".join([f"{s}={db_params[s]}" for s in db_params.keys()])
    mdlp_str = "\n".join([f"{s}={multi_data_loader_pars[s]}" for s in multi_data_loader_pars.keys()])

    with open(os.path.join(target_dir,"run_time.ini"),"w") as f:
        f.write("[postgresql]\n" + db_params_str + "\n\n[election_data_analysis]\n" + mdlp_str)

    return err_str


def run2(load_data: bool = True, dbname: str = None):
    reference_param_file = test_param_file = os.path.join(Path(__file__).parents[1], "src", "run_time.ini")
    with open(reference_param_file, "r") as f:
        original_parameter_text = f.read()
    test_dir = Path(__file__).parent.absolute()

    # name the db
    if dbname is None:
        # create unique name for test database
        ts = datetime.datetime.now().strftime("%m%d_%H%M")
        dbname = f"test_{ts}"

    # get db parameters
    required_keys = {"host", "user"}
    optional_keys = {"password", "port"}
    db_params, err1 = ui.get_runtime_parameters(
        required_keys=required_keys,
        optional_keys=optional_keys,
        header="postgresql",
        param_file="run_time.ini"
    )
    db_params["dbname"] = dbname

    if load_data:
        get_testing_data("https://github.com/ElectionDataAnalysis/TestingData.git", "TestingData")

    if load_data:
        # create local run_time.ini for dataloader, based on existing
        mdlp, err2 = ui.get_runtime_parameters(
            required_keys=e.multi_data_loader_pars,
            header="election_data_analysis",
            param_file="run_time.ini",
        )

        create_param_file(db_params, mdlp, test_dir)

        # Load the data
        dl = e.DataLoader()
        dl.load_all(move_files=False)

    run_tests(test_dir, test_param_file, db_params)
>>>>>>> 73917d60


<<<<<<< HEAD
def run2(load_data: bool = True, dbname: str = None):
    reference_param_file = test_param_file = os.path.join(Path(__file__).parents[1], "src", "run_time.ini")
    with open(reference_param_file, "r") as f:
        original_parameter_text = f.read()
    test_dir = Path(__file__).parent.absolute()

    # name the db
    if dbname is None:
        # create unique name for test database
        ts = datetime.datetime.now().strftime("%m%d_%H%M")
        dbname = f"test_{ts}"

    # get db parameters
    required_keys = {"host", "user"}
    optional_keys = {"password", "port"}
    db_params, err1 = ui.get_runtime_parameters(
        required_keys=required_keys,
        optional_keys=optional_keys,
=======
    # remove database
    new_params, err = ui.get_runtime_parameters(
        required_keys=["host", "port", "user", "password", "dbname"],
        param_file=test_param_file,
>>>>>>> 73917d60
        header="postgresql",
        param_file="run_time.ini"
    )
    db_params["dbname"] = dbname

    if load_data:
        get_testing_data("https://github.com/ElectionDataAnalysis/TestingData.git", "TestingData")

    if load_data:
        # create local run_time.ini for dataloader, based on existing
        mdlp, err2 = ui.get_runtime_parameters(
            required_keys=e.multi_data_loader_pars,
            header="election_data_analysis",
            param_file="run_time.ini",
        )

        create_param_file(db_params, mdlp, test_dir)

        # Load the data
        dl = e.DataLoader()
        dl.load_all(move_files=False)

    run_tests(test_dir, test_param_file, db_params)

    if load_data:
        # allow user to pause, option to remove db
        remove_db = input(f"Remove test db {dbname} (y/n)?")

        if remove_db == "y":
            # remove database
            new_params, err = ui.get_runtime_parameters(
                required_keys=["host","port","user","password","dbname"],
                param_file=test_param_file,
                header="postgresql",
                err=dict(),
            )
            d.remove_database(new_params)

        remove_dir = input("Remove TestingData directory (y/n)?")
        if remove_dir == "y":
            # remove testing data
            os.system(f"rm -rf TestingData")

    # return run_time.ini to its original state (necessary only when it was in the current directory)
    if reference_param_file == test_param_file:
        with open(reference_param_file, "w") as f:
            f.write(original_parameter_text)


    return


if __name__ == "__main__":
    run2()
    exit()<|MERGE_RESOLUTION|>--- conflicted
+++ resolved
@@ -27,50 +27,6 @@
 def run_tests(test_dir: str, test_param_file: str, db_params: dict):
     """ move to tests directory, run tests, move back
     db_params must have host, user, pass, db_name"""
-<<<<<<< HEAD
-
-    # note current directory
-    original_dir = os.getcwd()
-
-    # move to tests directory
-    os.chdir(test_dir)
-
-    # create run_time.ini for testing routines to use
-    # default port is 5432; default password is ""
-    if "port" not in db_params.keys():
-        db_params["port"] = "5432"
-    if "password" not in db_params.keys():
-        db_params["password"] = ""
-
-    new_parameter_text = f"[postgresql]\n" \
-                         f"host={db_params['host']}\n" \
-                         f"port={db_params['port']}\n" \
-                         f"dbname={db_params['dbname']}\n" \
-                         f"user={db_params['user']}\n" \
-                         f"password={db_params['password']}"
-    with open(test_param_file, "w") as f:
-        f.write(new_parameter_text)
-
-    # run pytest
-    os.system("pytest")
-
-    # move back to original directory
-    os.chdir(original_dir)
-    return
-
-
-def create_param_file(db_params: dict, multi_data_loader_pars: dict, target_dir: str) -> Optional[str]:
-    err_str = None
-    if not os.path.isdir(target_dir):
-        return f"Directory not found: {target_dir}"
-    db_params_str = "\n".join([f"{s}={db_params[s]}" for s in db_params.keys()])
-    mdlp_str = "\n".join([f"{s}={multi_data_loader_pars[s]}" for s in multi_data_loader_pars.keys()])
-
-    with open(os.path.join(target_dir,"run_time.ini"),"w") as f:
-        f.write("[postgresql]\n" + db_params_str + "\n\n[election_data_analysis]\n" + mdlp_str)
-
-    return err_str
-=======
 
     # note current directory
     original_dir = os.getcwd()
@@ -156,56 +112,20 @@
         dl.load_all(move_files=False)
 
     run_tests(test_dir, test_param_file, db_params)
->>>>>>> 73917d60
 
+    # allow user to inspect database if desired
+    input(f"Hit return to continue (and remove test db {dbname} and test data)")
 
-<<<<<<< HEAD
-def run2(load_data: bool = True, dbname: str = None):
-    reference_param_file = test_param_file = os.path.join(Path(__file__).parents[1], "src", "run_time.ini")
-    with open(reference_param_file, "r") as f:
-        original_parameter_text = f.read()
-    test_dir = Path(__file__).parent.absolute()
-
-    # name the db
-    if dbname is None:
-        # create unique name for test database
-        ts = datetime.datetime.now().strftime("%m%d_%H%M")
-        dbname = f"test_{ts}"
-
-    # get db parameters
-    required_keys = {"host", "user"}
-    optional_keys = {"password", "port"}
-    db_params, err1 = ui.get_runtime_parameters(
-        required_keys=required_keys,
-        optional_keys=optional_keys,
-=======
     # remove database
     new_params, err = ui.get_runtime_parameters(
         required_keys=["host", "port", "user", "password", "dbname"],
         param_file=test_param_file,
->>>>>>> 73917d60
         header="postgresql",
-        param_file="run_time.ini"
+        err=dict(),
     )
-    db_params["dbname"] = dbname
 
     if load_data:
-        get_testing_data("https://github.com/ElectionDataAnalysis/TestingData.git", "TestingData")
-
-    if load_data:
-        # create local run_time.ini for dataloader, based on existing
-        mdlp, err2 = ui.get_runtime_parameters(
-            required_keys=e.multi_data_loader_pars,
-            header="election_data_analysis",
-            param_file="run_time.ini",
-        )
-
-        create_param_file(db_params, mdlp, test_dir)
-
-        # Load the data
-        dl = e.DataLoader()
-        dl.load_all(move_files=False)
-
+        d.remove_database(new_params)
     run_tests(test_dir, test_param_file, db_params)
 
     if load_data:
